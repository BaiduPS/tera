"""
Copyright (c) 2015, Baidu.com, Inc. All Rights Reserved
Use of this source code is governed by a BSD-style license that can be
found in the LICENSE file.
"""

import subprocess
import filecmp
import os
import nose.tools
import json

from conf import const


def print_debug_msg(sid=0, msg=""):
    """
    provide general print interface
    """
    print "@%d======================%s" % (sid, msg)


def exe_and_check_res(cmd):
    """
    execute cmd and check result
    """

    print cmd
    ret = subprocess.Popen(cmd, stdout=subprocess.PIPE, stderr=subprocess.PIPE, shell=True)
    nose.tools.assert_equal(ret.stderr.readlines(), [])


def clear_env():
    """
    clear env
    """

    print_debug_msg(4, "delete table_test001 and table_test002, clear env")

    cmd = "./teracli disable table_test001"
    exe_and_check_res(cmd)   

    cmd = "./teracli drop table_test001"
    exe_and_check_res(cmd)

    cmd = "./teracli disable table_test002"
    exe_and_check_res(cmd)

    cmd = "./teracli drop table_test002"
    exe_and_check_res(cmd)


def cleanup():
    ret = subprocess.Popen(const.teracli_binary + ' disable test',
                           stdout=subprocess.PIPE, stderr=subprocess.PIPE, shell=True)
    print ''.join(ret.stdout.readlines())
    print ''.join(ret.stderr.readlines())
    ret = subprocess.Popen(const.teracli_binary + ' drop test',
                           stdout=subprocess.PIPE, stderr=subprocess.PIPE, shell=True)
    print ''.join(ret.stdout.readlines())
    print ''.join(ret.stderr.readlines())

    files = os.listdir('.')
    for f in files:
        if f.endswith('.out'):
            os.remove(f)


def cluster_op(op):
    if op == 'kill':
        print 'kill cluster'
        ret = subprocess.Popen(const.kill_script, stdout=subprocess.PIPE, stderr=subprocess.PIPE, shell=True)
        print ''.join(ret.stdout.readlines())
        print ''.join(ret.stderr.readlines())
    elif op == 'launch':
        print 'launch cluster'
        ret = subprocess.Popen(const.launch_script, stdout=subprocess.PIPE, stderr=subprocess.PIPE, shell=True)
        print ''.join(ret.stdout.readlines())
<<<<<<< HEAD
    elif op == 'launch_ts_first':
        print 'launch cluster'
        ret = subprocess.Popen(const.launch_ts_first_script, stdout=subprocess.PIPE, stderr=subprocess.PIPE, shell=True)
        print ''.join(ret.stdout.readlines())
=======
        print ''.join(ret.stderr.readlines())
>>>>>>> 31a59a23
    else:
        print 'unknown argument'
        nose.tools.assert_true(False)


def create_kv_table():
    print 'print kv table'
    cleanup()
    ret = subprocess.Popen(const.teracli_binary + ' create test', stdout=subprocess.PIPE, stderr=subprocess.PIPE, shell=True)
    print ''.join(ret.stdout.readlines())
    print ''.join(ret.stderr.readlines())


def create_singleversion_table():
    print 'print single version table'
    cleanup()
    ret = subprocess.Popen(const.teracli_binary + ' create "test{cf0, cf1}"',
                           stdout=subprocess.PIPE, stderr=subprocess.PIPE, shell=True)
    print ''.join(ret.stdout.readlines())
    print ''.join(ret.stderr.readlines())


def create_multiversion_table():
    print 'print multi version table'
    cleanup()
    ret = subprocess.Popen(const.teracli_binary + ' create "test{cf0<maxversions=20>, cf1<maxversions=20>}"',
                           stdout=subprocess.PIPE, stderr=subprocess.PIPE, shell=True)
    print ''.join(ret.stdout.readlines())
    print ''.join(ret.stderr.readlines())


def createbyfile(schema, deli=''):
    """
    This function creates a table according to a specified schema
    :param schema: schema file path
    :param deli: deli file path
    :return: None
    """

    cleanup()
    create_cmd = '{teracli} createbyfile {schema} {deli}'.format(teracli=const.teracli_binary, schema=schema, deli=deli)
    print create_cmd
    ret = subprocess.Popen(create_cmd, stdout=subprocess.PIPE, stderr=subprocess.PIPE, shell=True)
    print ''.join(ret.stdout.readlines())
    print ''.join(ret.stderr.readlines())


def run_tera_mark(file_path, op, table_name, random, value_size, num, key_size, cf='', key_seed=1, value_seed=1):
    """
    This function provide means to write data into Tera and dump a copy into a specified file at the same time.
    :param file_path: a copy of data will be dumped into file_path for future use
    :param op: ['w' | 'd'], 'w' indicates write and 'd' indicates delete
    :param table_name: table name
    :param random: ['random' | 'seq']
    :param value_size: value size in Bytes
    :param num: entry number
    :param key_size: key size in Bytes
    :param cf: cf list, e.g. 'cf0:qual,cf1:flag'. Empty cf list for kv mode. Notice: no space in between
    :param key_seed: seed for random key generator
    :param value_seed: seed for random value generator
    :return: None
    """

    # write data into Tera
    tera_bench_args = ""
    awk_args = ""

    if cf == '':  # kv mode
        tera_bench_args += """--compression_ratio=1 --key_seed={kseed} --value_seed={vseed} """\
                           """ --value_size={vsize} --num={num} --benchmarks={random} """\
                           """ --key_size={ksize} """.format(kseed=key_seed, vseed=value_seed,
                                                             vsize=value_size, num=num, random=random, ksize=key_size)
        if op == 'd':  # delete
            awk_args += """-F '\t' '{print $1}'"""
        else:  # write
            awk_args += """-F '\t' '{print $1"\t"$2}'"""
    else:  # table
        tera_bench_args += """--cf={cf} --compression_ratio=1 --key_seed={kseed} --value_seed={vseed} """\
                           """ --value_size={vsize} --num={num} --benchmarks={random} """\
                           """ --key_size={ksize} """.format(cf=cf, kseed=key_seed, vseed=value_seed,
                                                             vsize=value_size, num=num, random=random, ksize=key_size)
        if op == 'd':  # delete
            awk_args += """-F '\t' '{print $1"\t"$3"\t"$4}'"""
        else:  # write
            awk_args += """-F '\t' '{print $1"\t"$2"\t"$3"\t"$4}'"""

    tera_mark_args = """--mode={op} --tablename={table_name} --type=async """\
                     """ --verify=false""".format(op=op, table_name=table_name)

    cmd = '{tera_bench} {bench_args} | awk {awk_args} | {tera_mark} {mark_args}'.format(
        tera_bench=const.tera_bench_binary, bench_args=tera_bench_args, awk_args=awk_args,
        tera_mark=const.tera_mark_binary, mark_args=tera_mark_args)

    print cmd
    ret = subprocess.Popen(cmd, stdout=subprocess.PIPE, stderr=subprocess.PIPE, shell=True)
    print ''.join(ret.stdout.readlines())
    print ''.join(ret.stderr.readlines())

    # write/append data to a file for comparison
    for path, is_append in file_path:
        if cf == '':
            awk_args = """-F '\t' '{print $1"::0:"$2}'"""
        else:
            awk_args = """-F '\t' '{print $1":"$3":"$4":"$2}'"""

        redirect_op = ''
        if is_append is True:
            redirect_op += '>>'
        else:
            redirect_op += '>'

        dump_cmd = '{tera_bench} {tera_bench_args} | awk {awk_args} {redirect_op} {out}'.format(
            tera_bench=const.tera_bench_binary, tera_bench_args=tera_bench_args,
            redirect_op=redirect_op, awk_args=awk_args, out=path)
        print dump_cmd
        ret = subprocess.Popen(dump_cmd, stdout=subprocess.PIPE, stderr=subprocess.PIPE, shell=True)
        print ''.join(ret.stdout.readlines())
        print ''.join(ret.stderr.readlines())


def scan_table(table_name, file_path, allversion, snapshot=0):
    """
    This function scans the table and write the output into file_path
    :param table_name: table name
    :param file_path: write scan output into file_path
    :param allversion: [True | False]
    """

    allv = ''
    if allversion is True:
        allv += 'scanallv'
    else:
        allv += 'scan'

    snapshot_args = ''
    if snapshot != 0:
        snapshot_args += '--snapshot={snapshot}'.format(snapshot=snapshot)

    scan_cmd = '{teracli} {op} {table_name} "" "" {snapshot} > {out}'.format(
        teracli=const.teracli_binary, op=allv, table_name=table_name, snapshot=snapshot_args, out=file_path)
    print scan_cmd
    ret = subprocess.Popen(scan_cmd, stdout=subprocess.PIPE, stderr=subprocess.PIPE, shell=True)
    print ''.join(ret.stdout.readlines())
    print ''.join(ret.stderr.readlines())


def get_tablet_list(table_name):
    # TODO: need a more elegant & general way to obtain tablet info
    show_cmd = '{teracli} show {table}'.format(teracli=const.teracli_binary, table=table_name)
    print show_cmd
    ret = subprocess.Popen(show_cmd, stdout=subprocess.PIPE, stderr=subprocess.PIPE, shell=True)
    tablet_info = ret.stdout.readlines()[5:]  # tablet info starts from the 6th line
    tablet_info = filter(lambda x: x != '\n', tablet_info)
    tablet_paths = []
    for tablet in tablet_info:
        comp = filter(None, tablet.split(' '))
        tablet_paths.append(comp[2])
    return tablet_paths


def parse_showinfo():
    '''
    if you want to get show info, you can call this function to return with a dict
    '''
    show_cmd = '{teracli} show'.format(teracli=const.teracli_binary)
    print show_cmd
    ret = subprocess.Popen(show_cmd, stdout=subprocess.PIPE, stderr=subprocess.PIPE, shell=True)
    table_info = ret.stdout.readlines()[2:-1]
    retinfo = {}
    for line in table_info:
        line = line.strip("\n")
        line_list = line.split(" ")
        list_ret = [line_list[i] for i in range(len(line_list)) if line_list[i] != ""]

        retinfo[list_ret[1]] = {}
        retinfo[list_ret[1]]["status"] = list_ret[2]
        retinfo[list_ret[1]]["size"] = list_ret[3]
        retinfo[list_ret[1]]["lg_size"] = list_ret[4]
        retinfo[list_ret[1]]["tablet"] = list_ret[5]
        retinfo[list_ret[1]]["busy"] = list_ret[6]
    
    print json.dumps(retinfo)
    return retinfo


def compact_tablets(tablet_list):
    # TODO: compact may timeout
    for tablet in tablet_list:
        compact_cmd = '{teracli} tablet compact {tablet}'.format(teracli=const.teracli_binary, tablet=tablet)
        print compact_cmd
        ret = subprocess.Popen(compact_cmd, stdout=subprocess.PIPE, stderr=subprocess.PIPE, shell=True)
        print ''.join(ret.stdout.readlines())
        print ''.join(ret.stderr.readlines())


def snapshot_op(table_name):
    """
    This function creates | deletes a snapshot
    :param table_name: table name
    :return: snapshot id on success, None otherwise
    """
    # TODO: delete snapshot
    snapshot_cmd = '{teracli} snapshot {table_name} create'.format(teracli=const.teracli_binary, table_name=table_name)
    print snapshot_cmd
    ret = subprocess.Popen(snapshot_cmd, stdout=subprocess.PIPE, stderr=subprocess.PIPE, shell=True)
    out = ret.stdout.readlines()
    ret = ''
    try:
        ret += out[1]
    except IndexError:
        return None

    if ret.startswith('new snapshot: '):
        snapshot_id = ret[len('new snapshot: '):-1]
        if snapshot_id.isdigit():
            return int(snapshot_id)
    return None


def compare_files(file1, file2, need_sort):
    """
    This function compares two files.
    :param file1: file path to the first file
    :param file2: file path to the second file
    :param need_sort: whether the files need to be sorted
    :return: True if the files are the same, False on the other hand
    """
    if need_sort is True:
        sort_cmd = 'sort {f1} > {f1}.sort; sort {f2} > {f2}.sort'.format(f1=file1, f2=file2)
        print sort_cmd
        ret = subprocess.Popen(sort_cmd, stdout=subprocess.PIPE, stderr=subprocess.PIPE, shell=True)
        print ''.join(ret.stdout.readlines())
        print ''.join(ret.stderr.readlines())
        os.rename(file1+'.sort', file1)
        os.rename(file2+'.sort', file2)
    return filecmp.cmp(file1, file2)


def file_is_empty(file_path):
    """
    This function test whether a file is empty
    :param file_path: file path
    :return: True if the file is empty, False on the other hand
    """
    return not os.path.getsize(file_path)


def cleanup_files(file_list):
    for file_path in file_list:
        os.remove(file_path)
<|MERGE_RESOLUTION|>--- conflicted
+++ resolved
@@ -76,14 +76,11 @@
         print 'launch cluster'
         ret = subprocess.Popen(const.launch_script, stdout=subprocess.PIPE, stderr=subprocess.PIPE, shell=True)
         print ''.join(ret.stdout.readlines())
-<<<<<<< HEAD
+        print ''.join(ret.stderr.readlines())
     elif op == 'launch_ts_first':
         print 'launch cluster'
         ret = subprocess.Popen(const.launch_ts_first_script, stdout=subprocess.PIPE, stderr=subprocess.PIPE, shell=True)
         print ''.join(ret.stdout.readlines())
-=======
-        print ''.join(ret.stderr.readlines())
->>>>>>> 31a59a23
     else:
         print 'unknown argument'
         nose.tools.assert_true(False)
