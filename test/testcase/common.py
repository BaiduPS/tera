"""
Copyright (c) 2015, Baidu.com, Inc. All Rights Reserved
Use of this source code is governed by a BSD-style license that can be
found in the LICENSE file.
"""

import subprocess
import filecmp
import os
import nose.tools
import json

from conf import const


def print_debug_msg(sid=0, msg=""):
    """
    provide general print interface
    """
    print "@%d======================%s" % (sid, msg)

def execute_and_check_returncode(cmd, code):
    print(cmd)
    ret = subprocess.Popen(cmd, stdout=subprocess.PIPE, stderr=subprocess.PIPE, shell=True)
    ret.communicate()
    nose.tools.assert_equal(ret.returncode, code)

def exe_and_check_res(cmd):
    """
    execute cmd and check result
    """

    print cmd
    ret = subprocess.Popen(cmd, stdout=subprocess.PIPE, stderr=subprocess.PIPE, shell=True)
    nose.tools.assert_equal(ret.stderr.readlines(), [])


def clear_env():
    """
    clear env
    """

    print_debug_msg(4, "delete table_test001 and table_test002, clear env")

    cmd = "./teracli disable table_test001"
    exe_and_check_res(cmd)

    cmd = "./teracli drop table_test001"
    exe_and_check_res(cmd)

    cmd = "./teracli disable table_test002"
    exe_and_check_res(cmd)

    cmd = "./teracli drop table_test002"
    exe_and_check_res(cmd)


def cleanup():
    ret = subprocess.Popen(const.teracli_binary + ' disable test',
                           stdout=subprocess.PIPE, stderr=subprocess.PIPE, shell=True)
    print ''.join(ret.stdout.readlines())
    print ''.join(ret.stderr.readlines())
    ret = subprocess.Popen(const.teracli_binary + ' drop test',
                           stdout=subprocess.PIPE, stderr=subprocess.PIPE, shell=True)
    print ''.join(ret.stdout.readlines())
    print ''.join(ret.stderr.readlines())

    files = os.listdir('.')
    for f in files:
        if f.endswith('.out'):
            os.remove(f)


def cluster_op(op):
    if op == 'kill':
        print 'kill cluster'
        ret = subprocess.Popen(const.kill_script, stdout=subprocess.PIPE, stderr=subprocess.PIPE, shell=True)
        print ''.join(ret.stdout.readlines())
        print ''.join(ret.stderr.readlines())
    elif op == 'launch':
        print 'launch cluster'
        ret = subprocess.Popen(const.launch_script, stdout=subprocess.PIPE, stderr=subprocess.PIPE, shell=True)
        print ''.join(ret.stdout.readlines())
        print ''.join(ret.stderr.readlines())
    elif op == 'launch_ts_first':
        print 'launch cluster'
        ret = subprocess.Popen(const.launch_ts_first_script, stdout=subprocess.PIPE, stderr=subprocess.PIPE, shell=True)
        print ''.join(ret.stdout.readlines())
    else:
        print 'unknown argument'
        nose.tools.assert_true(False)


def create_kv_table():
    print 'create kv table'
    cleanup()
    ret = subprocess.Popen(const.teracli_binary + ' create test', stdout=subprocess.PIPE, stderr=subprocess.PIPE, shell=True)
    print ''.join(ret.stdout.readlines())
    print ''.join(ret.stderr.readlines())


def create_singleversion_table():
    print 'create single version table'
    cleanup()
    ret = subprocess.Popen(const.teracli_binary + ' create "test{cf0, cf1}"',
                           stdout=subprocess.PIPE, stderr=subprocess.PIPE, shell=True)
    print ''.join(ret.stdout.readlines())
    print ''.join(ret.stderr.readlines())


def create_multiversion_table():
    print 'create multi version table'
    cleanup()
    ret = subprocess.Popen(const.teracli_binary + ' create "test{cf0<maxversions=20>, cf1<maxversions=20>}"',
                           stdout=subprocess.PIPE, stderr=subprocess.PIPE, shell=True)
    print ''.join(ret.stdout.readlines())
    print ''.join(ret.stderr.readlines())


def createbyfile(schema, deli=''):
    """
    This function creates a table according to a specified schema
    :param schema: schema file path
    :param deli: deli file path
    :return: None
    """

    cleanup()
    create_cmd = '{teracli} createbyfile {schema} {deli}'.format(teracli=const.teracli_binary, schema=schema, deli=deli)
    print create_cmd
    ret = subprocess.Popen(create_cmd, stdout=subprocess.PIPE, stderr=subprocess.PIPE, shell=True)
    print ''.join(ret.stdout.readlines())
    print ''.join(ret.stderr.readlines())


def run_tera_mark(file_path, op, table_name, random, value_size, num, key_size, cf='', key_seed=1, value_seed=1):
    """
    This function provide means to write data into Tera and dump a copy into a specified file at the same time.
    :param file_path: a copy of data will be dumped into file_path for future use
    :param op: ['w' | 'd'], 'w' indicates write and 'd' indicates delete
    :param table_name: table name
    :param random: ['random' | 'seq']
    :param value_size: value size in Bytes
    :param num: entry number
    :param key_size: key size in Bytes
    :param cf: cf list, e.g. 'cf0:qual,cf1:flag'. Empty cf list for kv mode. Notice: no space in between
    :param key_seed: seed for random key generator
    :param value_seed: seed for random value generator
    :return: None
    """

    # write data into Tera
    tera_bench_args = ""
    awk_args = ""

    if cf == '':  # kv mode
        tera_bench_args += """--compression_ratio=1 --key_seed={kseed} --value_seed={vseed} """\
                           """ --value_size={vsize} --num={num} --benchmarks={random} """\
                           """ --key_size={ksize} """.format(kseed=key_seed, vseed=value_seed,
                                                             vsize=value_size, num=num, random=random, ksize=key_size)
        if op == 'd':  # delete
            awk_args += """-F '\t' '{print $1}'"""
        else:  # write
            awk_args += """-F '\t' '{print $1"\t"$2}'"""
    else:  # table
        tera_bench_args += """--cf={cf} --compression_ratio=1 --key_seed={kseed} --value_seed={vseed} """\
                           """ --value_size={vsize} --num={num} --benchmarks={random} """\
                           """ --key_size={ksize} """.format(cf=cf, kseed=key_seed, vseed=value_seed,
                                                             vsize=value_size, num=num, random=random, ksize=key_size)
        if op == 'd':  # delete
            awk_args += """-F '\t' '{print $1"\t"$3"\t"$4}'"""
        else:  # write
            awk_args += """-F '\t' '{print $1"\t"$2"\t"$3"\t"$4}'"""

    tera_mark_args = """--mode={op} --tablename={table_name} --type=async """\
                     """ --verify=false""".format(op=op, table_name=table_name)

    cmd = '{tera_bench} {bench_args} | awk {awk_args} | {tera_mark} {mark_args}'.format(
        tera_bench=const.tera_bench_binary, bench_args=tera_bench_args, awk_args=awk_args,
        tera_mark=const.tera_mark_binary, mark_args=tera_mark_args)

    print cmd
    ret = subprocess.Popen(cmd, stdout=subprocess.PIPE, stderr=subprocess.PIPE, shell=True)
    print ''.join(ret.stdout.readlines())
    print ''.join(ret.stderr.readlines())

    # write/append data to a file for comparison
    for path, is_append in file_path:
        if cf == '':
            awk_args = """-F '\t' '{print $1"::0:"$2}'"""
        else:
            awk_args = """-F '\t' '{print $1":"$3":"$4":"$2}'"""

        redirect_op = ''
        if is_append is True:
            redirect_op += '>>'
        else:
            redirect_op += '>'

        dump_cmd = '{tera_bench} {tera_bench_args} | awk {awk_args} {redirect_op} {out}'.format(
            tera_bench=const.tera_bench_binary, tera_bench_args=tera_bench_args,
            redirect_op=redirect_op, awk_args=awk_args, out=path)
        print dump_cmd
        ret = subprocess.Popen(dump_cmd, stdout=subprocess.PIPE, stderr=subprocess.PIPE, shell=True)
        print ''.join(ret.stdout.readlines())
        print ''.join(ret.stderr.readlines())


def scan_table(table_name, file_path, allversion, snapshot=0):
    """
    This function scans the table and write the output into file_path
    :param table_name: table name
    :param file_path: write scan output into file_path
    :param allversion: [True | False]
    """

    allv = ''
    if allversion is True:
        allv += 'scanallv'
    else:
        allv += 'scan'

    snapshot_args = ''
    if snapshot != 0:
        snapshot_args += '--snapshot={snapshot}'.format(snapshot=snapshot)

    scan_cmd = '{teracli} {op} {table_name} "" "" {snapshot} > {out}'.format(
        teracli=const.teracli_binary, op=allv, table_name=table_name, snapshot=snapshot_args, out=file_path)
    print scan_cmd
    ret = subprocess.Popen(scan_cmd, stdout=subprocess.PIPE, stderr=subprocess.PIPE, shell=True)
    print ''.join(ret.stdout.readlines())
    print ''.join(ret.stderr.readlines())


def get_tablet_list(table_name):
    # TODO: need a more elegant & general way to obtain tablet info
    show_cmd = '{teracli} show {table}'.format(teracli=const.teracli_binary, table=table_name)
    print show_cmd
    ret = subprocess.Popen(show_cmd, stdout=subprocess.PIPE, stderr=subprocess.PIPE, shell=True)
    tablet_info = ret.stdout.readlines()[5:]  # tablet info starts from the 6th line
    tablet_info = filter(lambda x: x != '\n', tablet_info)
    tablet_paths = []
    for tablet in tablet_info:
        comp = filter(None, tablet.split(' '))
        tablet_paths.append(comp[2])
    return tablet_paths


def parse_showinfo():
    '''
    if you want to get show info, you can call this function to return with a dict
    '''
    show_cmd = '{teracli} show'.format(teracli=const.teracli_binary)
    print show_cmd
    ret = subprocess.Popen(show_cmd, stdout=subprocess.PIPE, stderr=subprocess.PIPE, shell=True)
    table_info = ret.stdout.readlines()[2:-1]
    retinfo = {}
    for line in table_info:
        line = line.strip("\n")
        line_list = line.split(" ")
        list_ret = [line_list[i] for i in range(len(line_list)) if line_list[i] != ""]
        
        retinfo[list_ret[1]] = {}
        retinfo[list_ret[1]]["status"] = list_ret[2]
        retinfo[list_ret[1]]["size"] = list_ret[3]
<<<<<<< HEAD
        retinfo[list_ret[1]]["lg_size"] = list_ret[4]
        retinfo[list_ret[1]]["tablet"] = list_ret[5]
        retinfo[list_ret[1]]["busy"] = list_ret[6]

=======
        retinfo[list_ret[1]]["lg_size"] = [list_ret[j] for j in range(4, len(list_ret) - 2)]
        retinfo[list_ret[1]]["tablet"] = list_ret[len(list_ret) - 2]
        retinfo[list_ret[1]]["busy"] = list_ret[len(list_ret) - 1]
    
>>>>>>> ef34f315
    print json.dumps(retinfo)
    return retinfo


def compact_tablets(tablet_list):
    # TODO: compact may timeout
    for tablet in tablet_list:
        compact_cmd = '{teracli} tablet compact {tablet}'.format(teracli=const.teracli_binary, tablet=tablet)
        print compact_cmd
        ret = subprocess.Popen(compact_cmd, stdout=subprocess.PIPE, stderr=subprocess.PIPE, shell=True)
        print ''.join(ret.stdout.readlines())
        print ''.join(ret.stderr.readlines())


def snapshot_op(table_name):
    """
    This function creates | deletes a snapshot
    :param table_name: table name
    :return: snapshot id on success, None otherwise
    """
    # TODO: delete snapshot
    snapshot_cmd = '{teracli} snapshot {table_name} create'.format(teracli=const.teracli_binary, table_name=table_name)
    print snapshot_cmd
    ret = subprocess.Popen(snapshot_cmd, stdout=subprocess.PIPE, stderr=subprocess.PIPE, shell=True)
    out = ret.stdout.readlines()
    ret = ''
    try:
        ret += out[1]
    except IndexError:
        return None

    if ret.startswith('new snapshot: '):
        snapshot_id = ret[len('new snapshot: '):-1]
        if snapshot_id.isdigit():
            return int(snapshot_id)
    return None


def rollback_op(table_name, snapshot, rollback_name):
    """
    Invoke rollback action
    :param table_name: table name
    :param snapshot: rollback to a specific snapshot
    :return: None
    """
    rollback_cmd = '{teracli} snapshot {table_name} rollback --snapshot={snapshot} --rollback_name={rname}'.\
        format(teracli=const.teracli_binary, table_name=table_name, snapshot=snapshot, rname=rollback_name)
    print rollback_cmd
    ret = subprocess.Popen(rollback_cmd, stdout=subprocess.PIPE, stderr=subprocess.PIPE, shell=True)
    print ''.join(ret.stdout.readlines())


def compare_files(file1, file2, need_sort):
    """
    This function compares two files.
    :param file1: file path to the first file
    :param file2: file path to the second file
    :param need_sort: whether the files need to be sorted
    :return: True if the files are the same, False on the other hand
    """
    if need_sort is True:
        sort_cmd = 'sort {f1} > {f1}.sort; sort {f2} > {f2}.sort'.format(f1=file1, f2=file2)
        print sort_cmd
        ret = subprocess.Popen(sort_cmd, stdout=subprocess.PIPE, stderr=subprocess.PIPE, shell=True)
        print ''.join(ret.stdout.readlines())
        print ''.join(ret.stderr.readlines())
        os.rename(file1+'.sort', file1)
        os.rename(file2+'.sort', file2)
    return filecmp.cmp(file1, file2, shallow=False)


def file_is_empty(file_path):
    """
    This function test whether a file is empty
    :param file_path: file path
    :return: True if the file is empty, False on the other hand
    """
    return not os.path.getsize(file_path)


def cleanup_files(file_list):
    for file_path in file_list:
        os.remove(file_path)

def check_show_user_result(cmd, should_contain, substr):
    print(cmd)
    ret = subprocess.Popen(cmd, stdout=subprocess.PIPE, stderr=subprocess.PIPE, shell=True)
    stdoutdata = ret.communicate()[0]
    if should_contain:
        nose.tools.assert_true(stdoutdata.find(substr) != -1)
    else:
        nose.tools.assert_true(stdoutdata.find(substr) == -1)<|MERGE_RESOLUTION|>--- conflicted
+++ resolved
@@ -259,21 +259,14 @@
         line = line.strip("\n")
         line_list = line.split(" ")
         list_ret = [line_list[i] for i in range(len(line_list)) if line_list[i] != ""]
-        
+
         retinfo[list_ret[1]] = {}
         retinfo[list_ret[1]]["status"] = list_ret[2]
         retinfo[list_ret[1]]["size"] = list_ret[3]
-<<<<<<< HEAD
-        retinfo[list_ret[1]]["lg_size"] = list_ret[4]
-        retinfo[list_ret[1]]["tablet"] = list_ret[5]
-        retinfo[list_ret[1]]["busy"] = list_ret[6]
-
-=======
         retinfo[list_ret[1]]["lg_size"] = [list_ret[j] for j in range(4, len(list_ret) - 2)]
         retinfo[list_ret[1]]["tablet"] = list_ret[len(list_ret) - 2]
         retinfo[list_ret[1]]["busy"] = list_ret[len(list_ret) - 1]
-    
->>>>>>> ef34f315
+
     print json.dumps(retinfo)
     return retinfo
 
