// Copyright (c) 2015, Baidu.com, Inc. All Rights Reserved
// Use of this source code is governed by a BSD-style license that can be
// found in the LICENSE file.

#include "sdk/tera_c.h"

#include <iostream>
#include <map>

#include <assert.h>
#include <stdlib.h>
#include <string.h>

#include "common/mutex.h"
#include "sdk/tera.h"

<<<<<<< HEAD
=======
using tera::Client;
using tera::Table;
using tera::ErrorCode;
using tera::RowMutation;
using tera::ScanDescriptor;
using tera::ResultStream;

>>>>>>> c2345da9
extern "C" {

struct tera_client_t { Client* rep; };
struct tera_table_t { Table* rep; };
<<<<<<< HEAD
struct tera_row_mutation_t { RowMutation* rep; };
=======
struct tera_scan_descriptor_t { ScanDescriptor* rep; };
struct tera_result_stream_t { ResultStream* rep; };
>>>>>>> c2345da9

static bool SaveError(char** errptr, const ErrorCode& s) {
  assert(errptr != NULL);
  if (s.GetType() == ErrorCode::kOK) {
    return false;
  } else if (*errptr == NULL) {
    *errptr = strdup(s.GetReason().c_str());
  } else {
    free(*errptr);
    *errptr = strdup(s.GetReason().c_str());
  }
  return true;
}

static char* CopyString(const std::string& str) {
  char* result = reinterpret_cast<char*>(malloc(sizeof(char) * str.size()));
  memcpy(result, str.data(), sizeof(char) * str.size());
  return result;
}

//           <RowMutation*, <tera_row_mutation_t*, user_callback> >
typedef std::map<int64_t, std::pair<int64_t, int64_t> > mutation_callback_map_t;
static mutation_callback_map_t g_mutation_callback_map;
static Mutex g_mutation_mutex;


tera_client_t* tera_client_open(const char* conf_path, const char* log_prefix, char** errptr) {
    ErrorCode err;
    tera_client_t* result = new tera_client_t;
    result->rep = Client::NewClient(conf_path, log_prefix, &err);
    if (SaveError(errptr, err)) {
        return NULL;
    }
    return result;
}

tera_table_t* tera_table_open(tera_client_t* client, const char* table_name, char** errptr) {
    ErrorCode err;
    tera_table_t* result = new tera_table_t;
    result->rep = client->rep->OpenTable(table_name, &err);
    if (SaveError(errptr, err)) {
        return NULL;
    }
    return result;
}

bool tera_table_get(tera_table_t* table,
                    const char* row_key, uint64_t keylen,
                    const char* family, const char* qualifier,
                    uint64_t qulen, char** value, uint64_t* vallen,
                    char** errptr, uint64_t snapshot_id) {
    ErrorCode err;
    std::string key_str(row_key, keylen);
    std::string qu_str(qualifier, qulen);
    std::string value_str;
    bool result = table->rep->Get(key_str, family, qu_str, &value_str, &err, snapshot_id);
    if (result) {
        *value = CopyString(value_str);
        *vallen = value_str.size();
    }
    if (SaveError(errptr, err)) {
        *vallen = 0;
    }
    return result;
}

bool tera_table_put(tera_table_t* table,
                    const char* row_key, uint64_t keylen,
                    const char* family, const char* qualifier,
                    uint64_t qulen, const char* value, uint64_t vallen,
                    char** errptr) {
    ErrorCode err;
    std::string key_str(row_key, keylen);
    std::string qu_str(qualifier, qulen);
    std::string value_str(value, vallen);
    bool result = table->rep->Put(key_str, family, qu_str, value_str, &err);
    if (SaveError(errptr, err)) {
        return false;
    }
    return result;
}

void tera_table_delete(tera_table_t* table, const char* row_key, uint64_t keylen,
                       const char* family, const char* qualifier, uint64_t qulen) {
    ErrorCode err;
    std::string key_str(row_key, keylen);
    std::string qu_str(qualifier, qulen);
    RowMutation* mutation = table->rep->NewRowMutation(key_str);
    mutation->DeleteColumn(family, qu_str);
    table->rep->ApplyMutation(mutation);
}

<<<<<<< HEAD
tera_row_mutation_t* tera_row_mutation(tera_table_t* table, const char* row_key, uint64_t keylen) {
    tera_row_mutation_t* result = new tera_row_mutation_t;
    result->rep = table->rep->NewRowMutation(std::string(row_key, keylen));
    return result;
}

void tera_table_apply_mutation(tera_table_t* table, tera_row_mutation_t* mutation) {
    table->rep->ApplyMutation(mutation->rep);
}

bool tera_table_is_put_finished(tera_table_t* table) {
    return table->rep->IsPutFinished();
}

void tera_row_mutation_put(tera_row_mutation_t* mu, const char* cf,
                           const char* qu, uint64_t qulen,
                           const char* val, uint64_t vallen) {
    mu->rep->Put(cf, std::string(qu, qulen), std::string(val, vallen));
}

void tera_row_mutation_delete_column(tera_row_mutation_t* mu, const char* cf,
                                     const char* qu, uint64_t qulen) {
    mu->rep->DeleteColumn(cf, std::string(qu, qulen));
}

void tera_row_mutation_callback_stub(RowMutation* mu) {
    MutexLock locker(&g_mutation_mutex);
    int64_t sdk_mu = (int64_t)mu; // C++ sdk RowMutation*
    mutation_callback_map_t::iterator it = g_mutation_callback_map.find(sdk_mu);
    assert (it != g_mutation_callback_map.end());

    std::pair<int64_t, int64_t> apair = it->second;
    int64_t c_mu = apair.first; // C tera_row_mutation_t*
    MutationCallbackType callback = (MutationCallbackType)apair.second;

    g_mutation_mutex.Unlock();
    // users use C tera_row_mutation_t* to construct it's own object
    callback((void*)c_mu);
    g_mutation_mutex.Lock();

    g_mutation_callback_map.erase(it);
}

void tera_row_mutation_set_callback(tera_row_mutation_t* mu, MutationCallbackType callback) {
    MutexLock locker(&g_mutation_mutex);
    g_mutation_callback_map.insert( std::pair<int64_t, std::pair<int64_t, int64_t> >(
        (int64_t)mu->rep,
        std::pair<int64_t, int64_t>((int64_t)mu, (int64_t)callback))
    );
    mu->rep->SetCallBack(tera_row_mutation_callback_stub);
}

void tera_row_mutation_rowkey(tera_row_mutation_t* mu, char** val, uint64_t* vallen) {
    std::string row = mu->rep->RowKey();
    *val = CopyString(row);
    *vallen = row.size();
}

=======
tera_result_stream_t* tera_table_scan(tera_table_t* table,
                                      const tera_scan_descriptor_t* desc,
                                      char** errptr) {
    ErrorCode err;
    tera_result_stream_t* result = new tera_result_stream_t;
    result->rep = table->rep->Scan(*desc->rep, &err);
    if (SaveError(errptr, err)) {
        return NULL;
    }
    return result;
}

tera_scan_descriptor_t* tera_scan_descriptor(const char* start_key, uint64_t keylen) {
    std::string key(start_key, keylen);
    tera_scan_descriptor_t* result = new tera_scan_descriptor_t;
    result->rep = new ScanDescriptor(key);
    return result;
}

void tera_scan_descriptor_add_column(tera_scan_descriptor_t* desc, const char* cf,
                                     const char* qualifier, uint64_t qulen) {
    std::string qu(qualifier, qulen);
    desc->rep->AddColumn(cf, qu);
}

void tera_scan_descriptor_add_column_family(tera_scan_descriptor_t* desc, const char* cf) {
    desc->rep->AddColumnFamily(cf);
}

bool tera_scan_descriptor_is_async(tera_scan_descriptor_t* desc) {
    return desc->rep->IsAsync();
}

void tera_scan_descriptor_set_is_async(tera_scan_descriptor_t* desc, bool is_async) {
    desc->rep->SetAsync(is_async);
}

void tera_scan_descriptor_set_buffer_size(tera_scan_descriptor_t* desc, int64_t size) {
    desc->rep->SetBufferSize(size);
}

void tera_scan_descriptor_set_end(tera_scan_descriptor_t* desc, const char* end_key, uint64_t keylen) {
    std::string key(end_key, keylen);
    desc->rep->SetEnd(key);
}

void tera_scan_descriptor_set_filter_string(tera_scan_descriptor_t* desc, const char* filter_string) {
    desc->rep->SetFilterString(filter_string);
}

void tera_scan_descriptor_set_pack_interval(tera_scan_descriptor_t* desc, int64_t interval) {
    desc->rep->SetPackInterval(interval);
}

void tera_scan_descriptor_set_max_versions(tera_scan_descriptor_t* desc, int32_t versions) {
    desc->rep->SetMaxVersions(versions);
}

void tera_scan_descriptor_set_snapshot(tera_scan_descriptor_t* desc, uint64_t snapshot_id) {
    desc->rep->SetSnapshot(snapshot_id);
}

// NOTE: arguments order is different from C++ sdk(tera.h)
void tera_scan_descriptor_set_time_range(tera_scan_descriptor_t* desc, int64_t ts_start, int64_t ts_end) {
    desc->rep->SetTimeRange(ts_end, ts_start);
}

bool tera_result_stream_done(tera_result_stream_t* stream, char** errptr) {
    ErrorCode err;
    if (!stream->rep->Done(&err)) {
        SaveError(errptr, err);
        return false;
    }
    return true;
}

bool tera_result_stream_look_up(tera_result_stream_t* stream, const char* row_key, uint64_t len) {
    std::string key(row_key, len);
    return stream->rep->LookUp(key);
}

int64_t tera_result_stream_timestamp(tera_result_stream_t* stream) {
    int64_t ts = stream->rep->Timestamp();
    //fprintf(stderr, "%lld\n", ts);
    return ts;
}

void tera_result_stream_qualifier(tera_result_stream_t* stream, char** str, uint64_t* strlen) {
    std::string val = stream->rep->Qualifier();
    *str = CopyString(val);
    *strlen = val.size();
}

void tera_result_stream_column_name(tera_result_stream_t* stream, char** str, uint64_t* strlen) {
    std::string val = stream->rep->ColumnName();
    *str = CopyString(val);
    *strlen = val.size();
}

void tera_result_stream_family(tera_result_stream_t* stream, char** str, uint64_t* strlen) {
    std::string val = stream->rep->Family();
    *str = CopyString(val);
    *strlen = val.size();
}

void tera_result_stream_next(tera_result_stream_t* stream) {
    stream->rep->Next();
}

void tera_result_stream_row_name(tera_result_stream_t* stream, char** str, uint64_t* strlen) {
    std::string val = stream->rep->RowName();
    *str = CopyString(val);
    *strlen = val.size();
}

void tera_result_stream_value(tera_result_stream_t* stream, char** str, uint64_t* strlen) {
    std::string val = stream->rep->Value();
    *str = CopyString(val);
    *strlen = val.size();
}


>>>>>>> c2345da9
}  // end extern "C"<|MERGE_RESOLUTION|>--- conflicted
+++ resolved
@@ -14,8 +14,6 @@
 #include "common/mutex.h"
 #include "sdk/tera.h"
 
-<<<<<<< HEAD
-=======
 using tera::Client;
 using tera::Table;
 using tera::ErrorCode;
@@ -23,17 +21,13 @@
 using tera::ScanDescriptor;
 using tera::ResultStream;
 
->>>>>>> c2345da9
 extern "C" {
 
 struct tera_client_t { Client* rep; };
 struct tera_table_t { Table* rep; };
-<<<<<<< HEAD
 struct tera_row_mutation_t { RowMutation* rep; };
-=======
 struct tera_scan_descriptor_t { ScanDescriptor* rep; };
 struct tera_result_stream_t { ResultStream* rep; };
->>>>>>> c2345da9
 
 static bool SaveError(char** errptr, const ErrorCode& s) {
   assert(errptr != NULL);
@@ -126,7 +120,6 @@
     table->rep->ApplyMutation(mutation);
 }
 
-<<<<<<< HEAD
 tera_row_mutation_t* tera_row_mutation(tera_table_t* table, const char* row_key, uint64_t keylen) {
     tera_row_mutation_t* result = new tera_row_mutation_t;
     result->rep = table->rep->NewRowMutation(std::string(row_key, keylen));
@@ -185,7 +178,6 @@
     *vallen = row.size();
 }
 
-=======
 tera_result_stream_t* tera_table_scan(tera_table_t* table,
                                       const tera_scan_descriptor_t* desc,
                                       char** errptr) {
@@ -307,6 +299,4 @@
     *strlen = val.size();
 }
 
-
->>>>>>> c2345da9
 }  // end extern "C"