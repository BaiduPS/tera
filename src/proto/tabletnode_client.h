--- conflicted
+++ resolved
@@ -67,13 +67,6 @@
     bool SplitTablet(const SplitTabletRequest* request,
                      SplitTabletResponse* response,
                      Closure<void, SplitTabletRequest*, SplitTabletResponse*, bool, int>* done = NULL);
-<<<<<<< HEAD
-    
-    bool MergeTablet(const MergeTabletRequest* request,
-                     MergeTabletResponse* response,
-                     Closure<void, MergeTabletRequest*, MergeTabletResponse*, bool, int>* done = NULL);
-=======
->>>>>>> 8451f441
 
     bool CompactTablet(const CompactTabletRequest* request,
                        CompactTabletResponse* response,
