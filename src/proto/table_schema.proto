--- conflicted
+++ resolved
@@ -51,10 +51,6 @@
     optional int64 split_size = 8; // MB
     optional int64 merge_size = 10; // MB
     optional bool kv_only = 9 [default = false];
-<<<<<<< HEAD
-    optional string admin_group = 11; // users in admin_group can admin this table
-}
-=======
     optional bool disable_wal = 11 [default = false];
-}
->>>>>>> e74a3aaa
+    optional string admin_group = 12; // users in admin_group can admin this table
+}