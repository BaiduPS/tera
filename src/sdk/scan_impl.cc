// Copyright (c) 2015, Baidu.com, Inc. All Rights Reserved
// Use of this source code is governed by a BSD-style license that can be
// found in the LICENSE file.

#include "sdk/scan_impl.h"

#include <boost/bind.hpp>

#include "common/this_thread.h"
#include "common/base/closure.h"
#include "common/base/string_ext.h"

#include "proto/proto_helper.h"
#include "proto/table_schema.pb.h"
#include "sdk/table_impl.h"
#include "sdk/filter_utils.h"
#include "utils/atomic.h"
#include "utils/timer.h"

<<<<<<< HEAD
DECLARE_bool(tera_sdk_batch_scan_enabled);
=======
DECLARE_int64(tera_sdk_scan_number_limit);
DECLARE_int64(tera_sdk_scan_buffer_size);
DECLARE_bool(tera_sdk_scan_async_enabled);
DECLARE_int64(tera_sdk_scan_async_cache_size);
DECLARE_int32(tera_sdk_scan_async_parallel_max_num);
>>>>>>> 24648772
DECLARE_int32(tera_sdk_max_batch_scan_req);

namespace tera {

ResultStreamImpl::ResultStreamImpl(TableImpl* table,
                                   ScanDescImpl* scan_desc_impl)
    : _scan_desc_impl(new ScanDescImpl(*scan_desc_impl)),
      _table_ptr(table) {
}

ResultStreamImpl::~ResultStreamImpl() {
    if (_scan_desc_impl != NULL) {
        delete _scan_desc_impl;
    }
}

ScanDescImpl* ResultStreamImpl::GetScanDesc() {
    return _scan_desc_impl;
}

/*
 * scan的时候，tabletnode攒满一个buffer就会返回给sdk，sdk再接着scan，
 * 新的scan逻辑（tabletnode）在返回scan结果的同时，
 * 还会告知sdk下次scan的启动点(start_point)，保证scan不重、不漏；
 *
 * 旧的scan逻辑（tabletnode）不会告知sdk下次scan时的启动点(start_point)，
 * 这个启动点是sdk自己计算出来的：由上次scan结果的最后一条加上"某个最小值"。
 *
 * rawkey类型为Readble时，rawkey不能包含'\0'；
 * rawkey类型为其它类型（如Binary）时，rawkey可以包含任意字符（包括'\0'）；
 * (不建议新表继续使用Readble类型，未来可能不再支持)
 *
 * 综上，
 * 对于rawkey类型为Readble的表来说，sdk计算下次scan的启动点时需要加'\x1'；
 * 否则，加'\x0'（也就是'\0'）。
 */
std::string ResultStreamImpl::GetNextStartPoint(const std::string& str) {
    const static std::string x0("\x0", 1);
    const static std::string x1("\x1");
    RawKey rawkey_type = _table_ptr->GetTableSchema().raw_key();
    return rawkey_type == Readable ? str + x1 : str + x0;
}

///////////////////////////////////////
/////    high performance scan    /////
///////////////////////////////////////
ResultStreamBatchImpl::ResultStreamBatchImpl(TableImpl* table, ScanDescImpl* scan_desc)
    : ResultStreamImpl(table, scan_desc),
    cv_(&mu_), ref_count_(1) {
    // do something startup
    sliding_window_.resize(FLAGS_tera_sdk_max_batch_scan_req);
    session_end_key_ = _scan_desc_impl->GetStartRowKey();
    mu_.Lock();
    ScanSessionReset();
    mu_.Unlock();
}

void ResultStreamBatchImpl::GetRpcHandle(ScanTabletRequest** request_ptr,
                                         ScanTabletResponse** response_ptr) {
    *request_ptr = new ScanTabletRequest;
    *response_ptr = new ScanTabletResponse;

    MutexLock mutex(&mu_);
    (*request_ptr)->set_part_of_session(part_of_session_);
    (*request_ptr)->set_session_id((int64_t)session_id_);
    VLOG(28) << "Get rpc handle, part_of_session_ " << part_of_session_
        << ", session_id_ " << session_id_ << ", response " << (uint64_t)(*response_ptr);
}

// insure table_impl no more use scan_impl
void ResultStreamBatchImpl::ReleaseRpcHandle(ScanTabletRequest* request,
                                             ScanTabletResponse* response) {
    delete request;
    delete response;

    MutexLock mutex(&mu_);
    ref_count_--;
    VLOG(28) << "release rpc handle and wakeup, ref_count_ " << ref_count_;
    cv_.Signal();
}

// scan request callback trigger:
//      1. drop resp condition:
//          1.1. stale session_id
//          1.2. stale result_id
//      2. handle session broken:
//          2.1. stop scan, and report error to user
//      3. scan success, notify user to consume result
void ResultStreamBatchImpl::OnFinish(ScanTabletRequest* request,
                                     ScanTabletResponse* response) {
    MutexLock mutex(&mu_);
    // check session id
    if (request->session_id() != (int64_t)session_id_) {
        LOG(WARNING) << "session_id not match, " << request->session_id() << ", " << session_id_;
    } else if (response->status() != kTabletNodeOk) {
        // rpc or ts error, session broken and report error
        session_error_ = response->status();
        LOG(WARNING) << "session_id " <<session_id_ <<", broken " << StatusCodeToString(session_error_);
        session_done_ = true;
    } else if ((response->results_id() == 0) &&
               (response->results().key_values_size() == 0) &&
               request->part_of_session()) {
        // handle old ts, results_id not init
        VLOG(28) << "batch scan old ts";
    } else if ((response->results_id() < session_data_idx_) ||
               (response->results_id() >= session_data_idx_ +
                    FLAGS_tera_sdk_max_batch_scan_req)) {
        if (response->results_id() != std::numeric_limits<unsigned long>::max()) {
            LOG(WARNING) << "ScanCallback session_id " << session_id_
                << ", session_data_idx " << session_data_idx_
                << ", stale result_id " << response->results_id()
                << ", response " << (uint64_t)response;
            session_done_ = true;
            // TODO: ts state no known
            session_error_ = kRPCTimeout;
        }
    } else { // scan success, cache result
        int32_t slot_idx = ((response->results_id() - session_data_idx_)
                            + sliding_window_idx_) % FLAGS_tera_sdk_max_batch_scan_req;
        VLOG(28) << "scan suc, session_id " << session_id_ << ", slot_idx " << slot_idx << ", result_id " << response->results_id()
            << ", session_data_idx_ " << session_data_idx_
            << ", sliding_window_idx_ " << sliding_window_idx_
            << ", resp.kv.size() " << response->results().key_values_size();
        ScanSlot* slot = &(sliding_window_[slot_idx]);
        if (slot->state_ == SCANSLOT_INVALID) {
            slot->state_ = SCANSLOT_VALID;
            slot->cell_ = response->results();
            VLOG(28) << "cache scan result, session_id " << session_id_ << ", slot_idx " << slot_idx
                << ", kv.size() " << slot->cell_.key_values_size()
                << ", resp.kv.size() " << response->results().key_values_size();
        }
        if (response->complete()) {
            session_last_idx_ = (session_last_idx_ > response->results_id()) ?
                                    response->results_id(): session_last_idx_;
            session_end_key_ = response->end();
            VLOG(28) << "scan complete: session_id " << session_id_ << ", session_end_key " << session_end_key_
                << ", session_last_idx " << session_last_idx_;
            session_done_ = true;
        }
    }
    return;
}

ResultStreamBatchImpl::~ResultStreamBatchImpl() {
    // do something cleanup
    MutexLock mutex(&mu_);
    ref_count_--;
    VLOG(28) << "before wait scan task finsh, ref_count " << ref_count_;
    while (ref_count_ != 0) { cv_.Wait();}
}

void ResultStreamBatchImpl::ScanSessionReset() {
    mu_.AssertHeld();
    // reset session parameter
    uint64_t tid = (uint64_t)pthread_self();
    session_id_ = ((tid << 48) | ((uint64_t)get_micros())) & (0x7ffffffffffff);
    session_done_ = false;
    session_error_ = kTabletNodeOk;
    part_of_session_ = false;
    session_data_idx_ = 0;
    session_last_idx_ = UINT32_MAX;
    sliding_window_idx_= 0;
    next_idx_ = 0;

    // set all slot invalid
    std::vector<ScanSlot>::iterator it = sliding_window_.begin();
    for (; it != sliding_window_.end(); ++it) {
        it->state_ = SCANSLOT_INVALID;
        it->cell_.Clear();
    }

    ref_count_ += FLAGS_tera_sdk_max_batch_scan_req;
    _scan_desc_impl->SetStart(session_end_key_);
    VLOG(28) << "scan session reset, start key " << session_end_key_
        << ", ref_count " << ref_count_;
    mu_.Unlock();
    // do io, release lock
    for (int32_t i = 0; i < FLAGS_tera_sdk_max_batch_scan_req; i++) {
        _table_ptr->ScanTabletAsync(this);
        part_of_session_ = true;
    }
    mu_.Lock();
}

void ResultStreamBatchImpl::ClearAndScanNextSlot(bool scan_next) {
    mu_.AssertHeld();
    ScanSlot* slot = &(sliding_window_[sliding_window_idx_]);
    slot->cell_.Clear();
    slot->state_ = SCANSLOT_INVALID;
    next_idx_ = 0;
    session_data_idx_++;
    sliding_window_idx_ = (sliding_window_idx_ + 1) % FLAGS_tera_sdk_max_batch_scan_req;
    VLOG(28) << "session_id " << session_id_ << ", session_data_idx_ " << session_data_idx_ << ", sliding_window_idx_ "
        << sliding_window_idx_ << ", ref_count_ " << ref_count_;
    if (scan_next) {
        ref_count_++;
        mu_.Unlock();
        _table_ptr->ScanTabletAsync(this);
        mu_.Lock();
    }
    return;
}

bool ResultStreamBatchImpl::Done(ErrorCode* error) {
    if (error) {
        error->SetFailed(ErrorCode::kOK);
    }
    MutexLock mutex(&mu_);
    while (1) {
        // not wait condition:
        //  1. current slot valid, or
        //  2. ts not available, or
        //  3. rpc not available, or
        ScanSlot* slot = &(sliding_window_[sliding_window_idx_]);
        while(slot->state_ == SCANSLOT_INVALID) {
            // stale results_id, re-enable another scan req
            if (session_error_ != kTabletNodeOk) {
                // TODO: kKeyNotInRange, do reset session
                LOG(WARNING) << "scan done: session error " << StatusCodeToString(session_error_);
                if (error) {
                    error->SetFailed(ErrorCode::kSystem, StatusCodeToString(session_error_));
                }
                return true;
            }
            if (ref_count_ == 1) {
                // ts refuse scan...
                LOG(WARNING) << "ts refuse scan, scan later...\n";
                return true;
            }
            cv_.Wait();
        }
        if (next_idx_ < slot->cell_.key_values_size()) { break; }

        VLOG(28) << "session_done_ " << session_done_ << ", session_data_idx_ "
            << session_data_idx_ << ", session_last_idx_ " << session_last_idx_;
        // current slot finish and session not finish, scan next slot
        if (!session_done_) {
            ClearAndScanNextSlot(true);
            continue;
        }

        // session finish, read rest data
        if (session_data_idx_ != session_last_idx_) {
            ClearAndScanNextSlot(false);
            continue;
        }

        // scan finish, exit
        const string& scan_end_key = _scan_desc_impl->GetEndRowKey();
        if (session_end_key_ == "" || (scan_end_key != "" && session_end_key_ >= scan_end_key)) {
            VLOG(28) << "scan done, scan_end_key " << scan_end_key << ", session_end_key " << session_end_key_;
            return true;
        }

        // scan next tablet
        ScanSessionReset();
    }
    return false;
}

void ResultStreamBatchImpl::Next() { next_idx_++; }
bool ResultStreamBatchImpl::LookUp(const std::string& row_key) { return true;}
std::string ResultStreamBatchImpl::RowName() const {
    const KeyValuePair& row = sliding_window_[sliding_window_idx_].cell_.key_values(next_idx_);
    return row.has_key() ? row.key(): "";
}
std::string ResultStreamBatchImpl::Family() const {
    const KeyValuePair& row = sliding_window_[sliding_window_idx_].cell_.key_values(next_idx_);
    return row.has_column_family() ? row.column_family(): "";
}
std::string ResultStreamBatchImpl::Qualifier() const {
    const KeyValuePair& row = sliding_window_[sliding_window_idx_].cell_.key_values(next_idx_);
    return row.has_qualifier() ? row.qualifier(): "";
}
std::string ResultStreamBatchImpl::ColumnName() const {
    const std::string& cf = Family();
    const std::string& qu = Qualifier();
    return cf + ":" + qu;
}
int64_t ResultStreamBatchImpl::Timestamp() const {
    const KeyValuePair& row = sliding_window_[sliding_window_idx_].cell_.key_values(next_idx_);
    return row.has_timestamp() ? row.timestamp(): 0;
}
std::string ResultStreamBatchImpl::Value() const {
    const KeyValuePair& row = sliding_window_[sliding_window_idx_].cell_.key_values(next_idx_);
    return row.has_value() ? row.value(): "";
}
int64_t ResultStreamBatchImpl::ValueInt64() const {
    std::string v = Value();
    return (v.size() == sizeof(int64_t)) ? *(int64_t*)v.c_str() : 0;
}

ResultStreamSyncImpl::ResultStreamSyncImpl(TableImpl* table,
                                           ScanDescImpl* scan_desc_impl)
    : ResultStreamImpl(table, scan_desc_impl),
      _response(new tera::ScanTabletResponse),
      _result_pos(0),
      _finish_cond(&_finish_mutex),
      _finish(false) {
    _table_ptr->ScanTabletSync(this);
}

ResultStreamSyncImpl::~ResultStreamSyncImpl() {
    if (_response != NULL) {
        delete _response;
    }
}

bool ResultStreamSyncImpl::LookUp(const string& row_key) {
    return true;
}

bool ResultStreamSyncImpl::Done(ErrorCode* err) {
    while (1) {
        const string& scan_end_key = _scan_desc_impl->GetEndRowKey();
        /// scan failed
        if (_response->status() != kTabletNodeOk) {
            if (err) {
                err->SetFailed(ErrorCode::kSystem,
                               StatusCodeToString(_response->status()));
            }
            return true;
        }
        if (_result_pos < _response->results().key_values_size()) {
            break;
        }
        const string& tablet_end_key = _response->end();
        if (_response->complete() &&
            (tablet_end_key == "" || (scan_end_key != "" && tablet_end_key >= scan_end_key))) {
            if (err) {
                err->SetFailed(ErrorCode::kOK);
            }
            return true;
        }

        // Newer version of TS will return next_start_point when the opration is timeout
        if (!_response->complete()) {
            // Without next_start_point, kv is the last kv pair from last scan
            if (_response->next_start_point().key() == "") {
                const KeyValuePair& kv = _response->results().key_values(_result_pos - 1);
                if (_scan_desc_impl->IsKvOnlyTable()) {
                    _scan_desc_impl->SetStart(GetNextStartPoint(kv.key()), kv.column_family(),
                                              kv.qualifier(), kv.timestamp());
                } else if (kv.timestamp() == 0) {
                    _scan_desc_impl->SetStart(kv.key(), kv.column_family(),
                                              GetNextStartPoint(kv.qualifier()), kv.timestamp());
                } else {
                    _scan_desc_impl->SetStart(kv.key(), kv.column_family(),
                                              kv.qualifier(), kv.timestamp() - 1);
                }
            // next_start_point is where the next scan should start
            } else {
                const KeyValuePair& kv = _response->next_start_point();
                if (_scan_desc_impl->IsKvOnlyTable()) {
                    _scan_desc_impl->SetStart(kv.key(), kv.column_family(),
                                              kv.qualifier(), kv.timestamp());
                } else {
                    _scan_desc_impl->SetStart(kv.key(), kv.column_family(),
                                              kv.qualifier(), kv.timestamp());
                }
            }
        } else {
            _scan_desc_impl->SetStart(tablet_end_key);
        }
        _result_pos = 0;
        delete _response;
        _response = new tera::ScanTabletResponse;
        Reset();
        _table_ptr->ScanTabletSync(this);
    }
    return false;
}

void ResultStreamSyncImpl::Next() {
    ++_result_pos;
}

string ResultStreamSyncImpl::RowName() const {
    return _response->results().key_values(_result_pos).key();
}

string ResultStreamSyncImpl::ColumnName() const {
    if (_response->results().key_values(_result_pos).has_column_family()) {
        const string& family =  _response->results().key_values(_result_pos).column_family();
        if (_response->results().key_values(_result_pos).has_qualifier()) {
            return (family + ":" + _response->results().key_values(_result_pos).qualifier());
        }
        return family;
    }
    return "";
}

string ResultStreamSyncImpl::Family() const {
    if (_response->results().key_values(_result_pos).has_column_family()) {
        return _response->results().key_values(_result_pos).column_family();
    }
    return "";
}

string ResultStreamSyncImpl::Qualifier() const {
    if (_response->results().key_values(_result_pos).has_qualifier()) {
        return _response->results().key_values(_result_pos).qualifier();
    }
    return "";
}

int64_t ResultStreamSyncImpl::Timestamp() const {
    if (_response->results().key_values(_result_pos).has_timestamp()) {
        return _response->results().key_values(_result_pos).timestamp();
    }
    return 0;
}

string ResultStreamSyncImpl::Value() const {
    if (_response->results().key_values(_result_pos).has_value()) {
        return _response->results().key_values(_result_pos).value();
    }
    return "";
}

int64_t ResultStreamSyncImpl::ValueInt64() const {
    std::string v;
    if (_response->results().key_values(_result_pos).has_value()) {
        v = _response->results().key_values(_result_pos).value();
    }
    return (v.size() == sizeof(int64_t)) ? *(int64_t*)v.c_str() : 0;
}

void ResultStreamSyncImpl::GetRpcHandle(ScanTabletRequest** request,
                                    ScanTabletResponse** response) {
    *request = new ScanTabletRequest;
    *response = _response;
}

void ResultStreamSyncImpl::ReleaseRpcHandle(ScanTabletRequest* request,
                                            ScanTabletResponse* response) {
    delete request;
    Signal();
}

void ResultStreamSyncImpl::OnFinish(ScanTabletRequest* request,
                                    ScanTabletResponse* response) {
}

void ResultStreamSyncImpl::Wait() {
    MutexLock locker(&_finish_mutex);
    while (!_finish) {
        _finish_cond.Wait();
    }
}

void ResultStreamSyncImpl::Signal() {
    MutexLock locker(&_finish_mutex);
    _finish = true;
    _finish_cond.Signal();
}

void ResultStreamSyncImpl::Reset() {
    MutexLock locker(&_finish_mutex);
    _finish = false;
}

///////////////////////// ScanDescImpl ///////////////////////

ScanDescImpl::ScanDescImpl(const string& rowkey)
    : _start_timestamp(0),
      _timer_range(NULL),
<<<<<<< HEAD
      _buf_size(65536),
      _is_async(FLAGS_tera_sdk_batch_scan_enabled),
=======
      _buf_size(FLAGS_tera_sdk_scan_buffer_size),
      _number_limit(FLAGS_tera_sdk_scan_number_limit),
      _is_async(FLAGS_tera_sdk_scan_async_enabled),
>>>>>>> 24648772
      _max_version(1),
      _pack_interval(5000),
      _snapshot(0),
      _value_converter(&DefaultValueConverter) {
    SetStart(rowkey);
}

ScanDescImpl::ScanDescImpl(const ScanDescImpl& impl)
    : _start_key(impl._start_key),
      _end_key(impl._end_key),
      _start_column_family(impl._start_column_family),
      _start_qualifier(impl._start_qualifier),
      _start_timestamp(impl._start_timestamp),
      _buf_size(impl._buf_size),
      _number_limit(impl._number_limit),
      _is_async(impl._is_async),
      _max_version(impl._max_version),
      _pack_interval(impl._pack_interval),
      _snapshot(impl._snapshot),
      _table_schema(impl._table_schema) {
    _value_converter = impl.GetValueConverter();
    _filter_string = impl.GetFilterString();
    _filter_list = impl.GetFilterList();
    if (impl.GetTimerRange() != NULL) {
        _timer_range = new tera::TimeRange;
        _timer_range->CopyFrom(*(impl.GetTimerRange()));
    } else {
        _timer_range = NULL;
    }
    for (int32_t i = 0; i < impl.GetSizeofColumnFamilyList(); ++i) {
        _cf_list.push_back(new tera::ColumnFamily(*(impl.GetColumnFamily(i))));
    }
}

ScanDescImpl::~ScanDescImpl() {
    if (_timer_range != NULL) {
        delete _timer_range;
    }
    for (uint32_t i = 0; i < _cf_list.size(); ++i) {
        delete _cf_list[i];
    }
}

void ScanDescImpl::SetStart(const string& row_key, const string& column_family,
                            const string& qualifier, int64_t time_stamp)
{
    _start_key = row_key;
    _start_column_family = column_family;
    _start_qualifier = qualifier;
    _start_timestamp = time_stamp;
}

void ScanDescImpl::SetEnd(const string& rowkey) {
    _end_key = rowkey;
}

void ScanDescImpl::AddColumnFamily(const string& cf) {
    AddColumn(cf, "");
}

void ScanDescImpl::AddColumn(const string& cf, const string& qualifier) {
    for (uint32_t i = 0; i < _cf_list.size(); ++i) {
        if (_cf_list[i]->family_name() == cf) {
            if (qualifier != "") {
                _cf_list[i]->add_qualifier_list(qualifier);
            }
            return;
        }
    }
    tera::ColumnFamily* column_family = new tera::ColumnFamily;
    column_family->set_family_name(cf);
    if (qualifier != "") {
        column_family->add_qualifier_list(qualifier);
    }
    _cf_list.push_back(column_family);
}

void ScanDescImpl::SetMaxVersions(int32_t versions) {
    _max_version = versions;
}

void ScanDescImpl::SetPackInterval(int64_t interval) {
    _pack_interval = interval;
}

void ScanDescImpl::SetTimeRange(int64_t ts_end, int64_t ts_start) {
    if (_timer_range == NULL) {
        _timer_range = new tera::TimeRange;
    }
    _timer_range->set_ts_start(ts_start);
    _timer_range->set_ts_end(ts_end);
}

void ScanDescImpl::SetValueConverter(ValueConverter convertor) {
    _value_converter = convertor;
}

void ScanDescImpl::SetSnapshot(uint64_t snapshot_id) {
    _snapshot = snapshot_id;
}

uint64_t ScanDescImpl::GetSnapshot() const {
    return _snapshot;
}

void ScanDescImpl::SetBufferSize(int64_t buf_size) {
    _buf_size = buf_size;
}

void ScanDescImpl::SetNumberLimit(int64_t number_limit) {
    _number_limit = number_limit;
}

void ScanDescImpl::SetAsync(bool async) {
    _is_async = async;
}

const string& ScanDescImpl::GetStartRowKey() const {
    return _start_key;
}

const string& ScanDescImpl::GetEndRowKey() const {
    return _end_key;
}

const string& ScanDescImpl::GetStartColumnFamily() const {
    return _start_column_family;
}

const string& ScanDescImpl::GetStartQualifier() const {
    return _start_qualifier;
}

int64_t ScanDescImpl::GetStartTimeStamp() const {
    return _start_timestamp;
}

int32_t ScanDescImpl::GetSizeofColumnFamilyList() const {
    return _cf_list.size();
}

const tera::ColumnFamily* ScanDescImpl::GetColumnFamily(int32_t num) const {
    if (static_cast<uint64_t>(num) >= _cf_list.size()) {
        return NULL;
    }
    return _cf_list[num];
}

int32_t ScanDescImpl::GetMaxVersion() const {
    return _max_version;
}

int64_t ScanDescImpl::GetPackInterval() const {
    return _pack_interval;
}

const tera::TimeRange* ScanDescImpl::GetTimerRange() const {
    return _timer_range;
}

const string& ScanDescImpl::GetFilterString() const {
    return _filter_string;
}

const FilterList& ScanDescImpl::GetFilterList() const {
    return _filter_list;
}

const ValueConverter ScanDescImpl::GetValueConverter() const {
    return _value_converter;
}

int64_t ScanDescImpl::GetBufferSize() const {
    return _buf_size;
}

int64_t ScanDescImpl::GetNumberLimit() {
    return _number_limit;
}

bool ScanDescImpl::IsAsync() const {
    return _is_async;
}

void ScanDescImpl::SetTableSchema(const TableSchema& schema) {
    _table_schema = schema;
}

bool ScanDescImpl::IsKvOnlyTable() {
    return _table_schema.kv_only();
}

// SELECT * WHERE <type> <cf0> <op0> <value0> AND <type> <cf1> <op1> <value1>
bool ScanDescImpl::SetFilter(const std::string& schema) {
    std::string select;
    std::string where;
    std::string::size_type pos;
    if ((pos = schema.find("SELECT ")) != 0) {
        LOG(ERROR) << "illegal scan expression: should be begin with \"SELECT\"";
        return false;
    }
    if ((pos = schema.find(" WHERE ")) != string::npos) {
        select = schema.substr(7, pos - 7);
        where = schema.substr(pos + 7, schema.size() - pos - 7);
    } else {
        select = schema.substr(7);
    }
    // parse select
    {
        select = RemoveInvisibleChar(select);
        if (select != "*") {
            std::vector<string> cfs;
            SplitString(select, ",", &cfs);
            for (size_t i = 0; i < cfs.size(); ++i) {
                // add columnfamily
                AddColumnFamily(cfs[i]);
                VLOG(10) << "add cf: " << cfs[i] << " to scan descriptor";
            }
        }
    }
    // parse where
    if (where != "") {
        _filter_string = where;
        if (!ParseFilterString()) {
            return false;
        }
    }
    return true;
}

bool ScanDescImpl::ParseFilterString() {
    const char* and_op = " AND ";
    _filter_list.Clear();
    std::vector<string> filter_v;
    SplitString(_filter_string, and_op, &filter_v);
    for (size_t i = 0; i < filter_v.size(); ++i) {
        Filter filter;
        if (ParseSubFilterString(filter_v[i], &filter)) {
            Filter* pf = _filter_list.add_filter();
            pf->CopyFrom(filter);
        } else {
            LOG(ERROR) << "fail to parse expression: " << filter_v[i];
            return false;
        }
    }

    return true;
}

bool ScanDescImpl::ParseSubFilterString(const string& filter_str,
                                        Filter* filter) {
    string filter_t = RemoveInvisibleChar(filter_str);
    if (filter_t.size() < 3) {
        LOG(ERROR) << "illegal filter expression: " << filter_t;
        return false;
    }
    if (filter_t.find("@") == string::npos) {
        // default filter, value compare filter
        if (!ParseValueCompareFilter(filter_t, filter)) {
            return false;
        }
    } else {
        // TODO: other filter
        LOG(ERROR) << "illegal filter expression: " << filter_t;
        return false;
    }
    return true;
}

bool ScanDescImpl::ParseValueCompareFilter(const string& filter_str,
                                           Filter* filter) {
    if (filter == NULL) {
        LOG(ERROR) << "filter ptr is NULL.";
        return false;
    }

    if (_max_version != 1) {
        LOG(ERROR) << "only support 1 version scan if there is a value filter: "
            << filter_str;
        return false;
    }
    string::size_type type_pos;
    string::size_type cf_pos;
    if ((type_pos = filter_str.find("int64")) != string::npos) {
        filter->set_value_type(kINT64);
        cf_pos = type_pos + 5;
    } else {
        LOG(ERROR) << "only support int64 value filter, but got: "
            << filter_str;
        return false;
    }

    string cf_name, value;
    string::size_type op_pos;
    BinCompOp comp_op = UNKNOWN;
    if ((op_pos = filter_str.find(">=")) != string::npos) {
        cf_name = filter_str.substr(cf_pos, op_pos - cf_pos);
        value = filter_str.substr(op_pos + 2, filter_str.size() - op_pos - 2);
        comp_op = GE;
    } else if ((op_pos = filter_str.find(">")) != string::npos) {
        cf_name = filter_str.substr(cf_pos, op_pos - cf_pos);
        value = filter_str.substr(op_pos + 1, filter_str.size() - op_pos - 1);
        comp_op = GT;
    } else if ((op_pos = filter_str.find("<=")) != string::npos) {
        cf_name = filter_str.substr(cf_pos, op_pos - cf_pos);
        value = filter_str.substr(op_pos + 2, filter_str.size() - op_pos - 2);
        comp_op = LE;
    } else if ((op_pos = filter_str.find("<")) != string::npos) {
        cf_name = filter_str.substr(cf_pos, op_pos - cf_pos);
        value = filter_str.substr(op_pos + 1, filter_str.size() - op_pos - 1);
        comp_op = LT;
    } else if ((op_pos = filter_str.find("==")) != string::npos) {
        cf_name = filter_str.substr(cf_pos, op_pos - cf_pos);
        value = filter_str.substr(op_pos + 2, filter_str.size() - op_pos - 2);
        comp_op = EQ;
    } else if ((op_pos = filter_str.find("!=")) != string::npos) {
        cf_name = filter_str.substr(cf_pos, op_pos - cf_pos);
        value = filter_str.substr(op_pos + 2, filter_str.size() - op_pos - 2);
        comp_op = NE;
    } else {
        LOG(ERROR) << "fail to parse expression: " << filter_str;
        return false;
    }
    string type;
    if (filter->value_type() == kINT64) {
        type = "int64";
    } else {
        assert(false);
    }

    string value_internal;
    if (!_value_converter(value, type, &value_internal)) {
        LOG(ERROR) << "fail to convert value: \""<< value << "\"(" << type << ")";
        return false;
    }

    filter->set_type(BinComp);
    filter->set_bin_comp_op(comp_op);
    filter->set_field(ValueFilter);
    filter->set_content(cf_name);
    filter->set_ref_value(value_internal);
    return true;
}

} // namespace tera
<|MERGE_RESOLUTION|>--- conflicted
+++ resolved
@@ -17,15 +17,9 @@
 #include "utils/atomic.h"
 #include "utils/timer.h"
 
-<<<<<<< HEAD
 DECLARE_bool(tera_sdk_batch_scan_enabled);
-=======
 DECLARE_int64(tera_sdk_scan_number_limit);
 DECLARE_int64(tera_sdk_scan_buffer_size);
-DECLARE_bool(tera_sdk_scan_async_enabled);
-DECLARE_int64(tera_sdk_scan_async_cache_size);
-DECLARE_int32(tera_sdk_scan_async_parallel_max_num);
->>>>>>> 24648772
 DECLARE_int32(tera_sdk_max_batch_scan_req);
 
 namespace tera {
@@ -493,14 +487,9 @@
 ScanDescImpl::ScanDescImpl(const string& rowkey)
     : _start_timestamp(0),
       _timer_range(NULL),
-<<<<<<< HEAD
-      _buf_size(65536),
-      _is_async(FLAGS_tera_sdk_batch_scan_enabled),
-=======
       _buf_size(FLAGS_tera_sdk_scan_buffer_size),
       _number_limit(FLAGS_tera_sdk_scan_number_limit),
-      _is_async(FLAGS_tera_sdk_scan_async_enabled),
->>>>>>> 24648772
+      _is_async(FLAGS_tera_sdk_batch_scan_enabled),
       _max_version(1),
       _pack_interval(5000),
       _snapshot(0),
