// Copyright (c) 2015, Baidu.com, Inc. All Rights Reserved
// Use of this source code is governed by a BSD-style license that can be
// found in the LICENSE file.

#include "sdk/table_impl.h"

#include <errno.h>
#include <fcntl.h>
#include <math.h>
#include <sys/file.h>
#include <sys/stat.h>
#include <sys/types.h>
#include <fstream>
#include <sstream>

#include <boost/bind.hpp>
#include <gflags/gflags.h>

#include "common/base/string_format.h"
#include "common/file/file_path.h"
#include "common/file/recordio/record_io.h"

#include "io/coding.h"
#include "proto/kv_helper.h"
#include "proto/proto_helper.h"
#include "proto/tabletnode_client.h"
#include "sdk/mutate_impl.h"
#include "sdk/read_impl.h"
#include "sdk/scan_impl.h"
#include "sdk/schema_impl.h"
#include "sdk/sdk_zk.h"
#include "sdk/tera.h"
#include "utils/crypt.h"
#include "utils/string_util.h"
#include "utils/timer.h"

DECLARE_string(tera_master_meta_table_name);
DECLARE_int32(tera_sdk_delay_send_internal);
DECLARE_int32(tera_sdk_retry_times);
DECLARE_int32(tera_sdk_retry_period);
DECLARE_int32(tera_sdk_update_meta_internal);
DECLARE_bool(tera_sdk_write_sync);
DECLARE_int32(tera_sdk_batch_size);
DECLARE_int32(tera_sdk_batch_send_interval);
DECLARE_int64(tera_sdk_max_mutation_pending_num);
DECLARE_int64(tera_sdk_max_reader_pending_num);
DECLARE_bool(tera_sdk_async_blocking_enabled);
DECLARE_int32(tera_sdk_sync_wait_timeout);
DECLARE_int32(tera_sdk_scan_buffer_limit);
DECLARE_int32(tera_sdk_update_meta_concurrency);
DECLARE_int32(tera_sdk_update_meta_buffer_limit);
DECLARE_bool(tera_sdk_cookie_enabled);
DECLARE_string(tera_sdk_cookie_path);
DECLARE_int32(tera_sdk_cookie_update_interval);
DECLARE_bool(tera_sdk_perf_counter_enabled);
DECLARE_int64(tera_sdk_perf_counter_log_interval);
DECLARE_int32(FLAGS_tera_rpc_timeout_period);

namespace tera {

TableImpl::TableImpl(const std::string& table_name,
                     const TableOptions& options,
                     const std::string& zk_root_path,
                     const std::string& zk_addr_list,
                     common::ThreadPool* thread_pool)
    : _name(table_name),
      _options(options),
      _last_sequence_id(0),
      _timeout(FLAGS_tera_sdk_sync_wait_timeout),
      _commit_size(FLAGS_tera_sdk_batch_size),
      _commit_timeout(FLAGS_tera_sdk_batch_send_interval),
      _max_commit_pending_num(FLAGS_tera_sdk_max_mutation_pending_num),
      _max_reader_pending_num(FLAGS_tera_sdk_max_reader_pending_num),
      _meta_cond(&_meta_mutex),
      _meta_updating_count(0),
      _table_meta_cond(&_table_meta_mutex),
      _table_meta_updating(false),
      _zk_root_path(zk_root_path),
      _zk_addr_list(zk_addr_list),
      _thread_pool(thread_pool),
<<<<<<< HEAD
      _cluster(new sdk::ClusterFinder(zk_root_path, zk_addr_list)) {
=======
      _cluster(new sdk::ClusterFinder(zk_root_path, zk_addr_list)),
      _seq_mutation_session(0),
      _seq_mutation_last_sequence(0),
      _seq_mutation_commit_list(NULL),
      _seq_mutation_commit_timer_id(0),
      _seq_mutation_error_occur_time(0),
      _seq_mutation_wait_to_update_meta(false),
      _seq_mutation_wait_to_retry(false),
      _seq_mutation_pending_rpc_count(0),
      _pending_timeout_ms(FLAGS_tera_rpc_timeout_period) {
    if (options.sequential_write) {
        _seq_mutation_commit_list = new std::vector<RowMutationImpl*>;
        _seq_mutation_session = get_micros() * get_micros();
    }
>>>>>>> 72309546
}

TableImpl::~TableImpl() {
    if (FLAGS_tera_sdk_cookie_enabled) {
        DoDumpCookie();
    }
    _thread_pool->CancelTask(_perf_log_task_id);

    delete _cluster;
}

RowMutation* TableImpl::NewRowMutation(const std::string& row_key) {
    RowMutationImpl* row_mu = new RowMutationImpl(this, row_key);
    return row_mu;
}

RowReader* TableImpl::NewRowReader(const std::string& row_key) {
    RowReaderImpl* row_rd = new RowReaderImpl(this, row_key);
    return row_rd;
}

void TableImpl::ApplyMutation(RowMutation* row_mu) {
    std::vector<RowMutationImpl*> mu_list;
    mu_list.push_back(static_cast<RowMutationImpl*>(row_mu));
    ApplyMutation(mu_list, true);
}

void TableImpl::ApplyMutation(const std::vector<RowMutation*>& row_mutations) {
    std::vector<RowMutationImpl*> mu_list(row_mutations.size());
    for (uint32_t i = 0; i < row_mutations.size(); i++) {
        mu_list[i] = static_cast<RowMutationImpl*>(row_mutations[i]);
    }
    ApplyMutation(mu_list, true);
}

bool TableImpl::Put(const std::string& row_key, const std::string& family,
                    const std::string& qualifier, const int64_t value,
                    ErrorCode* err) {
    std::string value_str((char*)&value, sizeof(int64_t));
    return Put(row_key, family, qualifier, value_str, err);
}

bool TableImpl::Put(const std::string& row_key, const std::string& family,
                    const std::string& qualifier, const std::string& value,
                    ErrorCode* err) {
    RowMutation* row_mu = NewRowMutation(row_key);
    row_mu->Put(family, qualifier, value);
    ApplyMutation(row_mu);
    *err = row_mu->GetError();
    return (err->GetType() == ErrorCode::kOK ? true : false);
}

bool TableImpl::Put(const std::string& row_key, const std::string& family,
                    const std::string& qualifier, const std::string& value,
                    int64_t timestamp, ErrorCode* err) {
    RowMutation* row_mu = NewRowMutation(row_key);
    row_mu->Put(family, qualifier, timestamp, value);
    ApplyMutation(row_mu);
    *err = row_mu->GetError();
    return (err->GetType() == ErrorCode::kOK ? true : false);
}

bool TableImpl::Put(const std::string& row_key, const std::string& family,
                    const std::string& qualifier, const std::string& value,
                    int32_t ttl, ErrorCode* err) {
    RowMutation* row_mu = NewRowMutation(row_key);
    row_mu->Put(family, qualifier, value, ttl);
    ApplyMutation(row_mu);
    *err = row_mu->GetError();
    return (err->GetType() == ErrorCode::kOK ? true : false);
}

bool TableImpl::Put(const std::string& row_key, const std::string& family,
                    const std::string& qualifier, const std::string& value,
                    int64_t timestamp, int32_t ttl, ErrorCode* err) {
    RowMutation* row_mu = NewRowMutation(row_key);
    row_mu->Put(family, qualifier, timestamp, value, ttl);
    ApplyMutation(row_mu);
    *err = row_mu->GetError();
    return (err->GetType() == ErrorCode::kOK ? true : false);
}

bool TableImpl::Add(const std::string& row_key, const std::string& family,
                    const std::string& qualifier, int64_t delta, ErrorCode* err) {
    RowMutation* row_mu = NewRowMutation(row_key);
    row_mu->Add(family, qualifier, delta);
    ApplyMutation(row_mu);
    *err = row_mu->GetError();
    return (err->GetType() == ErrorCode::kOK ? true : false);
}

bool TableImpl::AddInt64(const std::string& row_key, const std::string& family,
                    const std::string& qualifier, int64_t delta, ErrorCode* err) {
    RowMutation* row_mu = NewRowMutation(row_key);
    row_mu->AddInt64(family, qualifier, delta);
    ApplyMutation(row_mu);
    *err = row_mu->GetError();
    return (err->GetType() == ErrorCode::kOK ? true : false);
}

bool TableImpl::PutIfAbsent(const std::string& row_key, const std::string& family,
                            const std::string& qualifier, const std::string& value,
                            ErrorCode* err) {
    RowMutation* row_mu = NewRowMutation(row_key);
    row_mu->PutIfAbsent(family, qualifier, value);
    ApplyMutation(row_mu);
    *err = row_mu->GetError();
    return (err->GetType() == ErrorCode::kOK ? true : false);
}

bool TableImpl::Append(const std::string& row_key, const std::string& family,
                       const std::string& qualifier, const std::string& value,
                       ErrorCode* err) {
    RowMutation* row_mu = NewRowMutation(row_key);
    row_mu->Append(family, qualifier, value);
    ApplyMutation(row_mu);
    *err = row_mu->GetError();
    return (err->GetType() == ErrorCode::kOK ? true : false);
}

bool TableImpl::Flush() {
    return false;
}

bool TableImpl::CheckAndApply(const std::string& rowkey, const std::string& cf_c,
                              const std::string& value, const RowMutation& row_mu,
                              ErrorCode* err) {
    err->SetFailed(ErrorCode::kNotImpl);
    return false;
}

int64_t TableImpl::IncrementColumnValue(const std::string& row,
                                        const std::string& family,
                                        const std::string& qualifier,
                                        int64_t amount, ErrorCode* err) {
    err->SetFailed(ErrorCode::kNotImpl);
    return 0L;
}

void TableImpl::SetWriteTimeout(int64_t timeout_ms) {
}

void TableImpl::Get(RowReader* row_reader) {
    std::vector<RowReaderImpl*> row_reader_list;
    row_reader_list.push_back(static_cast<RowReaderImpl*>(row_reader));
    ReadRows(row_reader_list, true);
}

void TableImpl::Get(const std::vector<RowReader*>& row_readers) {
    std::vector<RowReaderImpl*> row_reader_list(row_readers.size());
    for (uint32_t i = 0; i < row_readers.size(); ++i) {
        row_reader_list[i] = static_cast<RowReaderImpl*>(row_readers[i]);
    }
    ReadRows(row_reader_list, true);
}

bool TableImpl::Get(const std::string& row_key, const std::string& family,
                    const std::string& qualifier, int64_t* value,
                    ErrorCode* err, uint64_t snapshot_id) {
    std::string value_str;
    if (Get(row_key, family, qualifier, &value_str, err, snapshot_id)
        && value_str.size() == sizeof(int64_t)) {
        *value = *(int64_t*)value_str.c_str();
        return true;
    }
    return false;
}

bool TableImpl::Get(const std::string& row_key, const std::string& family,
                    const std::string& qualifier, std::string* value,
                    ErrorCode* err, uint64_t snapshot_id) {
    RowReader* row_reader = NewRowReader(row_key);
    row_reader->AddColumn(family, qualifier);
    row_reader->SetSnapshot(snapshot_id);
    Get(row_reader);
    *err = row_reader->GetError();
    if (err->GetType() == ErrorCode::kOK) {
        *value = row_reader->Value();
        return true;
    }
    return false;
}

ResultStream* TableImpl::Scan(const ScanDescriptor& desc, ErrorCode* err) {
    ScanDescImpl * impl = desc.GetImpl();
    impl->SetTableSchema(_table_schema);
    if (impl->GetFilterString() != "") {
        MutexLock lock(&_table_meta_mutex);
        if (!impl->ParseFilterString()) {
            // fail to parse filter string
            return NULL;
        }
    }
    ResultStream * results = NULL;
    if (desc.IsAsync() && !_table_schema.kv_only()) {
        VLOG(6) << "activate async-scan";
        results = new ResultStreamAsyncImpl(this, impl);
    } else {
        VLOG(6) << "activate sync-scan";
        results = new ResultStreamSyncImpl(this, impl);
    }
    return results;
}

void TableImpl::ScanTabletSync(ResultStreamSyncImpl* stream) {
    ScanTabletAsync(stream);
    stream->Wait();
}

void TableImpl::ScanTabletAsync(ResultStreamImpl* stream) {
    ScanTask* scan_task = new ScanTask;
    scan_task->stream = stream;
    stream->GetRpcHandle(&scan_task->request, &scan_task->response);
    ScanTabletAsync(scan_task, true);
}

void TableImpl::ScanTabletAsync(ScanTask* scan_task, bool called_by_user) {
    if (called_by_user) {
        scan_task->SetId(_next_task_id.Inc());
        _task_pool.PutTask(scan_task);
    }

    const std::string& row_key = scan_task->stream->GetScanDesc()->GetStartRowKey();
    std::string server_addr;
    if (GetTabletAddrOrScheduleUpdateMeta(row_key, scan_task, &server_addr)) {
        CommitScan(scan_task, server_addr);
    }
}

void TableImpl::CommitScan(ScanTask* scan_task,
                           const std::string& server_addr) {
    tabletnode::TabletNodeClient tabletnode_client(server_addr);
    ResultStreamImpl* stream = scan_task->stream;
    ScanTabletRequest* request = scan_task->request;
    ScanTabletResponse* response = scan_task->response;
    response->Clear();

    ScanDescImpl* impl = stream->GetScanDesc();
    request->set_sequence_id(_last_sequence_id++);
    request->set_table_name(_name);
    request->set_start(impl->GetStartRowKey());
    request->set_end(impl->GetEndRowKey());
    request->set_snapshot_id(impl->GetSnapshot());
    if (impl->GetStartColumnFamily() != "") {
        request->set_start_family(impl->GetStartColumnFamily());
    }
    if (impl->GetStartQualifier() != "") {
        request->set_start_qualifier(impl->GetStartQualifier());
    }
    if (impl->GetStartTimeStamp() != 0) {
        request->set_start_timestamp(impl->GetStartTimeStamp());
    }
    if (impl->GetMaxVersion() != 0) {
        request->set_max_version(impl->GetMaxVersion());
    }
    if (impl->GetBufferSize() != 0) {
        request->set_buffer_limit(impl->GetBufferSize());
    }
    if (impl->GetTimerRange() != NULL) {
        TimeRange* time_range = request->mutable_timerange();
        time_range->CopyFrom(*(impl->GetTimerRange()));
    }
    if (impl->GetFilterString().size() > 0) {
        FilterList* filter_list = request->mutable_filter_list();
        filter_list->CopyFrom(impl->GetFilterList());
    }
    for (int32_t i = 0; i < impl->GetSizeofColumnFamilyList(); ++i) {
        tera::ColumnFamily* column_family = request->add_cf_list();
        column_family->CopyFrom(*(impl->GetColumnFamily(i)));
    }

    request->set_timestamp(common::timer::get_micros());
    Closure<void, ScanTabletRequest*, ScanTabletResponse*, bool, int>* done =
        NewClosure(this, &TableImpl::ScanCallBack, scan_task);
    tabletnode_client.ScanTablet(request, response, done);
}

void TableImpl::ScanCallBack(ScanTask* scan_task,
                             ScanTabletRequest* request,
                             ScanTabletResponse* response,
                             bool failed, int error_code) {
    _perf_counter.rpc_w.Add(common::timer::get_micros() - request->timestamp());
    _perf_counter.rpc_w_cnt.Inc();
    ResultStreamImpl* stream = scan_task->stream;

    if (failed) {
        if (error_code == sofa::pbrpc::RPC_ERROR_SERVER_SHUTDOWN ||
            error_code == sofa::pbrpc::RPC_ERROR_SERVER_UNREACHABLE ||
            error_code == sofa::pbrpc::RPC_ERROR_SERVER_UNAVAILABLE) {
            response->set_status(kServerError);
        } else if (error_code == sofa::pbrpc::RPC_ERROR_REQUEST_CANCELED ||
                   error_code == sofa::pbrpc::RPC_ERROR_SEND_BUFFER_FULL) {
            response->set_status(kClientError);
        } else if (error_code == sofa::pbrpc::RPC_ERROR_CONNECTION_CLOSED ||
                   error_code == sofa::pbrpc::RPC_ERROR_RESOLVE_ADDRESS) {
            response->set_status(kConnectError);
        } else if (error_code == sofa::pbrpc::RPC_ERROR_REQUEST_TIMEOUT) {
            response->set_status(kRPCTimeout);
        } else {
            response->set_status(kRPCError);
        }
    }

    StatusCode err = response->status();
    if (err != kTabletNodeOk && err != kSnapshotNotExist) {
        VLOG(10) << "fail to scan table: " << _name
            << " errcode: " << StatusCodeToString(err);
    }

    scan_task->SetInternalError(err);
    if (err == kTabletNodeOk
        || err == kSnapshotNotExist
        || scan_task->RetryTimes() >= static_cast<uint32_t>(FLAGS_tera_sdk_retry_times)) {
        if (err == kKeyNotInRange || err == kConnectError) {
            ScheduleUpdateMeta(stream->GetScanDesc()->GetStartRowKey(),
                               scan_task->GetMetaTimeStamp());
        }
        stream->OnFinish(request, response);
        stream->ReleaseRpcHandle(request, response);
        _task_pool.PopTask(scan_task->GetId());
        CHECK_EQ(scan_task->GetRef(), 2);
        delete scan_task;
    } else if (err == kKeyNotInRange) {
        scan_task->IncRetryTimes();
        ScanTabletAsync(scan_task, false);
    } else {
        scan_task->IncRetryTimes();
        boost::function<void ()> retry_closure =
            boost::bind(&TableImpl::ScanTabletAsync, this, scan_task, false);
        _thread_pool->DelayTask(
            FLAGS_tera_sdk_retry_period * scan_task->RetryTimes(), retry_closure);
    }
}

void TableImpl::SetReadTimeout(int64_t timeout_ms) {
}

bool TableImpl::LockRow(const std::string& rowkey, RowLock* lock, ErrorCode* err) {
    err->SetFailed(ErrorCode::kNotImpl);
    return false;
}

bool TableImpl::GetStartEndKeys(std::string* start_key, std::string* end_key,
                                ErrorCode* err) {
    err->SetFailed(ErrorCode::kNotImpl);
    return false;
}

bool TableImpl::OpenInternal(ErrorCode* err) {
    if (!UpdateTableMeta(err)) {
        LOG(ERROR) << "fail to update table meta.";
        return false;
    }
    if (FLAGS_tera_sdk_cookie_enabled) {
        if (!RestoreCookie()) {
            LOG(ERROR) << "fail to restore cookie.";
            return false;
        }
        EnableCookieUpdateTimer();
    }
    if (FLAGS_tera_sdk_perf_counter_enabled) {
        DumpPerfCounterLogDelay();
    }
    return true;
}

struct MuFlushPair {
    std::vector<RowMutationImpl*> mu_list;
    bool flush;
    MuFlushPair() : flush(false) {}
};

void TableImpl::ApplyMutation(const std::vector<RowMutationImpl*>& mu_list,
                              bool called_by_user) {
    typedef std::map<std::string, MuFlushPair> TsMuMap;
    TsMuMap ts_mu_list;

    int64_t sync_min_timeout = -1;
    std::vector<RowMutationImpl*> sync_mu_list;

    // evaluate minimum timeout of sync requests
    if (called_by_user) {
        for (uint32_t i = 0; i < mu_list.size(); i++) {
            RowMutationImpl* row_mutation = (RowMutationImpl*)mu_list[i];
            if (!row_mutation->IsAsync()) {
                sync_mu_list.push_back(row_mutation);
                int64_t row_timeout = row_mutation->TimeOut() > 0 ? row_mutation->TimeOut() : _timeout;
                if (row_timeout > 0 && (sync_min_timeout <= 0 || sync_min_timeout > row_timeout)) {
                    sync_min_timeout = row_timeout;
                }
            }
        }
    }

    for (uint32_t i = 0; i < mu_list.size(); i++) {
        RowMutationImpl* row_mutation = (RowMutationImpl*)mu_list[i];

        if (called_by_user) {
            row_mutation->SetId(_next_task_id.Inc());
            _task_pool.PutTask(row_mutation);

            int64_t row_timeout = -1;
            if (!row_mutation->IsAsync()) {
                row_timeout = sync_min_timeout;
            } else {
                row_timeout = row_mutation->TimeOut() > 0 ? row_mutation->TimeOut() : _timeout;
            }
            if (row_timeout > 0) {
                boost::function<void ()> closure =
                    boost::bind(&TableImpl::MutationTimeout, this, row_mutation->GetId());
                _thread_pool->DelayTask(row_timeout, closure);
            }
        }

        // flow control
        if (called_by_user
            && _cur_commit_pending_counter.Add(row_mutation->MutationNum()) > _max_commit_pending_num
            && row_mutation->IsAsync()) {
            if (FLAGS_tera_sdk_async_blocking_enabled) {
                while (_cur_commit_pending_counter.Get() > _max_commit_pending_num) {
                    usleep(100000);
                }
            } else {
                _cur_commit_pending_counter.Sub(row_mutation->MutationNum());
                row_mutation->SetError(ErrorCode::kBusy, "pending too much mutations, try it later.");
                boost::function<void ()> closure =
                    boost::bind(&TableImpl::BreakRequest, this, row_mutation->GetId());
                row_mutation->DecRef();
                _thread_pool->AddTask(closure);
                continue;
            }
        }

        std::string server_addr;
        if (!GetTabletAddrOrScheduleUpdateMeta(row_mutation->RowKey(),
                                               row_mutation, &server_addr)) {
            continue;
        }

        MuFlushPair& mu_flush_pair = ts_mu_list[server_addr];
        std::vector<RowMutationImpl*>& ts_row_mutations = mu_flush_pair.mu_list;
        ts_row_mutations.push_back(row_mutation);

        if (!row_mutation->IsAsync()) {
            mu_flush_pair.flush = true;
        }
    }

    TsMuMap::iterator it = ts_mu_list.begin();
    for (; it != ts_mu_list.end(); ++it) {
        MuFlushPair& mu_flush_pair = it->second;
        ApplyMutation(it->first, mu_flush_pair.mu_list, mu_flush_pair.flush);
    }
    // 从现在开始，所有异步的row_mutation都不可以再操作了，因为随时会被用户释放

    // 不是用户调用的，立即返回
    if (!called_by_user) {
        return;
    }

    // 等待同步操作返回或超时
    for (uint32_t i = 0; i < sync_mu_list.size(); i++) {
        while (_cur_commit_pending_counter.Get() > _max_commit_pending_num) {
            usleep(100000);
        }

        RowMutationImpl* row_mutation = (RowMutationImpl*)sync_mu_list[i];
        row_mutation->Wait();
    }
}

void TableImpl::RetryApplyMutation(std::vector<int64_t>* mu_id_list) {
    std::vector<RowMutationImpl*> mu_list;
    for (uint32_t i = 0; i < mu_id_list->size(); ++i) {
        int64_t mu_id = (*mu_id_list)[i];
        SdkTask* task = _task_pool.GetTask(mu_id);
        if (task == NULL) {
            VLOG(10) << "mutation " << mu_id << " timeout when retry mutate";;
            continue;
        }
        CHECK_EQ(task->Type(), SdkTask::MUTATION);
        RowMutationImpl* row_mutation = (RowMutationImpl*)task;
        mu_list.push_back(row_mutation);
    }
    ApplyMutation(mu_list, false);
    delete mu_id_list;
}

void TableImpl::ApplyMutation(const std::string& server_addr,
                              std::vector<RowMutationImpl*>& mu_list,
                              bool flush) {
    if (flush) {
        CommitMutation(server_addr, mu_list);
        return;
    }

    MutexLock lock(&_mutation_batch_mutex);
    TaskBatch* mutation_batch = NULL;
    std::map<std::string, TaskBatch>::iterator it =
        _mutation_batch_map.find(server_addr);
    if (it == _mutation_batch_map.end()) {
        mutation_batch = &_mutation_batch_map[server_addr];
        mutation_batch->row_id_list = new std::vector<int64_t>;
        boost::function<void ()> closure =
            boost::bind(&TableImpl::CommitMutationBatch, this, server_addr);
        int64_t timer_id = _thread_pool->DelayTask(_commit_timeout, closure);
        mutation_batch->timer_id = timer_id;
    } else {
        mutation_batch = &it->second;
    }

    for (size_t i = 0; i < mu_list.size(); ++i) {
        RowMutationImpl* row_mutation = mu_list[i];
        mutation_batch->row_id_list->push_back(row_mutation->GetId());
        row_mutation->DecRef();
    }

    if (mutation_batch->row_id_list->size() >= _commit_size) {
        std::vector<int64_t>* mu_id_list = mutation_batch->row_id_list;
        uint64_t timer_id = mutation_batch->timer_id;
        _mutation_batch_mutex.Unlock();
        if (_thread_pool->CancelTask(timer_id)) {
            _mutation_batch_mutex.Lock();
            _mutation_batch_map.erase(server_addr);
            _mutation_batch_mutex.Unlock();
            CommitMutation(server_addr, *mu_id_list);
            delete mu_id_list;
        }
        _mutation_batch_mutex.Lock();
    }
}

void TableImpl::CommitMutationBatch(std::string server_addr) {
    std::vector<int64_t>* mu_id_list = NULL;
    {
        MutexLock lock(&_mutation_batch_mutex);
        std::map<std::string, TaskBatch>::iterator it =
            _mutation_batch_map.find(server_addr);
        if (it == _mutation_batch_map.end()) {
            return;
        }
        TaskBatch* mutation_batch = &it->second;
        mu_id_list = mutation_batch->row_id_list;
        _mutation_batch_map.erase(it);
    }
    CommitMutation(server_addr, *mu_id_list);
    delete mu_id_list;
}

void TableImpl::CommitMutation(const std::string& server_addr,
                               std::vector<int64_t>& mu_id_list) {
    std::vector<RowMutationImpl*> mu_list;
    for (size_t i = 0; i < mu_id_list.size(); i++) {
        int64_t mu_id = mu_id_list[i];
        SdkTask* task = _task_pool.GetTask(mu_id);
        if (task == NULL) {
            VLOG(10) << "mutation " << mu_id << " timeout";
            continue;
        }
        CHECK_EQ(task->Type(), SdkTask::MUTATION);
        mu_list.push_back((RowMutationImpl*)task);
    }
    CommitMutation(server_addr, mu_list);
}

void TableImpl::CommitMutation(const std::string& server_addr,
                               std::vector<RowMutationImpl*>& mu_list) {
    tabletnode::TabletNodeClient tabletnode_client_async(server_addr);
    WriteTabletRequest* request = new WriteTabletRequest;
    WriteTabletResponse* response = new WriteTabletResponse;
    request->set_sequence_id(_last_sequence_id++);
    request->set_tablet_name(_name);
    request->set_is_sync(FLAGS_tera_sdk_write_sync);

    std::vector<int64_t>* mu_id_list = new std::vector<int64_t>;
    for (uint32_t i = 0; i < mu_list.size(); ++i) {
        RowMutationImpl* row_mutation = mu_list[i];
        RowMutationSequence* mu_seq = request->add_row_list();
        mu_seq->set_row_key(row_mutation->RowKey());
        for (uint32_t j = 0; j < row_mutation->MutationNum(); j++) {
            const RowMutation::Mutation& mu = row_mutation->GetMutation(j);
            tera::Mutation* mutation = mu_seq->add_mutation_sequence();
            SerializeMutation(mu, mutation);
        }
        mu_id_list->push_back(row_mutation->GetId());
        row_mutation->DecRef();
    }

    request->set_timestamp(common::timer::get_micros());
    Closure<void, WriteTabletRequest*, WriteTabletResponse*, bool, int>* done =
        NewClosure(this, &TableImpl::MutateCallBack, mu_id_list);
    tabletnode_client_async.WriteTablet(request, response, done);
}

void TableImpl::MutateCallBack(std::vector<int64_t>* mu_id_list,
                               WriteTabletRequest* request,
                               WriteTabletResponse* response,
                               bool failed, int error_code) {
    _perf_counter.rpc_w.Add(common::timer::get_micros() - request->timestamp());
    _perf_counter.rpc_w_cnt.Inc();
    if (failed) {
        if (error_code == sofa::pbrpc::RPC_ERROR_SERVER_SHUTDOWN ||
            error_code == sofa::pbrpc::RPC_ERROR_SERVER_UNREACHABLE ||
            error_code == sofa::pbrpc::RPC_ERROR_SERVER_UNAVAILABLE) {
            response->set_status(kServerError);
        } else if (error_code == sofa::pbrpc::RPC_ERROR_REQUEST_CANCELED ||
                   error_code == sofa::pbrpc::RPC_ERROR_SEND_BUFFER_FULL) {
            response->set_status(kClientError);
        } else if (error_code == sofa::pbrpc::RPC_ERROR_CONNECTION_CLOSED ||
                   error_code == sofa::pbrpc::RPC_ERROR_RESOLVE_ADDRESS) {
            response->set_status(kConnectError);
        } else if (error_code == sofa::pbrpc::RPC_ERROR_REQUEST_TIMEOUT) {
            response->set_status(kRPCTimeout);
        } else {
            response->set_status(kRPCError);
        }
    }

    std::map<uint32_t, std::vector<int64_t>* > retry_times_list;
    std::vector<RowMutationImpl*> not_in_range_list;
    for (uint32_t i = 0; i < mu_id_list->size(); ++i) {
        const std::string& row = request->row_list(i).row_key();
        int64_t mu_id = (*mu_id_list)[i];
        StatusCode err = response->status();
        if (err == kTabletNodeOk) {
            err = response->row_status_list(i);
        }

        if (err == kTabletNodeOk) {
            SdkTask* task = _task_pool.PopTask(mu_id);
            if (task == NULL) {
                VLOG(10) << "mutation " << mu_id << " success but timeout: " << DebugString(row);
                continue;
            }
            CHECK_EQ(task->Type(), SdkTask::MUTATION);
            CHECK_EQ(task->GetRef(), 1);
            RowMutationImpl* row_mutation = (RowMutationImpl*)task;
            row_mutation->SetError(ErrorCode::kOK);
            // only for flow control
            _cur_commit_pending_counter.Sub(row_mutation->MutationNum());
            int64_t perf_time = common::timer::get_micros();
            row_mutation->RunCallback();
            _perf_counter.user_callback.Add(common::timer::get_micros() - perf_time);
            _perf_counter.user_callback_cnt.Inc();
            continue;
        }

        VLOG(10) << "fail to mutate table: " << _name
            << " row: " << DebugString(row)
            << " errcode: " << StatusCodeToString(err);

        SdkTask* task = _task_pool.GetTask(mu_id);
        if (task == NULL) {
            VLOG(10) << "mutation " << mu_id << " timeout: " << DebugString(row);
            continue;
        }
        CHECK_EQ(task->Type(), SdkTask::MUTATION);
        RowMutationImpl* row_mutation = (RowMutationImpl*)task;
        row_mutation->SetInternalError(err);

        if (err == kKeyNotInRange) {
            row_mutation->IncRetryTimes();
            not_in_range_list.push_back(row_mutation);
        } else {
            row_mutation->IncRetryTimes();
            std::vector<int64_t>* retry_mu_id_list = NULL;
            std::map<uint32_t, std::vector<int64_t>* >::iterator it =
                retry_times_list.find(row_mutation->RetryTimes());
            if (it != retry_times_list.end()) {
                retry_mu_id_list = it->second;
            } else {
                retry_mu_id_list = new std::vector<int64_t>;
                retry_times_list[row_mutation->RetryTimes()] = retry_mu_id_list;
            }
            retry_mu_id_list->push_back(mu_id);
            row_mutation->DecRef();
        }
    }

    if (not_in_range_list.size() > 0) {
        ApplyMutation(not_in_range_list, false);
    }
    std::map<uint32_t, std::vector<int64_t>* >::iterator it;
    for (it = retry_times_list.begin(); it != retry_times_list.end(); ++it) {
        int64_t retry_interval =
            static_cast<int64_t>(pow(FLAGS_tera_sdk_delay_send_internal, it->first) * 1000);
        boost::function<void ()> retry_closure =
            boost::bind(&TableImpl::RetryApplyMutation, this, it->second);
        _thread_pool->DelayTask(retry_interval, retry_closure);
    }

    delete request;
    delete response;
    delete mu_id_list;
}

void TableImpl::MutationTimeout(int64_t mutation_id) {
    SdkTask* task = _task_pool.PopTask(mutation_id);
    if (task == NULL) {
        return;
    }
    CHECK_NOTNULL(task);
    CHECK_EQ(task->Type(), SdkTask::MUTATION);

    RowMutationImpl* row_mutation = (RowMutationImpl*)task;
    row_mutation->ExcludeOtherRef();

    StatusCode err = row_mutation->GetInternalError();
    if (err == kKeyNotInRange || err == kConnectError) {
        ScheduleUpdateMeta(row_mutation->RowKey(),
                           row_mutation->GetMetaTimeStamp());
    }
    if (row_mutation->RetryTimes() == 0) {
        row_mutation->SetError(ErrorCode::kTimeout);
    } else {
        std::string err_reason = StringFormat("retry %u last error %s", row_mutation->RetryTimes(),
                                              StatusCodeToString(err).c_str());
        row_mutation->SetError(ErrorCode::kSystem, err_reason);
    }
    // only for flow control
    _cur_commit_pending_counter.Sub(row_mutation->MutationNum());
    int64_t perf_time = common::timer::get_micros();
    row_mutation->RunCallback();
    _perf_counter.user_callback.Add(common::timer::get_micros() - perf_time);
    _perf_counter.user_callback_cnt.Inc();
}

bool TableImpl::GetTabletLocation(std::vector<TabletInfo>* tablets,
                                  ErrorCode* err) {
    return false;
}

bool TableImpl::GetDescriptor(TableDescriptor* desc, ErrorCode* err) {
    return false;
}

void TableImpl::ReadRows(const std::vector<RowReaderImpl*>& row_reader_list,
                         bool called_by_user) {
    typedef std::map<std::string, std::vector<RowReaderImpl*> > TsReaderMap;
    TsReaderMap ts_reader_list;

    int64_t sync_min_timeout = -1;
    std::vector<RowReaderImpl*> sync_reader_list;

    if (called_by_user) {
        for (uint32_t i = 0; i < row_reader_list.size(); i++) {
            RowReaderImpl* row_reader = (RowReaderImpl*)row_reader_list[i];
            if (row_reader->IsAsync()) {
                continue;
            }
            sync_reader_list.push_back(row_reader);
            int64_t row_timeout = row_reader->TimeOut() > 0 ? row_reader->TimeOut() : _timeout;
            if (row_timeout > 0 && (sync_min_timeout <= 0 || sync_min_timeout > row_timeout)) {
                sync_min_timeout = row_timeout;
            }
        }
    }

    for (uint32_t i = 0; i < row_reader_list.size(); i++) {
        RowReaderImpl* row_reader = (RowReaderImpl*)row_reader_list[i];
        if (called_by_user) {
            row_reader->SetId(_next_task_id.Inc());
            _task_pool.PutTask(row_reader);

            int64_t row_timeout = sync_min_timeout;
            if (row_reader->IsAsync()) {
                row_timeout = row_reader->TimeOut() > 0 ? row_reader->TimeOut() : _timeout;
            }
            if (row_timeout >= 0) {
                boost::function<void ()> closure =
                    boost::bind(&TableImpl::ReaderTimeout, this, row_reader->GetId());
                _thread_pool->DelayTask(row_timeout, closure);
            }
        }

        // flow control
        if (called_by_user
            && _cur_reader_pending_counter.Inc() > _max_reader_pending_num
            && row_reader->IsAsync()) {
            if (FLAGS_tera_sdk_async_blocking_enabled) {
                while (_cur_reader_pending_counter.Get() > _max_reader_pending_num) {
                    usleep(100000);
                }
            } else {
                _cur_reader_pending_counter.Dec();
                row_reader->SetError(ErrorCode::kBusy, "pending too much readers, try it later.");
                boost::function<void ()> closure =
                    boost::bind(&TableImpl::BreakRequest, this, row_reader->GetId());
                row_reader->DecRef();
                _thread_pool->AddTask(closure);
                continue;
            }
        }

        std::string server_addr;
        if (!GetTabletAddrOrScheduleUpdateMeta(row_reader->RowName(), row_reader,
                                               &server_addr)) {
            continue;
        }

        std::vector<RowReaderImpl*>& ts_row_readers = ts_reader_list[server_addr];
        ts_row_readers.push_back(row_reader);
    }

    TsReaderMap::iterator it = ts_reader_list.begin();
    for (; it != ts_reader_list.end(); ++it) {
        std::vector<RowReaderImpl*>& reader_list = it->second;
        ReadRows(it->first, reader_list);
    }
    // 从现在开始，所有异步的row_mutation都不可以再操作了，因为随时会被用户释放

    // 不是用户调用的，立即返回
    if (!called_by_user) {
        return;
    }

    // 等待同步操作返回或超时
    for (uint32_t i = 0; i < sync_reader_list.size(); i++) {
        while (_cur_reader_pending_counter.Get() > _max_reader_pending_num) {
            usleep(100000);
        }

        RowReaderImpl* row_reader = (RowReaderImpl*)sync_reader_list[i];
        row_reader->Wait();
    }
}

void TableImpl::ReadRows(const std::string& server_addr,
                         std::vector<RowReaderImpl*>& reader_list) {
    MutexLock lock(&_reader_batch_mutex);
    TaskBatch* reader_buffer = NULL;
    std::map<std::string, TaskBatch>::iterator it =
        _reader_batch_map.find(server_addr);
    if (it == _reader_batch_map.end()) {
        reader_buffer = &_reader_batch_map[server_addr];
        reader_buffer->row_id_list = new std::vector<int64_t>;
        boost::function<void ()> closure =
            boost::bind(&TableImpl::CommitReaderBatch, this, server_addr);
        uint64_t timer_id = _thread_pool->DelayTask(_commit_timeout, closure);
        reader_buffer->timer_id = timer_id;
    } else {
        reader_buffer = &it->second;
    }

    for (size_t i = 0; i < reader_list.size(); ++i) {
        RowReaderImpl* reader = reader_list[i];
        reader_buffer->row_id_list->push_back(reader->GetId());
        reader->DecRef();
    }

    if (reader_buffer->row_id_list->size() >= _commit_size) {
        std::vector<int64_t>* reader_id_list = reader_buffer->row_id_list;
        uint64_t timer_id = reader_buffer->timer_id;
        _reader_batch_mutex.Unlock();
        if (_thread_pool->CancelTask(timer_id)) {
            _reader_batch_mutex.Lock();
            _reader_batch_map.erase(server_addr);
            _reader_batch_mutex.Unlock();
            CommitReaders(server_addr, *reader_id_list);
            delete reader_id_list;
        }
        _reader_batch_mutex.Lock();
    }
}

void TableImpl::CommitReaderBatch(std::string server_addr) {
    std::vector<int64_t>* reader_id_list = NULL;
    {
        MutexLock lock(&_reader_batch_mutex);
        std::map<std::string, TaskBatch>::iterator it =
            _reader_batch_map.find(server_addr);
        if (it == _reader_batch_map.end()) {
            return;
        }
        TaskBatch* reader_buffer = &it->second;
        reader_id_list = reader_buffer->row_id_list;
        _reader_batch_map.erase(it);
    }
    CommitReaders(server_addr, *reader_id_list);
    delete reader_id_list;
}

void TableImpl::CommitReaders(const std::string server_addr,
                              std::vector<int64_t>& reader_id_list) {
    std::vector<RowReaderImpl*> reader_list;
    for (size_t i = 0; i < reader_id_list.size(); ++i) {
        int64_t reader_id = reader_id_list[i];
        SdkTask* task = _task_pool.GetTask(reader_id);
        if (task == NULL) {
            VLOG(10) << "reader " << reader_id << " timeout when commit read";;
            continue;
        }
        CHECK_EQ(task->Type(), SdkTask::READ);
        RowReaderImpl* reader = (RowReaderImpl*)task;
        reader_list.push_back(reader);
    }
    CommitReaders(server_addr, reader_list);
}

void TableImpl::CommitReaders(const std::string server_addr,
                              std::vector<RowReaderImpl*>& reader_list) {
    std::vector<int64_t>* reader_id_list = new std::vector<int64_t>;
    tabletnode::TabletNodeClient tabletnode_client_async(server_addr);
    ReadTabletRequest* request = new ReadTabletRequest;
    ReadTabletResponse* response = new ReadTabletResponse;
    request->set_sequence_id(_last_sequence_id++);
    request->set_tablet_name(_name);
<<<<<<< HEAD
    for (uint32_t i = 0; i < reader_list.size(); ++i) {
        RowReaderImpl* row_reader = reader_list[i];
=======
    request->set_client_timeout_ms(_pending_timeout_ms);
    for (uint32_t i = 0; i < reader_list->size(); ++i) {
        RowReaderImpl* row_reader = (*reader_list)[i];
>>>>>>> 72309546
        RowReaderInfo* row_reader_info = request->add_row_info_list();
        request->set_snapshot_id(row_reader->GetSnapshot());
        row_reader->ToProtoBuf(row_reader_info);
        // row_reader_info->CopyFrom(row_reader->GetRowReaderInfo());
        reader_id_list->push_back(row_reader->GetId());
        row_reader->DecRef();
    }
    request->set_timestamp(common::timer::get_micros());
    Closure<void, ReadTabletRequest*, ReadTabletResponse*, bool, int>* done =
        NewClosure(this, &TableImpl::ReaderCallBack, reader_id_list);
    tabletnode_client_async.ReadTablet(request, response, done);
}

void TableImpl::ReaderCallBack(std::vector<int64_t>* reader_id_list,
                               ReadTabletRequest* request,
                               ReadTabletResponse* response,
                               bool failed, int error_code) {
    _perf_counter.rpc_r.Add(common::timer::get_micros() - request->timestamp());
    _perf_counter.rpc_r_cnt.Inc();
    if (failed) {
        if (error_code == sofa::pbrpc::RPC_ERROR_SERVER_SHUTDOWN ||
            error_code == sofa::pbrpc::RPC_ERROR_SERVER_UNREACHABLE ||
            error_code == sofa::pbrpc::RPC_ERROR_SERVER_UNAVAILABLE) {
            response->set_status(kServerError);
        } else if (error_code == sofa::pbrpc::RPC_ERROR_REQUEST_CANCELED ||
                   error_code == sofa::pbrpc::RPC_ERROR_SEND_BUFFER_FULL) {
            response->set_status(kClientError);
        } else if (error_code == sofa::pbrpc::RPC_ERROR_CONNECTION_CLOSED ||
                   error_code == sofa::pbrpc::RPC_ERROR_RESOLVE_ADDRESS) {
            response->set_status(kConnectError);
        } else if (error_code == sofa::pbrpc::RPC_ERROR_REQUEST_TIMEOUT) {
            response->set_status(kRPCTimeout);
        } else {
            response->set_status(kRPCError);
        }
    }

    std::map<uint32_t, std::vector<int64_t>* > retry_times_list;
    std::vector<RowReaderImpl*> not_in_range_list;
    uint32_t row_result_num = 0;
    for (uint32_t i = 0; i < reader_id_list->size(); ++i) {
        int64_t reader_id = (*reader_id_list)[i];

        StatusCode err = response->status();
        if (err == kTabletNodeOk) {
            err = response->detail().status(i);
        }
        if (err == kTabletNodeOk || err == kKeyNotExist || err == kSnapshotNotExist) {
            SdkTask* task = _task_pool.PopTask(reader_id);
            if (task == NULL) {
                VLOG(10) << "reader " << reader_id << " success but timeout";
                continue;
            }
            CHECK_EQ(task->Type(), SdkTask::READ);
            CHECK_EQ(task->GetRef(), 1);

            RowReaderImpl* row_reader = (RowReaderImpl*)task;
            if (err == kTabletNodeOk) {
                row_reader->SetResult(response->detail().row_result(row_result_num++));
                row_reader->SetError(ErrorCode::kOK);
            } else if (err == kKeyNotExist) {
                row_reader->SetError(ErrorCode::kNotFound, "not found");
            } else { // err == kSnapshotNotExist
                row_reader->SetError(ErrorCode::kNotFound, "snapshot not found");
            }
            int64_t perf_time = common::timer::get_micros();
            row_reader->RunCallback();
            _perf_counter.user_callback.Add(common::timer::get_micros() - perf_time);
            _perf_counter.user_callback_cnt.Inc();
            // only for flow control
            _cur_reader_pending_counter.Dec();
            continue;
        }

        VLOG(10) << "fail to read table: " << _name
            << " errcode: " << StatusCodeToString(err);

        SdkTask* task = _task_pool.GetTask(reader_id);
        if (task == NULL) {
            VLOG(10) << "reader " << reader_id << " fail but timeout";
            continue;
        }
        CHECK_EQ(task->Type(), SdkTask::READ);
        RowReaderImpl* row_reader = (RowReaderImpl*)task;
        row_reader->SetInternalError(err);

        if (err == kKeyNotInRange) {
            row_reader->IncRetryTimes();
            not_in_range_list.push_back(row_reader);
        } else {
            row_reader->IncRetryTimes();
            std::vector<int64_t>* retry_reader_id_list = NULL;
            std::map<uint32_t, std::vector<int64_t>* >::iterator it =
                retry_times_list.find(row_reader->RetryTimes());
            if (it != retry_times_list.end()) {
                retry_reader_id_list = it->second;
            } else {
                retry_reader_id_list = new std::vector<int64_t>;
                retry_times_list[row_reader->RetryTimes()] = retry_reader_id_list;
            }
            retry_reader_id_list->push_back(row_reader->GetId());
            row_reader->DecRef();
        }
    }

    if (not_in_range_list.size() > 0) {
        ReadRows(not_in_range_list, false);
    }
    std::map<uint32_t, std::vector<int64_t>* >::iterator it;
    for (it = retry_times_list.begin(); it != retry_times_list.end(); ++it) {
        int64_t retry_interval =
            static_cast<int64_t>(pow(FLAGS_tera_sdk_delay_send_internal, it->first) * 1000);
        boost::function<void ()> retry_closure =
            boost::bind(&TableImpl::RetryReadRows, this, it->second);
        _thread_pool->DelayTask(retry_interval, retry_closure);
    }

    delete request;
    delete response;
    delete reader_id_list;
}

void TableImpl::RetryReadRows(std::vector<int64_t>* reader_id_list) {
    std::vector<RowReaderImpl*> reader_list;
    for (size_t i = 0; i < reader_id_list->size(); ++i) {
        int64_t reader_id = (*reader_id_list)[i];
        SdkTask* task = _task_pool.GetTask(reader_id);
        if (task == NULL) {
            VLOG(10) << "reader " << reader_id << " timeout when retry read";
            continue;
        }
        CHECK_EQ(task->Type(), SdkTask::READ);
        reader_list.push_back((RowReaderImpl*)task);
    }
    ReadRows(reader_list, false);
    delete reader_id_list;
}

void TableImpl::ReaderTimeout(int64_t reader_id) {
    SdkTask* task = _task_pool.PopTask(reader_id);
    if (task == NULL) {
        return;
    }
    CHECK_NOTNULL(task);
    CHECK_EQ(task->Type(), SdkTask::READ);

    RowReaderImpl* row_reader = (RowReaderImpl*)task;
    row_reader->ExcludeOtherRef();

    StatusCode err = row_reader->GetInternalError();
    if (err == kKeyNotInRange || err == kConnectError) {
        ScheduleUpdateMeta(row_reader->RowName(),
                           row_reader->GetMetaTimeStamp());
    }
    if (row_reader->RetryTimes() == 0) {
        row_reader->SetError(ErrorCode::kTimeout);
    } else {
        std::string err_reason = StringFormat("retry %u last error %s", row_reader->RetryTimes(),
                                              StatusCodeToString(err).c_str());
        row_reader->SetError(ErrorCode::kSystem, err_reason);
    }
    int64_t perf_time = common::timer::get_micros();
    row_reader->RunCallback();
    _perf_counter.user_callback.Add(common::timer::get_micros() - perf_time);
    _perf_counter.user_callback_cnt.Inc();
    // only for flow control
    _cur_reader_pending_counter.Dec();
}

bool TableImpl::GetTabletMetaForKey(const std::string& key, TabletMeta* meta) {
    MutexLock lock(&_meta_mutex);
    TabletMetaNode* node = GetTabletMetaNodeForKey(key);
    if (node == NULL) {
        VLOG(10) << "no meta for key: " << key;
        return false;
    }
    meta->CopyFrom(node->meta);
    return true;
}

void TableImpl::BreakScan(ScanTask* scan_task) {
    ResultStreamImpl* stream = scan_task->stream;
    stream->OnFinish(scan_task->request,
            scan_task->response);
    stream->ReleaseRpcHandle(scan_task->request,
            scan_task->response);
    delete scan_task;
}

bool TableImpl::GetTabletAddrOrScheduleUpdateMeta(const std::string& row,
                                                  SdkTask* task,
                                                  std::string* server_addr) {
    CHECK_NOTNULL(task);
    MutexLock lock(&_meta_mutex);
    TabletMetaNode* node = GetTabletMetaNodeForKey(row);
    if (node == NULL) {
        VLOG(10) << "no meta for key: " << row;
        _pending_task_id_list[row].push_back(task->GetId());
        task->DecRef();
        TabletMetaNode& new_node = _tablet_meta_list[row];
        new_node.meta.mutable_key_range()->set_key_start(row);
        new_node.meta.mutable_key_range()->set_key_end(row + '\0');
        new_node.status = WAIT_UPDATE;
        UpdateMetaAsync();
        return false;
    }
    if (node->status != NORMAL) {
        VLOG(10) << "abnormal meta for key: " << row;
        _pending_task_id_list[row].push_back(task->GetId());
        task->DecRef();
        return false;
    }
    if ((task->GetInternalError() == kKeyNotInRange || task->GetInternalError() == kConnectError)
            && task->GetMetaTimeStamp() >= node->update_time) {
        _pending_task_id_list[row].push_back(task->GetId());
        task->DecRef();
        int64_t update_interval = node->update_time
            + FLAGS_tera_sdk_update_meta_internal - get_micros() / 1000;
        if (update_interval <= 0) {
            VLOG(10) << "update meta now for key: " << row;
            node->status = WAIT_UPDATE;
            UpdateMetaAsync();
        } else {
            VLOG(10) << "update meta in " << update_interval << " (ms) for key:" << row;
            node->status = DELAY_UPDATE;
            boost::function<void ()> delay_closure =
                boost::bind(&TableImpl::DelayUpdateMeta, this,
                            node->meta.key_range().key_start(),
                            node->meta.key_range().key_end());
            _thread_pool->DelayTask(update_interval, delay_closure);
        }
        return false;
    }
    CHECK_EQ(node->status, NORMAL);
    task->SetMetaTimeStamp(node->update_time);
    *server_addr = node->meta.server_addr();
    return true;
}

TableImpl::TabletMetaNode* TableImpl::GetTabletMetaNodeForKey(const std::string& key) {
    _meta_mutex.AssertHeld();
    if (_tablet_meta_list.size() == 0) {
        VLOG(10) << "the meta list is empty";
        return NULL;
    }
    std::map<std::string, TabletMetaNode>::iterator it =
        _tablet_meta_list.upper_bound(key);
    if (it == _tablet_meta_list.begin()) {
        return NULL;
    } else {
        --it;
    }
    const std::string& end_key = it->second.meta.key_range().key_end();
    if (end_key != "" && end_key <= key) {
        return NULL;
    }
    return &(it->second);
}

void TableImpl::DelayUpdateMeta(std::string start_key, std::string end_key) {
    MutexLock lock(&_meta_mutex);
    std::map<std::string, TabletMetaNode>::iterator it =
            _tablet_meta_list.lower_bound(start_key);
    for (; it != _tablet_meta_list.end(); ++it) {
        TabletMetaNode& node = it->second;
        if (node.meta.key_range().key_end() > end_key) {
            break;
        }
        if (node.status != DELAY_UPDATE) {
            continue;
        }
        node.status = WAIT_UPDATE;
    }
    UpdateMetaAsync();
}

void TableImpl::UpdateMetaAsync() {
    _meta_mutex.AssertHeld();
    if (_meta_updating_count >= static_cast<uint32_t>(FLAGS_tera_sdk_update_meta_concurrency)) {
        return;
    }
    bool need_update = false;
    std::string update_start_key;
    std::string update_end_key;
    std::string update_expand_end_key; // update more tablet than need
    std::map<std::string, TabletMetaNode>::iterator it = _tablet_meta_list.begin();
    for (; it != _tablet_meta_list.end(); ++it) {
        TabletMetaNode& node = it->second;
        if (node.status != WAIT_UPDATE && need_update) {
            update_expand_end_key = node.meta.key_range().key_start();
            break;
        } else if (node.status != WAIT_UPDATE) {
            continue;
        } else if (!need_update) {
            need_update = true;
            update_start_key = node.meta.key_range().key_start();
            update_end_key = node.meta.key_range().key_end();
        } else if (node.meta.key_range().key_start() == update_end_key) {
            update_end_key = node.meta.key_range().key_end();
        } else {
            CHECK_GT(node.meta.key_range().key_start(), update_end_key);
            update_expand_end_key = node.meta.key_range().key_start();
            break;
        }
        node.status = UPDATING;
    }
    if (!need_update) {
        return;
    }
    _meta_updating_count++;
    ScanMetaTableAsync(update_start_key, update_end_key, update_expand_end_key, false);
}

void TableImpl::ScanMetaTable(const std::string& key_start,
                              const std::string& key_end) {
    MutexLock lock(&_meta_mutex);
    _meta_updating_count++;
    ScanMetaTableAsync(key_start, key_end, key_end, false);
    while (_meta_updating_count > 0) {
        _meta_cond.Wait();
    }
}

void TableImpl::ScanMetaTableAsyncInLock(std::string key_start, std::string key_end,
                                         std::string expand_key_end, bool zk_access) {
    MutexLock lock(&_meta_mutex);
    ScanMetaTableAsync(key_start, key_end, expand_key_end, zk_access);
}

void TableImpl::ScanMetaTableAsync(const std::string& key_start, const std::string& key_end,
                                   const std::string& expand_key_end, bool zk_access) {
    _meta_mutex.AssertHeld();
    CHECK(expand_key_end == "" || expand_key_end >= key_end);

    std::string meta_addr = _cluster->RootTableAddr(zk_access);
    if (meta_addr.empty() && !zk_access) {
        meta_addr = _cluster->RootTableAddr(true);
    }

    if (meta_addr.empty()) {
        VLOG(6) << "root is empty";

        boost::function<void ()> retry_closure =
            boost::bind(&TableImpl::ScanMetaTableAsyncInLock, this, key_start, key_end,
                        expand_key_end, true);
        _thread_pool->DelayTask(FLAGS_tera_sdk_update_meta_internal, retry_closure);
        return;
    }

    VLOG(6) << "root: " << meta_addr;
    tabletnode::TabletNodeClient tabletnode_client_async(meta_addr);
    ScanTabletRequest* request = new ScanTabletRequest;
    ScanTabletResponse* response = new ScanTabletResponse;
    request->set_sequence_id(_last_sequence_id++);
    request->set_table_name(FLAGS_tera_master_meta_table_name);
    MetaTableScanRange(_name, key_start, expand_key_end,
                       request->mutable_start(),
                       request->mutable_end());
    request->set_buffer_limit(FLAGS_tera_sdk_update_meta_buffer_limit);
    request->set_round_down(true);

    Closure<void, ScanTabletRequest*, ScanTabletResponse*, bool, int>* done =
        NewClosure(this, &TableImpl::ScanMetaTableCallBack, key_start, key_end, expand_key_end);
    tabletnode_client_async.ScanTablet(request, response, done);
}

void TableImpl::ScanMetaTableCallBack(std::string key_start,
                                      std::string key_end,
                                      std::string expand_key_end,
                                      ScanTabletRequest* request,
                                      ScanTabletResponse* response,
                                      bool failed, int error_code) {
    if (failed) {
        if (error_code == sofa::pbrpc::RPC_ERROR_SERVER_SHUTDOWN ||
            error_code == sofa::pbrpc::RPC_ERROR_SERVER_UNREACHABLE ||
            error_code == sofa::pbrpc::RPC_ERROR_SERVER_UNAVAILABLE) {
            response->set_status(kServerError);
        } else if (error_code == sofa::pbrpc::RPC_ERROR_REQUEST_CANCELED ||
                   error_code == sofa::pbrpc::RPC_ERROR_SEND_BUFFER_FULL) {
            response->set_status(kClientError);
        } else if (error_code == sofa::pbrpc::RPC_ERROR_CONNECTION_CLOSED ||
                   error_code == sofa::pbrpc::RPC_ERROR_RESOLVE_ADDRESS) {
            response->set_status(kConnectError);
        } else if (error_code == sofa::pbrpc::RPC_ERROR_REQUEST_TIMEOUT) {
            response->set_status(kRPCTimeout);
        } else {
            response->set_status(kRPCError);
        }
    }

    StatusCode err = response->status();
    if (err != kTabletNodeOk) {
        VLOG(10) << "fail to scan meta table [" << request->start()
            << ", " << request->end() << "]: " << StatusCodeToString(err);
        {
            MutexLock lock(&_meta_mutex);
            GiveupUpdateTabletMeta(key_start, key_end);
        }
        boost::function<void ()> retry_closure =
            boost::bind(&TableImpl::ScanMetaTableAsyncInLock, this, key_start, key_end,
                        expand_key_end, true);
        _thread_pool->DelayTask(FLAGS_tera_sdk_update_meta_internal, retry_closure);
        delete request;
        delete response;
        return;
    }

    std::string return_start, return_end;
    const RowResult& scan_result = response->results();
    for (int32_t i = 0; i < scan_result.key_values_size(); i++) {
        const KeyValuePair& kv = scan_result.key_values(i);

        TabletMeta meta;
        ParseMetaTableKeyValue(kv.key(), kv.value(), &meta);

        if (i == 0) {
            return_start = meta.key_range().key_start();
        }
        if (i == scan_result.key_values_size() - 1) {
            return_end = meta.key_range().key_end();
        }

        MutexLock lock(&_meta_mutex);
        UpdateTabletMetaList(meta);
    }
    VLOG(10) << "scan meta table [" << request->start()
        << ", " << request->end() << "] success: return "
        << scan_result.key_values_size() << " records, is_complete: " << response->complete();
    bool scan_meta_error = false;
    if (scan_result.key_values_size() == 0
        || return_start > key_start
        || (response->complete() && !return_end.empty() && (key_end.empty() || return_end < key_end))) {
        LOG(ERROR) << "scan meta table [" << key_start << ", " << key_end
            << "] return [" << return_start << ", " << return_end << "]";
        // TODO(lk): process omitted tablets
        scan_meta_error = true;
    }

    MutexLock lock(&_meta_mutex);
    if (scan_meta_error) {
        ScanMetaTableAsync(key_start, key_end, expand_key_end, false);
    } else if (!return_end.empty() && (key_end.empty() || return_end < key_end)) {
        CHECK(!response->complete());
        ScanMetaTableAsync(return_end, key_end, expand_key_end, false);
    } else {
        _meta_updating_count--;
        _meta_cond.Signal();
        UpdateMetaAsync();
    }
    delete request;
    delete response;
}

void TableImpl::GiveupUpdateTabletMeta(const std::string& key_start,
                                       const std::string& key_end) {
    std::map<std::string, std::list<int64_t> >::iterator ilist =
            _pending_task_id_list.lower_bound(key_start);
    while (ilist != _pending_task_id_list.end()) {
        if (!key_end.empty() && ilist->first >= key_end) {
            break;
        }
        std::list<int64_t>& task_id_list = ilist->second;
        for (std::list<int64_t>::iterator itask = task_id_list.begin();
                itask != task_id_list.end();) {
            int64_t task_id = *itask;
            SdkTask* task = _task_pool.GetTask(task_id);
            if (task == NULL) {
                VLOG(10) << "task " << task_id << " timeout when update meta fail";
                itask = task_id_list.erase(itask);
            } else {
                task->DecRef();
            }
            ++itask;
        }
        if (task_id_list.empty()) {
            _pending_task_id_list.erase(ilist++);
        } else {
            ++ilist;
        }
    }
}

void TableImpl::UpdateTabletMetaList(const TabletMeta& new_meta) {
    _meta_mutex.AssertHeld();
    const std::string& new_start = new_meta.key_range().key_start();
    const std::string& new_end = new_meta.key_range().key_end();
    std::map<std::string, TabletMetaNode>::iterator it =
        _tablet_meta_list.upper_bound(new_start);
    if (_tablet_meta_list.size() > 0 && it != _tablet_meta_list.begin()) {
        --it;
    }
    while (it != _tablet_meta_list.end()) {
        TabletMetaNode& old_node = it->second;
        std::map<std::string, TabletMetaNode>::iterator tmp = it;
        ++it;

        const std::string& old_start = old_node.meta.key_range().key_start();
        const std::string& old_end = old_node.meta.key_range().key_end();
        // update overlaped old nodes
        if (old_start < new_start) {
            if (!old_end.empty() && old_end <= new_start) {
                //*************************************************
                //* |---old---|                                   *
                //*             |------new------|                 *
                //*************************************************
            } else if (new_end.empty() || (!old_end.empty() && old_end <= new_end)) {
                //*************************************************
                //*         |---old---|                           *
                //*             |------new------|                 *
                //*************************************************
                VLOG(10) << "meta [" << old_start << ", " << old_end << "] "
                    << "shrink to [" << old_start << ", " << new_start << "]";
                old_node.meta.mutable_key_range()->set_key_end(new_start);
            } else {
                //*************************************************
                //*         |----------old-----------|            *
                //*             |------new------|                 *
                //*************************************************
                VLOG(10) << "meta [" << old_start << ", " << old_end << "] "
                    << "split to [" << old_start << ", " << new_start << "] "
                    << "and [" << new_end << ", " << old_end << "]";
                TabletMetaNode& copy_node = _tablet_meta_list[new_end];
                copy_node = old_node;
                copy_node.meta.mutable_key_range()->set_key_start(new_end);
                old_node.meta.mutable_key_range()->set_key_end(new_start);
            }
        } else if (new_end.empty() || old_start < new_end) {
            if (new_end.empty() || (!old_end.empty() && old_end <= new_end)) {
                //*************************************************
                //*                |---old---|                    *
                //*             |------new------|                 *
                //*************************************************
                VLOG(10) << "meta [" << old_start << ", " << old_end << "] "
                    << "is covered by [" << new_start << ", " << new_end << "]";
                _tablet_meta_list.erase(tmp);
            } else {
                //*************************************************
                //*                  |-----old------|             *
                //*             |------new------|                 *
                //*************************************************
                VLOG(10) << "meta [" << old_start << ", " << old_end << "] "
                    << "shrink to [" << new_end << ", " << old_end << "]";
                TabletMetaNode& copy_node = _tablet_meta_list[new_end];
                copy_node = old_node;
                copy_node.meta.mutable_key_range()->set_key_start(new_end);
                _tablet_meta_list.erase(tmp);
            }
        } else { // !new_end.empty() && old_start >= new_end
            //*****************************************************
            //*                                   |---old---|     *
            //*                 |------new------|                 *
            //*****************************************************
            break;
        }
    }

    TabletMetaNode& new_node = _tablet_meta_list[new_start];
    new_node.meta.CopyFrom(new_meta);
    new_node.status = NORMAL;
    new_node.update_time = get_micros() / 1000;
    VLOG(10) << "add new meta [" << new_start << ", " << new_end << "]: "
        << new_meta.server_addr();
    WakeUpPendingRequest(new_node);
}

void TableImpl::WakeUpPendingRequest(const TabletMetaNode& node) {
    _meta_mutex.AssertHeld();
    const std::string& start_key = node.meta.key_range().key_start();
    const std::string& end_key = node.meta.key_range().key_end();
    const std::string& server_addr = node.meta.server_addr();
    int64_t meta_timestamp = node.update_time;

    std::vector<RowMutationImpl*> mutation_list;
    std::vector<RowReaderImpl*> reader_list;

    std::map<std::string, std::list<int64_t> >::iterator it =
        _pending_task_id_list.lower_bound(start_key);
    while (it != _pending_task_id_list.end()) {
        if (!end_key.empty() && it->first >= end_key) {
            break;
        }
        std::list<int64_t>& task_id_list = it->second;
        for (std::list<int64_t>::iterator itask = task_id_list.begin();
                itask != task_id_list.end(); ++itask) {
            int64_t task_id = *itask;
            SdkTask* task = _task_pool.GetTask(task_id);
            if (task == NULL) {
                VLOG(10) << "task " << task_id << " timeout when update meta success";
                continue;
            }
            task->SetMetaTimeStamp(meta_timestamp);

            switch (task->Type()) {
            case SdkTask::READ: {
                RowReaderImpl* reader = (RowReaderImpl*)task;
                reader_list.push_back(reader);
            } break;
            case SdkTask::MUTATION: {
                RowMutationImpl* mutation = (RowMutationImpl*)task;
                mutation_list.push_back(mutation);
            } break;
            case SdkTask::SCAN: {
                ScanTask* scan_task = (ScanTask*)task;
                CommitScan(scan_task, server_addr);
            } break;
            default:
                CHECK(false);
                break;
            }
        }
        std::map<std::string, std::list<int64_t> >::iterator tmp = it;
        ++it;
        _pending_task_id_list.erase(tmp);
    }

    if (mutation_list.size() > 0) {
        // TODO: flush ?
        ApplyMutation(server_addr, mutation_list, false);
    }
    if (reader_list.size() > 0) {
        ReadRows(server_addr, reader_list);
    }
}

void TableImpl::ScheduleUpdateMeta(const std::string& row,
                                   int64_t meta_timestamp) {
    MutexLock lock(&_meta_mutex);
    TabletMetaNode* node = GetTabletMetaNodeForKey(row);
    if (node == NULL) {
        TabletMetaNode& new_node = _tablet_meta_list[row];
        new_node.meta.mutable_key_range()->set_key_start(row);
        new_node.meta.mutable_key_range()->set_key_end(row + '\0');
        new_node.status = WAIT_UPDATE;
        UpdateMetaAsync();
        return;
    }
    if (node->status == NORMAL && meta_timestamp >= node->update_time) {
        int64_t update_interval = node->update_time
            + FLAGS_tera_sdk_update_meta_internal - get_micros() / 1000;
        if (update_interval <= 0) {
            node->status = WAIT_UPDATE;
            UpdateMetaAsync();
        } else {
            node->status = DELAY_UPDATE;
            boost::function<void ()> delay_closure =
                boost::bind(&TableImpl::DelayUpdateMeta, this,
                            node->meta.key_range().key_start(),
                            node->meta.key_range().key_end());
            _thread_pool->DelayTask(update_interval, delay_closure);
        }
    }
}

bool TableImpl::UpdateTableMeta(ErrorCode* err) {
    MutexLock lock(&_table_meta_mutex);
    _table_meta_updating = true;

    _table_meta_mutex.Unlock();
    ReadTableMetaAsync(err, 0, false);
    _table_meta_mutex.Lock();

    while (_table_meta_updating) {
        _table_meta_cond.Wait();
    }
    if (err->GetType() != ErrorCode::kOK) {
        return false;
    }
    return true;
}

void TableImpl::ReadTableMetaAsync(ErrorCode* ret_err, int32_t retry_times,
                                   bool zk_access) {
    std::string meta_server = _cluster->RootTableAddr(zk_access);
    if (meta_server.empty() && !zk_access) {
        meta_server = _cluster->RootTableAddr(true);
    }
    if (meta_server.empty()) {
        VLOG(10) << "root is empty";

        MutexLock lock(&_table_meta_mutex);
        CHECK(_table_meta_updating);
        if (retry_times >= FLAGS_tera_sdk_retry_times) {
            ret_err->SetFailed(ErrorCode::kSystem);
            _table_meta_updating = false;
            _table_meta_cond.Signal();
        } else {
            int64_t retry_interval =
                static_cast<int64_t>(pow(FLAGS_tera_sdk_delay_send_internal, retry_times) * 1000);
            boost::function<void ()> retry_closure =
                boost::bind(&TableImpl::ReadTableMetaAsync, this, ret_err, retry_times + 1, true);
            _thread_pool->DelayTask(retry_interval, retry_closure);
        }
        return;
    }

    tabletnode::TabletNodeClient tabletnode_client_async(meta_server);
    ReadTabletRequest* request = new ReadTabletRequest;
    ReadTabletResponse* response = new ReadTabletResponse;
    request->set_sequence_id(_last_sequence_id++);
    request->set_tablet_name(FLAGS_tera_master_meta_table_name);
    RowReaderInfo* row_info = request->add_row_info_list();
    MakeMetaTableKey(_name, row_info->mutable_key());

    Closure<void, ReadTabletRequest*, ReadTabletResponse*, bool, int>* done =
        NewClosure(this, &TableImpl::ReadTableMetaCallBack, ret_err, retry_times);
    tabletnode_client_async.ReadTablet(request, response, done);
}

void TableImpl::ReadTableMetaCallBack(ErrorCode* ret_err,
                                      int32_t retry_times,
                                      ReadTabletRequest* request,
                                      ReadTabletResponse* response,
                                      bool failed, int error_code) {
    if (failed) {
        if (error_code == sofa::pbrpc::RPC_ERROR_SERVER_SHUTDOWN ||
            error_code == sofa::pbrpc::RPC_ERROR_SERVER_UNREACHABLE ||
            error_code == sofa::pbrpc::RPC_ERROR_SERVER_UNAVAILABLE) {
            response->set_status(kServerError);
        } else if (error_code == sofa::pbrpc::RPC_ERROR_REQUEST_CANCELED ||
                   error_code == sofa::pbrpc::RPC_ERROR_SEND_BUFFER_FULL) {
            response->set_status(kClientError);
        } else if (error_code == sofa::pbrpc::RPC_ERROR_CONNECTION_CLOSED ||
                   error_code == sofa::pbrpc::RPC_ERROR_RESOLVE_ADDRESS) {
            response->set_status(kConnectError);
        } else if (error_code == sofa::pbrpc::RPC_ERROR_REQUEST_TIMEOUT) {
            response->set_status(kRPCTimeout);
        } else {
            response->set_status(kRPCError);
        }
    }

    StatusCode err = response->status();
    if (err == kTabletNodeOk && response->detail().status_size() < 1) {
        err = kKeyNotExist;
        LOG(ERROR) << "read table meta: status size is 0";
    }
    if (err == kTabletNodeOk) {
        err = response->detail().status(0);
    }
    if (err == kTabletNodeOk && response->detail().row_result_size() < 1) {
        err = kKeyNotExist;
        LOG(ERROR) << "read table meta: row result size is 0";
    }
    if (err == kTabletNodeOk && response->detail().row_result(0).key_values_size() < 1) {
        err = kKeyNotExist;
        LOG(ERROR) << "read table meta: row result kv size is 0";
    }

    if (err != kTabletNodeOk && err != kKeyNotExist && err != kSnapshotNotExist) {
        VLOG(10) << "fail to read meta table, retry: " << retry_times
            << ", errcode: " << StatusCodeToString(err);
    }

    MutexLock lock(&_table_meta_mutex);
    CHECK(_table_meta_updating);

    if (err == kTabletNodeOk) {
        TableMeta table_meta;
        const KeyValuePair& kv = response->detail().row_result(0).key_values(0);
        ParseMetaTableKeyValue(kv.key(), kv.value(), &table_meta);
        _table_schema.CopyFrom(table_meta.schema());
        _create_time = table_meta.create_time();
        ret_err->SetFailed(ErrorCode::kOK);
        _table_meta_updating = false;
        _table_meta_cond.Signal();
    } else if (err == kKeyNotExist || err == kSnapshotNotExist) {
        ret_err->SetFailed(ErrorCode::kNotFound);
        _table_meta_updating = false;
        _table_meta_cond.Signal();
    } else if (retry_times >= FLAGS_tera_sdk_retry_times) {
        ret_err->SetFailed(ErrorCode::kSystem);
        _table_meta_updating = false;
        _table_meta_cond.Signal();
    } else {
        int64_t retry_interval =
            static_cast<int64_t>(pow(FLAGS_tera_sdk_delay_send_internal, retry_times) * 1000);
        boost::function<void ()> retry_closure =
            boost::bind(&TableImpl::ReadTableMetaAsync, this, ret_err, retry_times + 1, true);
        _thread_pool->DelayTask(retry_interval, retry_closure);
    }

    delete request;
    delete response;
}

static bool CalculateChecksumOfData(std::fstream& outfile, long size, std::string* hash_str) {
    // 100 MB, (100 * 1024 * 1024) / 250 = 419,430
    // cookie文件中，每个tablet的缓存大小约为100~200 Bytes，不妨计为250 Bytes，
    // 那么，100MB可以支持约40万个tablets
    const long MAX_SIZE = 100 * 1024 * 1024;

    if(size > MAX_SIZE || size <= 0) {
        LOG(INFO) << "[SDK COOKIE] invalid size : " << size;
        return false;
    }
    if(hash_str == NULL) {
        LOG(INFO) << "[SDK COOKIE] input argument `hash_str' is NULL";
        return false;
    }
    std::string data(size, '\0');
    outfile.read(const_cast<char*>(data.data()), size);
    if(outfile.fail()) {
        LOG(INFO) << "[SDK COOKIE] fail to read cookie file";
        return false;
    }
    if (GetHashString(data, 0, hash_str) != 0) {
        return false;
    }
    return true;
}

static bool IsCookieChecksumRight(const std::string& cookie_file) {
    std::fstream outfile(cookie_file.c_str(), std::ios_base::in | std::ios_base::out);
    int errno_saved = errno;
    if(outfile.fail()) {
        LOG(INFO) << "[SDK COOKIE] fail to open " << cookie_file.c_str()
            << " " << strerror(errno_saved);
        return false;
    }

    // gets file size, in bytes
    outfile.seekp(0, std::ios_base::end);
    long file_size = outfile.tellp();
    if(file_size < HASH_STRING_LEN) {
        LOG(INFO) << "[SDK COOKIE] invalid file size: " << file_size;
        return false;
    }

    // calculates checksum according to cookie file content
    std::string hash_str;
    outfile.seekp(0, std::ios_base::beg);
    if(!CalculateChecksumOfData(outfile, file_size - HASH_STRING_LEN, &hash_str)) {
        return false;
    }
    LOG(INFO) << "[SDK COOKIE] checksum rebuild: " << hash_str;

    // gets checksum in cookie file
    char hash_str_saved[HASH_STRING_LEN + 1] = {'\0'};
    outfile.read(hash_str_saved, HASH_STRING_LEN);
    if(outfile.fail()) {
        int errno_saved = errno;
        LOG(INFO) << "[SDK COOKIE] fail to get checksum: " << strerror(errno_saved);
        return false;
    }
    LOG(INFO) << "[SDK COOKIE] checksum in file: " << hash_str_saved;

    outfile.close();
    return strncmp(hash_str.c_str(), hash_str_saved, HASH_STRING_LEN) == 0;
}

bool TableImpl::RestoreCookie() {
    const std::string& cookie_dir = FLAGS_tera_sdk_cookie_path;
    if (!IsExist(cookie_dir)) {
        if (!CreateDirWithRetry(cookie_dir)) {
            LOG(INFO) << "[SDK COOKIE] fail to create cookie dir: " << cookie_dir;
            return false;
        } else {
            return true;
        }
    }
    std::string cookie_file = GetCookieFilePathName();
    if (!IsExist(cookie_file)) {
        // cookie file is not exist
        return true;
    }
    if(!IsCookieChecksumRight(cookie_file)) {
        if(unlink(cookie_file.c_str()) == -1) {
            int errno_saved = errno;
            LOG(INFO) << "[SDK COOKIE] fail to delete broken cookie file: " << cookie_file
                << ". reason: " << strerror(errno_saved);
        } else {
            LOG(INFO) << "[SDK COOKIE] delete broken cookie file" << cookie_file;
        }
        return true;
    }

    FileStream fs;
    if (!fs.Open(cookie_file, FILE_READ)) {
        LOG(INFO) << "[SDK COOKIE] fail to open " << cookie_file;
        return true;
    }
    SdkCookie cookie;
    RecordReader record_reader;
    record_reader.Reset(&fs);
    if (!record_reader.ReadNextMessage(&cookie)) {
        LOG(INFO) << "[SDK COOKIE] fail to parse sdk cookie, file: " << cookie_file;
        return true;
    }
    fs.Close();

    if (cookie.table_name() != _name) {
        LOG(INFO) << "[SDK COOKIE] cookie name error: " << cookie.table_name()
            << ", should be: " << _name;
        return true;
    }

    MutexLock lock(&_meta_mutex);
    for (int i = 0; i < cookie.tablets_size(); ++i) {
        const TabletMeta& meta = cookie.tablets(i).meta();
        const std::string& start_key = meta.key_range().key_start();
        LOG(INFO) << "[SDK COOKIE] restore tablet, range [" << DebugString(start_key)
            << " : " << DebugString(meta.key_range().key_end()) << "]";
        TabletMetaNode& node = _tablet_meta_list[start_key];
        node.meta = meta;
        node.update_time = cookie.tablets(i).update_time();
        node.status = NORMAL;
    }
    LOG(INFO) << "[SDK COOKIE] restore finished, tablet num: " << cookie.tablets_size();
    return true;
}

std::string TableImpl::GetCookieFilePathName(void) {
    return FLAGS_tera_sdk_cookie_path + "/"
        + GetCookieFileName(_name, _zk_addr_list, _zk_root_path, _create_time);
}

std::string TableImpl::GetCookieLockFilePathName(void) {
    return GetCookieFilePathName() + ".LOCK";
}

/*
 * If there is overtime/legacy cookie-lock-file, then delete it.
 * Normally, process which created cookie-lock-file would delete it after dumped.
 * But if this process crashed before delete cookie-lock-file.
 * Another process could call this function to delete legacy cookie-lock-file.
 *
 * create_time = [time of cookie-lock-file creation]
 * timeout     = [input parameter `timeout_secondes']
 *
 * create_time + timeout > current_time :=> legacy cookie-lock-file
 */
void TableImpl::DeleteLegacyCookieLockFile(const std::string& lock_file, int timeout_seconds) {
    struct stat lock_stat;
    int ret = stat(lock_file.c_str(), &lock_stat);
    if (ret == -1) {
        return;
    }
    time_t curr_time = time(NULL);
    if (((unsigned int)curr_time - lock_stat.st_atime) > timeout_seconds) {
        // It's a long time since creation of cookie-lock-file, dumping must has done.
        // So, delete the cookie-lock-file is safe.
        int errno_saved = -1;
        if (unlink(lock_file.c_str()) == -1) {
            errno_saved = errno;
            LOG(INFO) << "[SDK COOKIE] fail to delete cookie-lock-file: " << lock_file
                       << ". reason: " << strerror(errno_saved);
        }
    }
}

void TableImpl::CloseAndRemoveCookieLockFile(int lock_fd, const std::string& cookie_lock_file) {
    if (lock_fd < 0) {
        return;
    }
    close(lock_fd);
    if (unlink(cookie_lock_file.c_str()) == -1) {
        int errno_saved = errno;
        LOG(INFO) << "[SDK COOKIE] fail to delete cookie-lock-file: " << cookie_lock_file
                   << ". reason: " << strerror(errno_saved);
    }
}

static bool AppendChecksumToCookie(const std::string& cookie_file) {
    std::fstream outfile(cookie_file.c_str(), std::ios_base::in | std::ios_base::out);
    int errno_saved = errno;
    if(outfile.fail()) {
        LOG(INFO) << "[SDK COOKIE] fail to open " << cookie_file.c_str()
            << " " << strerror(errno_saved);
        return false;
    }

    // get file size, in bytes
    outfile.seekp(0, std::ios_base::end);
    long file_size = outfile.tellp();
    if(file_size < HASH_STRING_LEN) {
        LOG(INFO) << "[SDK COOKIE] invalid file size: " << file_size;
        return false;
    }

    // calculates checksum according to cookie file content
    outfile.seekp(0, std::ios_base::beg);
    std::string hash_str;
    if(!CalculateChecksumOfData(outfile, file_size, &hash_str)) {
        return false;
    }
    LOG(INFO) << "[SDK COOKIE] file checksum: " << hash_str;

    // append checksum to the end of cookie file
    outfile.seekp(0, std::ios_base::end);
    outfile.write(hash_str.c_str(), hash_str.length());
    if(outfile.fail()) {
        LOG(INFO) << "[SDK COOKIE] fail to append checksum";
        return false;
    }
    outfile.close();
    return true;
}

static bool AddOtherUserWritePermission(const std::string& cookie_file) {
    struct stat st;
    int ret = stat(cookie_file.c_str(), &st);
    if(ret != 0) {
        return false;
    }
    if((st.st_mode & S_IWOTH) == S_IWOTH) {
        // other user has write permission already
        return true;
    }
    return chmod(cookie_file.c_str(),
             S_IRUSR | S_IWUSR | S_IRGRP | S_IWGRP | S_IROTH | S_IWOTH) == 0;
}

void TableImpl::DoDumpCookie() {
    std::string cookie_file = GetCookieFilePathName();
    std::string cookie_lock_file = GetCookieLockFilePathName();

    int cookie_lock_file_timeout = 10; // in seconds
    DeleteLegacyCookieLockFile(cookie_lock_file, cookie_lock_file_timeout);
    int lock_fd = open(cookie_lock_file.c_str(), O_WRONLY | O_CREAT | O_EXCL, 0644);
    if (lock_fd == -1) {
        int errno_saved = errno;
        LOG(INFO) << "[SDK COOKIE] faild to create cookie-lock-file" << cookie_lock_file
                   << ". reason: " << strerror(errno_saved)
                   << ". If reason is \"File exists\", means lock is held by another process"
                   << "otherwise, IO error";
        return;
    }

    SdkCookie cookie;
    cookie.set_table_name(_name);
    {
        MutexLock lock(&_meta_mutex);
        std::map<std::string, TabletMetaNode>::iterator it = _tablet_meta_list.begin();
        for (; it != _tablet_meta_list.end(); ++it) {
            const TabletMetaNode& node = it->second;
            if (!node.meta.has_table_name() || !node.meta.has_path()) {
                continue;
            }
            SdkTabletCookie* tablet = cookie.add_tablets();
            tablet->mutable_meta()->CopyFrom(node.meta);
            tablet->set_update_time(node.update_time);
            tablet->set_status(node.status);
        }
    }

    FileStream fs;
    if (!fs.Open(cookie_file, FILE_WRITE)) {
        LOG(INFO) << "[SDK COOKIE] fail to open " << cookie_file;
        CloseAndRemoveCookieLockFile(lock_fd, cookie_lock_file);
        return;
    }
    RecordWriter record_writer;
    record_writer.Reset(&fs);
    if (!record_writer.WriteMessage(cookie)) {
        LOG(INFO) << "[SDK COOKIE] fail to write cookie file " << cookie_file;
        fs.Close();
        CloseAndRemoveCookieLockFile(lock_fd, cookie_lock_file);
        return;
    }
    fs.Close();

    if(!AppendChecksumToCookie(cookie_file)) {
        LOG(INFO) << "[SDK COOKIE] fail to append checksum to cookie file " << cookie_file;
        CloseAndRemoveCookieLockFile(lock_fd, cookie_lock_file);
        return;
    }
    if(!AddOtherUserWritePermission(cookie_file)) {
        LOG(INFO) << "[SDK COOKIE] fail to chmod cookie file " << cookie_file;
        CloseAndRemoveCookieLockFile(lock_fd, cookie_lock_file);
        return;
    }

    CloseAndRemoveCookieLockFile(lock_fd, cookie_lock_file);
    LOG(INFO) << "[SDK COOKIE] update local cookie success: " << cookie_file;
}

void TableImpl::DumpCookie() {
    DoDumpCookie();
    boost::function<void ()> closure = boost::bind(&TableImpl::DumpCookie, this);
    _thread_pool->DelayTask(FLAGS_tera_sdk_cookie_update_interval * 1000, closure);
}

void TableImpl::EnableCookieUpdateTimer() {
    boost::function<void ()> closure = boost::bind(&TableImpl::DumpCookie, this);
    _thread_pool->DelayTask(FLAGS_tera_sdk_cookie_update_interval * 1000, closure);
}

std::string TableImpl::GetCookieFileName(const std::string& tablename,
                                         const std::string& zk_addr,
                                         const std::string& zk_path,
                                         int64_t create_time) {
    uint32_t hash = 0;
    if (GetHashNumber(zk_addr, hash, &hash) != 0
        || GetHashNumber(zk_path, hash, &hash) != 0) {
        LOG(FATAL) << "invalid arguments";
    }
    char hash_str[9] = {'\0'};
    sprintf(hash_str, "%08x", hash);
    std::stringstream fname;
    fname << tablename << "-" << create_time << "-" << hash_str;
    return fname.str();
}

void TableImpl::DumpPerfCounterLogDelay() {
    DoDumpPerfCounterLog();
    boost::function<void ()> closure =
        boost::bind(&TableImpl::DumpPerfCounterLogDelay, this);
    _perf_log_task_id =
        _thread_pool->DelayTask(FLAGS_tera_sdk_perf_counter_log_interval * 1000, closure);
}

void TableImpl::DoDumpPerfCounterLog() {
    LOG(INFO) << "[Table " << _name << "] " <<  _perf_counter.ToLog()
        << "pending_r: " << _cur_reader_pending_counter.Get() << ", "
        << "pending_w: " << _cur_commit_pending_counter.Get();
}


static int64_t CalcAverage(Counter& sum, Counter& cnt, int64_t interval) {
    if (cnt.Get() == 0 || interval == 0) {
        return 0;
    } else {
        return sum.Clear() * 1000 / cnt.Clear() / interval / 1000;
    }
}

std::string TableImpl::PerfCounter::ToLog() {
    std::stringstream ss;
    int64_t ts = common::timer::get_micros();
    int64_t interval = (ts - start_time) / 1000;
    ss << "rpc_r: " << CalcAverage(rpc_r, rpc_r_cnt, interval) << ", ";
    ss << "rpc_w: " << CalcAverage(rpc_w, rpc_w_cnt, interval) << ", ";
    ss << "rpc_s: " << CalcAverage(rpc_s, rpc_s_cnt, interval) << ", ";
    ss << "callback: " << CalcAverage(user_callback, user_callback_cnt, interval) << ", ";
    start_time = ts;
    return ss.str();
}

void TableImpl::BreakRequest(int64_t task_id) {
    SdkTask* task = _task_pool.PopTask(task_id);
    if (task == NULL) {
        VLOG(10) << "task " << task_id << " timeout when brankrequest";
        return;
    }
    CHECK_EQ(task->GetRef(), 1);
    switch (task->Type()) {
    case SdkTask::MUTATION:
        RowMutationImpl* row_mutation = (RowMutationImpl*)task;
        row_mutation->RunCallback();
        break;
    case SdkTask::READ:
        RowReaderImpl* row_reader = (RowReaderImpl*)task;
        row_reader->RunCallback();
        break;
    default:
        CHECK(false);
        break;
    }
}

std::string CounterCoding::EncodeCounter(int64_t counter) {
    char counter_buf[sizeof(int64_t)];
    io::EncodeBigEndian(counter_buf, counter);
    return std::string(counter_buf, sizeof(counter_buf));
}

bool CounterCoding::DecodeCounter(const std::string& buf,
                                  int64_t* counter) {
    assert(counter);
    if (buf.size() != sizeof(int64_t)) {
        *counter = 0;
        return false;
    }
    *counter = io::DecodeBigEndainSign(buf.data());
    return true;
}

} // namespace tera<|MERGE_RESOLUTION|>--- conflicted
+++ resolved
@@ -45,7 +45,7 @@
 DECLARE_int64(tera_sdk_max_mutation_pending_num);
 DECLARE_int64(tera_sdk_max_reader_pending_num);
 DECLARE_bool(tera_sdk_async_blocking_enabled);
-DECLARE_int32(tera_sdk_sync_wait_timeout);
+DECLARE_int32(tera_sdk_timeout);
 DECLARE_int32(tera_sdk_scan_buffer_limit);
 DECLARE_int32(tera_sdk_update_meta_concurrency);
 DECLARE_int32(tera_sdk_update_meta_buffer_limit);
@@ -66,7 +66,7 @@
     : _name(table_name),
       _options(options),
       _last_sequence_id(0),
-      _timeout(FLAGS_tera_sdk_sync_wait_timeout),
+      _timeout(FLAGS_tera_sdk_timeout),
       _commit_size(FLAGS_tera_sdk_batch_size),
       _commit_timeout(FLAGS_tera_sdk_batch_send_interval),
       _max_commit_pending_num(FLAGS_tera_sdk_max_mutation_pending_num),
@@ -78,24 +78,8 @@
       _zk_root_path(zk_root_path),
       _zk_addr_list(zk_addr_list),
       _thread_pool(thread_pool),
-<<<<<<< HEAD
-      _cluster(new sdk::ClusterFinder(zk_root_path, zk_addr_list)) {
-=======
       _cluster(new sdk::ClusterFinder(zk_root_path, zk_addr_list)),
-      _seq_mutation_session(0),
-      _seq_mutation_last_sequence(0),
-      _seq_mutation_commit_list(NULL),
-      _seq_mutation_commit_timer_id(0),
-      _seq_mutation_error_occur_time(0),
-      _seq_mutation_wait_to_update_meta(false),
-      _seq_mutation_wait_to_retry(false),
-      _seq_mutation_pending_rpc_count(0),
       _pending_timeout_ms(FLAGS_tera_rpc_timeout_period) {
-    if (options.sequential_write) {
-        _seq_mutation_commit_list = new std::vector<RowMutationImpl*>;
-        _seq_mutation_session = get_micros() * get_micros();
-    }
->>>>>>> 72309546
 }
 
 TableImpl::~TableImpl() {
@@ -1003,14 +987,9 @@
     ReadTabletResponse* response = new ReadTabletResponse;
     request->set_sequence_id(_last_sequence_id++);
     request->set_tablet_name(_name);
-<<<<<<< HEAD
+    request->set_client_timeout_ms(_pending_timeout_ms);
     for (uint32_t i = 0; i < reader_list.size(); ++i) {
         RowReaderImpl* row_reader = reader_list[i];
-=======
-    request->set_client_timeout_ms(_pending_timeout_ms);
-    for (uint32_t i = 0; i < reader_list->size(); ++i) {
-        RowReaderImpl* row_reader = (*reader_list)[i];
->>>>>>> 72309546
         RowReaderInfo* row_reader_info = request->add_row_info_list();
         request->set_snapshot_id(row_reader->GetSnapshot());
         row_reader->ToProtoBuf(row_reader_info);
