--- conflicted
+++ resolved
@@ -593,25 +593,6 @@
                               bool flush) {
     MutexLock lock(&_mutation_batch_mutex);
     TaskBatch* mutation_batch = NULL;
-<<<<<<< HEAD
-    std::map<std::string, TaskBatch>::iterator it =
-        _mutation_batch_map.find(server_addr);
-    if (it != _mutation_batch_map.end()) {
-        mutation_batch = &it->second;
-    }
-
-    for (size_t i = 0; i < mu_list.size(); ++i) {
-        if (mutation_batch == NULL) {
-            mutation_batch = &_mutation_batch_map[server_addr];
-            mutation_batch->sequence_num = _mutation_batch_seq++;
-            mutation_batch->row_id_list = new std::vector<int64_t>(_commit_size);
-            ThreadPool::Task task = boost::bind(&TableImpl::MutationBatchTimeout, this,
-                                                server_addr, mutation_batch->sequence_num);
-            int64_t timer_id = _thread_pool->DelayTask(_write_commit_timeout, task);
-            mutation_batch->timer_id = timer_id;
-        }
-
-=======
     for (size_t i = 0; i < mu_list.size(); ++i) {
         // find existing batch or create a new batch
         if (mutation_batch == NULL) {
@@ -631,15 +612,11 @@
         }
 
         // put mutation into the batch
->>>>>>> 68b88ec5
         RowMutationImpl* row_mutation = mu_list[i];
         mutation_batch->row_id_list->push_back(row_mutation->GetId());
         mutation_batch->byte_size += row_mutation->Size();
         row_mutation->DecRef();
 
-<<<<<<< HEAD
-        if (mutation_batch->row_id_list->size() >= _commit_size) {
-=======
         // commit the batch if:
         // 1) batch_byte_size >= max_rpc_byte_size
         // for the *LAST* batch, commit it if:
@@ -648,7 +625,6 @@
         if (mutation_batch->byte_size >= kMaxRpcSize ||
             (i == mu_list.size() - 1 &&
              (flush || mutation_batch->row_id_list->size() >= _commit_size))) {
->>>>>>> 68b88ec5
             std::vector<int64_t>* mu_id_list = mutation_batch->row_id_list;
             uint64_t timer_id = mutation_batch->timer_id;
             const bool non_block_cancel = true;
@@ -657,13 +633,11 @@
                 CHECK(is_running); // this delay task must be waiting for _mutation_batch_mutex
             }
             _mutation_batch_map.erase(server_addr);
+            _mutation_batch_mutex.Unlock();
             CommitMutationsById(server_addr, *mu_id_list);
             delete mu_id_list;
             mutation_batch = NULL;
-<<<<<<< HEAD
-=======
             _mutation_batch_mutex.Lock();
->>>>>>> 68b88ec5
         }
     }
 }
@@ -971,12 +945,6 @@
                             std::vector<RowReaderImpl*>& reader_list) {
     MutexLock lock(&_reader_batch_mutex);
     TaskBatch* reader_buffer = NULL;
-<<<<<<< HEAD
-    std::map<std::string, TaskBatch>::iterator it =
-        _reader_batch_map.find(server_addr);
-    if (it != _reader_batch_map.end()) {
-        reader_buffer = &it->second;
-=======
     std::map<std::string, TaskBatch>::iterator it = _reader_batch_map.find(server_addr);
     if (it != _reader_batch_map.end()) {
         reader_buffer = &it->second;
@@ -988,39 +956,14 @@
                                             server_addr, reader_buffer->sequence_num);
         uint64_t timer_id = _thread_pool->DelayTask(_read_commit_timeout, task);
         reader_buffer->timer_id = timer_id;
->>>>>>> 68b88ec5
     }
 
     for (size_t i = 0; i < reader_list.size(); ++i) {
-        if (reader_buffer == NULL) {
-            reader_buffer = &_reader_batch_map[server_addr];
-            reader_buffer->sequence_num = _reader_batch_seq++;
-            reader_buffer->row_id_list = new std::vector<int64_t>;
-            ThreadPool::Task task = boost::bind(&TableImpl::ReaderBatchTimeout, this,
-                                                server_addr, reader_buffer->sequence_num);
-            uint64_t timer_id = _thread_pool->DelayTask(_read_commit_timeout, task);
-            reader_buffer->timer_id = timer_id;
-        }
-
         RowReaderImpl* reader = reader_list[i];
         reader_buffer->row_id_list->push_back(reader->GetId());
         reader->DecRef();
-
-<<<<<<< HEAD
-        if (reader_buffer->row_id_list->size() >= _commit_size) {
-            std::vector<int64_t>* reader_id_list = reader_buffer->row_id_list;
-            uint64_t timer_id = reader_buffer->timer_id;
-            const bool non_block_cancel = true;
-            bool is_running = false;
-            if (!_thread_pool->CancelTask(timer_id, non_block_cancel, &is_running)) {
-                CHECK(is_running); // this delay task must be waiting for _reader_batch_map
-            }
-            _reader_batch_map.erase(server_addr);
-            CommitReadersById(server_addr, *reader_id_list);
-            delete reader_id_list;
-            reader_buffer = NULL;
-        }
-=======
+    }
+
     if (reader_buffer->row_id_list->size() >= _commit_size) {
         std::vector<int64_t>* reader_id_list = reader_buffer->row_id_list;
         uint64_t timer_id = reader_buffer->timer_id;
@@ -1035,7 +978,6 @@
         delete reader_id_list;
         reader_buffer = NULL;
         _reader_batch_mutex.Lock();
->>>>>>> 68b88ec5
     }
 }
 
