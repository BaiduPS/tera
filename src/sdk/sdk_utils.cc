// Copyright (c) 2015, Baidu.com, Inc. All Rights Reserved
// Use of this source code is governed by a BSD-style license that can be
// found in the LICENSE file.
//
// Author: Xu Peilin (xupeilin@baidu.com)

#include "sdk/sdk_utils.h"

#include <iostream>

#include "common/base/string_ext.h"
#include "common/base/string_number.h"
#include "common/file/file_path.h"
#include "gflags/gflags.h"
#include "glog/logging.h"

#include "sdk/filter_utils.h"

DECLARE_int64(tera_tablet_write_block_size);
DECLARE_int64(tera_tablet_ldb_sst_size);
DECLARE_int64(tera_master_merge_tablet_size);

namespace tera {

string LgProp2Str(bool type) {
    if (type) {
        return "snappy";
    } else {
        return "none";
    }
}

string LgProp2Str(StoreMedium type) {
    if (type == DiskStore) {
        return "disk";
    } else if (type == FlashStore) {
        return "flash";
    } else if (type == MemoryStore) {
        return "memory";
    } else {
        return "";
    }
}

string TableProp2Str(RawKey type) {
    if (type == Readable) {
        return "readable";
    } else if (type == Binary) {
        return "binary";
    } else if (type == TTLKv) {
        return "ttlkv";
    } else {
        return "";
    }
}

string Switch2Str(bool enabled) {
    if (enabled) {
        return "on";
    } else {
        return "off";
    }
}

void ShowTableSchema(const TableSchema& schema, bool is_x) {
    std::stringstream ss;
    if (schema.kv_only()) {
        const LocalityGroupSchema& lg_schema = schema.locality_groups(0);
        ss << "\n  " << schema.name() << " <";
        if (is_x || schema.raw_key() != Readable) {
            ss << "rawkey=" << TableProp2Str(schema.raw_key()) << ",";
        }
        ss << "splitsize=" << schema.split_size() << ",";
        if (is_x || schema.merge_size() != FLAGS_tera_master_merge_tablet_size) {
            ss << "mergesize=" << schema.merge_size() << ",";
        }
        if (is_x || schema.disable_wal()) {
            ss << "wal=" << Switch2Str(!schema.disable_wal()) << ",";
        }
        if (is_x || lg_schema.store_type() != DiskStore) {
            ss << "storage=" << LgProp2Str(lg_schema.store_type()) << ",";
        }
        if (is_x || lg_schema.block_size() != FLAGS_tera_tablet_write_block_size) {
            ss << "blocksize=" << lg_schema.block_size() << ",";
        }
        if (is_x || schema.admin_group() != "") {
            ss << "admin_group=" << schema.admin_group() << ",";
        }
        ss << "\b>\n" << "  (kv mode)\n";
        std::cout << ss.str() << std::endl;
        return;
    }

    ss << "\n  " << schema.name() << " <";
    if (is_x || schema.raw_key() != Readable) {
        ss << "rawkey=" << TableProp2Str(schema.raw_key()) << ",";
    }
    ss << "splitsize=" << schema.split_size() << ",";
    if (is_x || schema.merge_size() != FLAGS_tera_master_merge_tablet_size) {
        ss << "mergesize=" << schema.merge_size() << ",";
    }
<<<<<<< HEAD
    if (is_x || schema.admin_group() != "") {
        ss << "admin_group=" << schema.admin_group() << ",";
=======
    if (is_x || schema.disable_wal()) {
        ss << "wal=" << Switch2Str(!schema.disable_wal()) << ",";
>>>>>>> e74a3aaa
    }
    ss << "\b> {" << std::endl;

    size_t lg_num = schema.locality_groups_size();
    size_t cf_num = schema.column_families_size();
    for (size_t lg_no = 0; lg_no < lg_num; ++lg_no) {
        const LocalityGroupSchema& lg_schema = schema.locality_groups(lg_no);
        ss << "      " << lg_schema.name() << " <";
        ss << "storage=" << LgProp2Str(lg_schema.store_type()) << ",";
        if (is_x || lg_schema.block_size() != FLAGS_tera_tablet_write_block_size) {
            ss << "blocksize=" << lg_schema.block_size() << ",";
        }
        if (is_x) {
            ss << "sst_size=" << (lg_schema.sst_size() >> 20) << ",";
        }
        if (lg_schema.use_memtable_on_leveldb()) {
            ss << "use_memtable_on_leveldb="
                << lg_schema.use_memtable_on_leveldb()
                << ",memtable_ldb_write_buffer_size="
                << lg_schema.memtable_ldb_write_buffer_size()
                << ",memtable_ldb_block_size="
                << lg_schema.memtable_ldb_block_size() << ",";
        }
        ss << "\b> {" << std::endl;
        for (size_t cf_no = 0; cf_no < cf_num; ++cf_no) {
            const ColumnFamilySchema& cf_schema = schema.column_families(cf_no);
            if (cf_schema.locality_group() != lg_schema.name()) {
                continue;
            }
            ss << "          " << cf_schema.name();
            std::stringstream cf_ss;
            cf_ss << " <";
            if (is_x || cf_schema.max_versions() != 1) {
                cf_ss << "maxversions=" << cf_schema.max_versions() << ",";
            }
            if (is_x || cf_schema.min_versions() != 1) {
                cf_ss << "minversions=" << cf_schema.min_versions() << ",";
            }
            if (is_x || cf_schema.time_to_live() != 0) {
                cf_ss << "ttl=" << cf_schema.time_to_live() << ",";
            }
            if (is_x || (cf_schema.type() != "bytes" && cf_schema.type() != "")) {
                if (cf_schema.type() != "") {
                    cf_ss << "type=" << cf_schema.type() << ",";
                } else {
                    cf_ss << "type=bytes" << ",";
                }
            }
            cf_ss << "\b>";
            if (cf_ss.str().size() > 5) {
                ss << cf_ss.str();
            }
            ss << "," << std::endl;
        }
        ss << "      }," << std::endl;
    }
    ss << "  }" << std::endl;
    std::cout << ss.str() << std::endl;
}

void ShowTableMeta(const TableMeta& meta) {
    const TableSchema& schema = meta.schema();
    ShowTableSchema(schema);
    std::cout << "Snapshot:" << std::endl;
    for (int32_t i = 0; i < meta.snapshot_list_size(); ++i) {
        std::cout << " " << meta.snapshot_list(i) << std::endl;
    }
    std::cout << std::endl;
}

void ShowTableDescriptor(TableDescriptor& table_desc, bool is_x) {
    TableSchema schema;
    TableDescToSchema(table_desc, &schema);
    ShowTableSchema(schema, is_x);
}

void TableDescToSchema(const TableDescriptor& desc, TableSchema* schema) {
    schema->set_name(desc.TableName());
    switch (desc.RawKey()) {
        case kBinary:
            schema->set_raw_key(Binary);
            break;
        case kTTLKv:
            schema->set_raw_key(TTLKv);
            break;
        default:
            schema->set_raw_key(Readable);
            break;
    }
    schema->set_split_size(desc.SplitSize());
    schema->set_merge_size(desc.MergeSize());
    schema->set_kv_only(desc.IsKv());
<<<<<<< HEAD
    schema->set_admin_group(desc.AdminGroup());
=======
    schema->set_disable_wal(desc.IsWalDisabled());
>>>>>>> e74a3aaa

    // add lg
    int num = desc.LocalityGroupNum();
    for (int i = 0; i < num; ++i) {
        LocalityGroupSchema* lg = schema->add_locality_groups();
        const LocalityGroupDescriptor* lgdesc = desc.LocalityGroup(i);
        lg->set_block_size(lgdesc->BlockSize());
        lg->set_compress_type(lgdesc->Compress() != kNoneCompress);
        lg->set_name(lgdesc->Name());
        // printf("add lg %s\n", lgdesc->Name().c_str());
        switch (lgdesc->Store()) {
            case kInMemory:
                lg->set_store_type(MemoryStore);
                break;
            case kInFlash:
                lg->set_store_type(FlashStore);
                break;
            default:
                lg->set_store_type(DiskStore);
                break;
        }
        lg->set_use_memtable_on_leveldb(lgdesc->UseMemtableOnLeveldb());
        if (lgdesc->MemtableLdbBlockSize() > 0) {
            lg->set_memtable_ldb_write_buffer_size(lgdesc->MemtableLdbWriteBufferSize());
            lg->set_memtable_ldb_block_size(lgdesc->MemtableLdbBlockSize());
        }
        lg->set_sst_size(lgdesc->SstSize());
        lg->set_id(lgdesc->Id());
    }
    // add cf
    int cfnum = desc.ColumnFamilyNum();
    for (int i = 0; i < cfnum; ++i) {
        ColumnFamilySchema* cf = schema->add_column_families();
        const ColumnFamilyDescriptor* cf_desc = desc.ColumnFamily(i);
        const LocalityGroupDescriptor* lg_desc =
            desc.LocalityGroup(cf_desc->LocalityGroup());
        assert(lg_desc);
        cf->set_name(cf_desc->Name());
        cf->set_time_to_live(cf_desc->TimeToLive());
        cf->set_locality_group(cf_desc->LocalityGroup());
        cf->set_max_versions(cf_desc->MaxVersions());
        cf->set_min_versions(cf_desc->MinVersions());
        cf->set_type(cf_desc->Type());
    }
}

void TableSchemaToDesc(const TableSchema& schema, TableDescriptor* desc) {
    if (schema.kv_only()) {
        desc->SetKvOnly();
    }

    switch (schema.raw_key()) {
        case Binary:
            desc->SetRawKey(kBinary);
            break;
        default:
            desc->SetRawKey(kReadable);
    }

    if (schema.has_split_size()) {
        desc->SetSplitSize(schema.split_size());
    }
    if (schema.has_merge_size()) {
        desc->SetMergeSize(schema.merge_size());
    }
<<<<<<< HEAD
    if (schema.has_admin_group()) {
        desc->SetAdminGroup(schema.admin_group());
=======
    if (schema.has_disable_wal() && schema.disable_wal()) {
        desc->DisableWal();
>>>>>>> e74a3aaa
    }

    int32_t lg_num = schema.locality_groups_size();
    for (int32_t i = 0; i < lg_num; i++) {
        const LocalityGroupSchema& lg = schema.locality_groups(i);
        LocalityGroupDescriptor* lgd = desc->AddLocalityGroup(lg.name());
        if (lgd == NULL) {
            continue;
        }
        lgd->SetBlockSize(lg.block_size());
        switch (lg.store_type()) {
            case MemoryStore:
                lgd->SetStore(kInMemory);
                break;
            case FlashStore:
                lgd->SetStore(kInFlash);
                break;
            default:
                lgd->SetStore(kInDisk);
                break;
        }
        lgd->SetCompress(lg.compress_type() ? kSnappyCompress : kNoneCompress);
        lgd->SetUseBloomfilter(lg.use_bloom_filter());
        lgd->SetUseMemtableOnLeveldb(lg.use_memtable_on_leveldb());
        lgd->SetMemtableLdbWriteBufferSize(lg.memtable_ldb_write_buffer_size());
        lgd->SetMemtableLdbBlockSize(lg.memtable_ldb_block_size());
        lgd->SetSstSize(lg.sst_size());
    }
    int32_t cf_num = schema.column_families_size();
    for (int32_t i = 0; i < cf_num; i++) {
        const ColumnFamilySchema& cf = schema.column_families(i);
        ColumnFamilyDescriptor* cfd =
            desc->AddColumnFamily(cf.name(), cf.locality_group());
        if (cfd == NULL) {
            continue;
        }
        cfd->SetDiskQuota(cf.disk_quota());
        cfd->SetMaxVersions(cf.max_versions());
        cfd->SetMinVersions(cf.min_versions());
        cfd->SetTimeToLive(cf.time_to_live());
        cfd->SetType(cf.type());
    }
}

bool SetCfProperties(const string& name, const string& value,
                     ColumnFamilyDescriptor* desc) {
    if (name == "ttl") {
        int32_t ttl = atoi(value.c_str());
        if (ttl < 0){
            return false;
        }
        desc->SetTimeToLive(ttl);
    } else if (name == "maxversions") {
        int32_t versions = atol(value.c_str());
        if (versions <= 0){
            return false;
        }
        desc->SetMaxVersions(versions);
    } else if (name == "minversions") {
        int32_t versions = atol(value.c_str());
        if (versions <= 0){
            return false;
        }
        desc->SetMinVersions(versions);
    } else if (name == "diskquota") {
        int64_t quota = atol(value.c_str());
        if (quota <= 0){
            return false;
        }
        desc->SetDiskQuota(quota);
    } else if (name == "type") {
        desc->SetType(value);
    }else {
        return false;
    }
    return true;
}

bool SetLgProperties(const string& name, const string& value,
                     LocalityGroupDescriptor* desc) {
    if (name == "compress") {
        if (value == "none") {
            desc->SetCompress(kNoneCompress);
        } else if (value == "snappy") {
            desc->SetCompress(kSnappyCompress);
        } else {
            return false;
        }
    } else if (name == "storage") {
        if (value == "disk") {
            desc->SetStore(kInDisk);
        } else if (value == "flash") {
            desc->SetStore(kInFlash);
        } else if (value == "memory") {
            desc->SetStore(kInMemory);
        } else {
            return false;
        }
    } else if (name == "blocksize") {
        int blocksize = atoi(value.c_str());
        if (blocksize <= 0){
            return false;
        }
        desc->SetBlockSize(blocksize);
    } else if (name == "use_memtable_on_leveldb") {
        if (value == "true") {
            desc->SetUseMemtableOnLeveldb(true);
        } else if (value == "false") {
            desc->SetUseMemtableOnLeveldb(false);
        } else {
            return false;
        }
    } else if (name == "memtable_ldb_write_buffer_size") {
        int32_t buffer_size = atoi(value.c_str()); //KB
        if (buffer_size <= 0) {
            return false;
        }
        desc->SetMemtableLdbWriteBufferSize(buffer_size);
    } else if (name == "memtable_ldb_block_size") {
        int32_t block_size = atoi(value.c_str()); //KB
        if (block_size <= 0) {
            return false;
        }
        desc->SetMemtableLdbBlockSize(block_size);
    } else if (name == "sst_size") {
        const int32_t SST_SIZE_MAX = 1024; // MB
        int32_t sst_size = atoi(value.c_str());
        if ( (sst_size <= 0) || (sst_size > SST_SIZE_MAX) ) {
            return false;
        }
        desc->SetSstSize(sst_size<<20); // display in MB, store in Bytes.
    } else {
        return false;
    }
    return true;
}

bool SetTableProperties(const string& name, const string& value,
                        TableDescriptor* desc) {
    if (name == "rawkey") {
        if (value == "readable") {
            desc->SetRawKey(kReadable);
        } else if (value == "binary") {
            desc->SetRawKey(kBinary);
        } else if (value == "ttlkv") {
            desc->SetRawKey(kTTLKv);
        } else {
            return false;
        }
    } else if (name == "splitsize") {
        int splitsize = atoi(value.c_str());
        if (splitsize < 0) { // splitsize == 0 : split closed
            return false;
        }
        desc->SetSplitSize(splitsize);
    } else if (name == "mergesize") {
        int mergesize = atoi(value.c_str());
        if (mergesize < 0) { // mergesize == 0 : merge closed
            return false;
        }
        desc->SetMergeSize(mergesize);
<<<<<<< HEAD
    } else if (name == "admin_group"){
        desc->SetAdminGroup(value);
=======
    } else if (name == "wal") {
        if (value == "on") {
            // do nothing
        } else if (value == "off") {
            desc->DisableWal();
        } else {
            return false;
        }
>>>>>>> e74a3aaa
    } else {
        return false;
    }
    return true;
}

bool CheckTableDescrptor(TableDescriptor* table_desc) {
    if (table_desc->SplitSize() < table_desc->MergeSize() * 5) {
        LOG(ERROR) << "splitsize should be 5 times larger than mergesize"
            << ", splitsize: " << table_desc->SplitSize()
            << ", mergesize: " << table_desc->MergeSize();
        return false;
    }
    return true;
}

bool UpdateCfProperties(PropTree::Node* table_node, TableDescriptor* table_desc) {
    if (table_node == NULL || table_desc == NULL) {
        return false;
    }
    for (size_t i = 0; i < table_node->children_.size(); ++i) {
        PropTree::Node* lg_node = table_node->children_[i];
        LocalityGroupDescriptor* lg_desc;
        lg_desc = const_cast<LocalityGroupDescriptor*>
            (table_desc->LocalityGroup(lg_node->name_));
        if (lg_desc == NULL) {
            LOG(ERROR) << "[update] fail to get locality group: " << lg_node->name_;
            return false;
        }
        // add all column families and properties
        for (size_t j = 0; j < lg_node->children_.size(); ++j) {
            PropTree::Node* cf_node = lg_node->children_[j];
            ColumnFamilyDescriptor* cf_desc;
            cf_desc = const_cast<ColumnFamilyDescriptor*>
                (table_desc->ColumnFamily(cf_node->name_));
            for (std::map<string, string>::iterator it = cf_node->properties_.begin();
                 it != cf_node->properties_.end(); ++it) {
                if ((cf_desc == NULL) && (it->first == "op") && (it->second == "add")) {
                    cf_desc = table_desc->AddColumnFamily(cf_node->name_, lg_desc->Name());
                    if(cf_desc == NULL) {
                        LOG(ERROR) << "[update] fail to add column family";
                        return false;
                    }
                    LOG(INFO) << "[update] add cf: " << cf_node->name_;
                    continue;
                } else if ((it->first == "op") && (it->second == "del")) {
                    // del cf
                    table_desc->RemoveColumnFamily(cf_node->name_);
                    LOG(INFO) << "[update] try to del cf: " << cf_node->name_;
                    continue;
                }
                if (!SetCfProperties(it->first, it->second, cf_desc)) {
                    LOG(ERROR) << "[update] illegal value: " << it->second
                        << " for cf property: " << it->first;
                    return false;
                }
            }
        }
    }
    return true;
}

bool UpdateLgProperties(PropTree::Node* table_node, TableDescriptor* table_desc) {
    if (table_node == NULL || table_desc == NULL) {
        return false;
    }
    for (size_t i = 0; i < table_node->children_.size(); ++i) {
        PropTree::Node* lg_node = table_node->children_[i];
        LocalityGroupDescriptor* lg_desc;
        lg_desc = const_cast<LocalityGroupDescriptor*>
            (table_desc->LocalityGroup(lg_node->name_));
        if (lg_desc == NULL) {
            LOG(ERROR) << "[update] fail to get locality group: " << lg_node->name_;
            return false;
        }
        // set locality group properties
        for (std::map<string, string>::iterator it_lg = lg_node->properties_.begin();
             it_lg != lg_node->properties_.end(); ++it_lg) {
            if (!SetLgProperties(it_lg->first, it_lg->second, lg_desc)) {
                LOG(ERROR) << "[update] illegal value: " << it_lg->second
                    << " for lg property: " << it_lg->first;
                return false;
            }
        }
    }
    return true;
}

bool UpdateTableProperties(PropTree::Node* table_node, TableDescriptor* table_desc) {
    if (table_node == NULL || table_desc == NULL) {
        return false;
    }
    for (std::map<string, string>::iterator i = table_node->properties_.begin();
         i != table_node->properties_.end(); ++i) {
        if (i->first == "rawkey") {
            LOG(ERROR) << "[update] can't reset rawkey!";
            return false;
        }
        if (!SetTableProperties(i->first, i->second, table_desc)) {
            LOG(ERROR) << "[update] illegal value: " << i->second
                << " for table property: " << i->first;
            return false;
        }
    }
    return true;
}

bool UpdateKvTableProperties(PropTree::Node* table_node,
                             TableDescriptor* table_desc, bool* is_update_lg_cf) {
    if (table_node == NULL || table_desc == NULL) {
        return false;
    }
    LocalityGroupDescriptor* lg_desc =
        const_cast<LocalityGroupDescriptor*>(table_desc->LocalityGroup("kv"));
    if (lg_desc == NULL) {
        LOG(ERROR) << "[update] fail to get locality group: kv";
        return false;
    }
    for (std::map<string, string>::iterator i = table_node->properties_.begin();
         i != table_node->properties_.end(); ++i) {
        if (i->first == "rawkey") {
            LOG(ERROR) << "[update] can't reset rawkey!";
            return false;
        }
        if (SetLgProperties(i->first, i->second, lg_desc)) {
            *is_update_lg_cf = true;
        } else if (!SetTableProperties(i->first, i->second, table_desc)) {
            LOG(ERROR) << "[update] illegal value: " << i->second
                << " for table property: " << i->first;
            return false;
        }
    }
    return true;
}

bool UpdateTableDescriptor(PropTree& schema_tree,
                           TableDescriptor* table_desc, bool* is_update_lg_cf) {
    PropTree::Node* table_node = schema_tree.GetRootNode();
    if (table_node == NULL || table_desc == NULL) {
        return false;
    }
    bool is_update_ok = false;
    if (table_desc->IsKv()) {
        if (schema_tree.MaxDepth() != 1) {
            LOG(ERROR) << "invalid schema for kv table: " << table_node->name_;
            return false;
        }
        is_update_ok = UpdateKvTableProperties(table_node, table_desc, is_update_lg_cf);
    } else if (schema_tree.MaxDepth() == 1) {
        // updates table properties, no updates for lg & cf properties
        is_update_ok = UpdateTableProperties(table_node, table_desc);
    } else if (schema_tree.MaxDepth() == 2) {
        *is_update_lg_cf = true;
        is_update_ok = UpdateLgProperties(table_node, table_desc) &&
               UpdateTableProperties(table_node, table_desc);
    } else if (schema_tree.MaxDepth() == 3) {
        *is_update_lg_cf = true;
        is_update_ok =  UpdateCfProperties(table_node, table_desc) &&
                        UpdateLgProperties(table_node, table_desc) &&
                        UpdateTableProperties(table_node, table_desc);
    } else {
        LOG(ERROR) << "invalid schema";
        return false;
    }
    if (is_update_ok) {
        return CheckTableDescrptor(table_desc);
    }
    return false;
}

bool FillTableDescriptor(PropTree& schema_tree, TableDescriptor* table_desc) {
    PropTree::Node* table_node = schema_tree.GetRootNode();
    if (schema_tree.MaxDepth() == 1) {
        // kv mode, only have 1 locality group
        // e.g. table1<splitsize=1024, storage=flash>
        table_desc->SetKvOnly();
        LocalityGroupDescriptor* lg_desc;
        lg_desc = table_desc->AddLocalityGroup("kv");
        if (lg_desc == NULL) {
            LOG(ERROR) << "fail to add locality group: kv";
            return false;
        }
        for (std::map<string, string>::iterator i = table_node->properties_.begin();
             i != table_node->properties_.end(); ++i) {
            if (!SetTableProperties(i->first, i->second, table_desc) &&
                !SetLgProperties(i->first, i->second, lg_desc)) {
                LOG(ERROR) << "illegal value: " << i->second
                    << " for table property: " << i->first;
                return false;
            }
        }
    } else if (schema_tree.MaxDepth() == 2) {
        // simple table mode, have 1 default lg
        // e.g. table1{cf1, cf2, cf3}
        LocalityGroupDescriptor* lg_desc;
        lg_desc = table_desc->AddLocalityGroup("lg0");
        if (lg_desc == NULL) {
            LOG(ERROR) << "fail to add locality group: lg0";
            return false;
        }
        // add all column families and properties
        for (size_t i = 0; i < table_node->children_.size(); ++i) {
            PropTree::Node* cf_node = table_node->children_[i];
            ColumnFamilyDescriptor* cf_desc;
            cf_desc = table_desc->AddColumnFamily(cf_node->name_, lg_desc->Name());
            if (cf_desc == NULL) {
                LOG(ERROR) << "fail to add column family: " << cf_node->name_;
                return false;
            }
            for (std::map<string, string>::iterator it = cf_node->properties_.begin();
                 it != cf_node->properties_.end(); ++it) {
                if (!SetCfProperties(it->first, it->second, cf_desc)) {
                    LOG(ERROR) << "illegal value: " << it->second
                        << " for cf property: " << it->first;
                    return false;
                }
            }
        }
        // set table properties
        for (std::map<string, string>::iterator i = table_node->properties_.begin();
             i != table_node->properties_.end(); ++i) {
            if (!SetTableProperties(i->first, i->second, table_desc)) {
                LOG(ERROR) << "illegal value: " << i->second
                    << " for table property: " << i->first;
                return false;
            }
        }
    } else if (schema_tree.MaxDepth() == 3) {
        // full mode, all elements are user-defined
        // e.g. table1<mergesize=100>{
        //          lg0<storage=memory>{
        //              cf1<maxversions=3>,
        //              cf2<ttl=100>
        //          },
        //          lg1{cf3}
        //      }
        for (size_t i = 0; i < table_node->children_.size(); ++i) {
            PropTree::Node* lg_node = table_node->children_[i];
            LocalityGroupDescriptor* lg_desc;
            lg_desc = table_desc->AddLocalityGroup(lg_node->name_);
            if (lg_desc == NULL) {
                LOG(ERROR) << "fail to add locality group: " << lg_node->name_;
                return false;
            }
            // add all column families and properties
            for (size_t j = 0; j < lg_node->children_.size(); ++j) {
                PropTree::Node* cf_node = lg_node->children_[j];
                ColumnFamilyDescriptor* cf_desc;
                cf_desc = table_desc->AddColumnFamily(cf_node->name_, lg_desc->Name());
                if (cf_desc == NULL) {
                    LOG(ERROR) << "fail to add column family: " << cf_node->name_;
                    return false;
                }
                for (std::map<string, string>::iterator it = cf_node->properties_.begin();
                     it != cf_node->properties_.end(); ++it) {
                    if (!SetCfProperties(it->first, it->second, cf_desc)) {
                        LOG(ERROR) << "illegal value: " << it->second
                            << " for cf property: " << it->first;
                        return false;
                    }
                }
            }
            // set locality group properties
            for (std::map<string, string>::iterator it_lg = lg_node->properties_.begin();
                 it_lg != lg_node->properties_.end(); ++it_lg) {
                if (!SetLgProperties(it_lg->first, it_lg->second, lg_desc)) {
                    LOG(ERROR) << "illegal value: " << it_lg->second
                        << " for lg property: " << it_lg->first;
                    return false;
                }
            }
        }
        // set table properties
        for (std::map<string, string>::iterator i = table_node->properties_.begin();
             i != table_node->properties_.end(); ++i) {
            if (!SetTableProperties(i->first, i->second, table_desc)) {
                LOG(ERROR) << "illegal value: " << i->second
                    << " for table property: " << i->first;
                return false;
            }
        }
    } else {
        LOG(FATAL) << "never here.";
    }
    return true;
}

bool ParseSchema(const string& schema, TableDescriptor* table_desc) {
    PropTree schema_tree;
    if (!schema_tree.ParseFromString(schema)) {
        LOG(ERROR) << schema_tree.State();
        LOG(ERROR) << schema;
        return false;
    }

    VLOG(10) << "table to create: " << schema_tree.FormatString();

    if (table_desc->TableName() != "" &&
        table_desc->TableName() != schema_tree.GetRootNode()->name_) {
        LOG(ERROR) << "table name error: " << table_desc->TableName()
            << ":" << schema_tree.GetRootNode()->name_;
        return false;
    }
    table_desc->SetTableName(schema_tree.GetRootNode()->name_);
    if (schema_tree.MaxDepth() != schema_tree.MinDepth() ||
        schema_tree.MaxDepth() == 0 || schema_tree.MaxDepth() > 3) {
        LOG(ERROR) << "schema error: " << schema_tree.FormatString();
        return false;
    }

    if (FillTableDescriptor(schema_tree, table_desc) &&
        CheckTableDescrptor(table_desc)) {
        return true;
    }
    return false;
}

bool ParseScanSchema(const string& schema, ScanDescriptor* desc) {
    std::vector<string> cfs;
    string schema_in;
    string cf, col;
    string::size_type pos;
    if ((pos = schema.find("SELECT ")) != 0) {
        LOG(ERROR) << "illegal scan expression: should be begin with \"SELECT\"";
        return false;
    }
    if ((pos = schema.find(" WHERE ")) != string::npos) {
        schema_in = schema.substr(7, pos - 7);
        string filter_str = schema.substr(pos + 7, schema.size() - pos - 7);
        desc->SetFilterString(filter_str);
    } else {
        schema_in = schema.substr(7);
    }

    schema_in = RemoveInvisibleChar(schema_in);
    if (schema_in == "*") {
        return true;
    }
    SplitString(schema_in, ",", &cfs);
    for (size_t i = 0; i < cfs.size(); ++i) {
        if ((pos = cfs[i].find(":", 0)) == string::npos) {
            // add columnfamily
            desc->AddColumnFamily(cfs[i]);
            VLOG(10) << "add cf: " << cfs[i] << " to scan descriptor";
        } else {
            // add column
            cf = cfs[i].substr(0, pos);
            col = cfs[i].substr(pos + 1);
            desc->AddColumn(cf, col);
            VLOG(10) << "add column: " << cf << ":" << col << " to scan descriptor";
        }
    }
    return true;
}

bool BuildSchema(TableDescriptor* table_desc, string* schema) {
    // build schema string from table descriptor
    if (schema == NULL) {
        LOG(ERROR) << "schema string is NULL.";
        return false;
    }
    if (table_desc == NULL) {
        LOG(ERROR) << "table descriptor is NULL.";
        return false;
    }

    schema->clear();
    int32_t lg_num = table_desc->LocalityGroupNum();
    int32_t cf_num = table_desc->ColumnFamilyNum();
    for (int32_t lg_no = 0; lg_no < lg_num; ++lg_no) {
        const LocalityGroupDescriptor* lg_desc = table_desc->LocalityGroup(lg_no);
        string lg_name = lg_desc->Name();
        if (lg_no > 0) {
            schema->append("|");
        }
        schema->append(lg_name);
        schema->append(":");
        int cf_cnt = 0;
        for (int32_t cf_no = 0; cf_no < cf_num; ++cf_no) {
            const ColumnFamilyDescriptor* cf_desc = table_desc->ColumnFamily(cf_no);
            if (cf_desc->LocalityGroup() == lg_name && cf_desc->Name() != "") {
                if (cf_cnt++ > 0) {
                    schema->append(",");
                }
                schema->append(cf_desc->Name());
            }
        }
    }
    return true;
}
} // namespace tera<|MERGE_RESOLUTION|>--- conflicted
+++ resolved
@@ -99,13 +99,11 @@
     if (is_x || schema.merge_size() != FLAGS_tera_master_merge_tablet_size) {
         ss << "mergesize=" << schema.merge_size() << ",";
     }
-<<<<<<< HEAD
     if (is_x || schema.admin_group() != "") {
         ss << "admin_group=" << schema.admin_group() << ",";
-=======
+    }
     if (is_x || schema.disable_wal()) {
         ss << "wal=" << Switch2Str(!schema.disable_wal()) << ",";
->>>>>>> e74a3aaa
     }
     ss << "\b> {" << std::endl;
 
@@ -198,11 +196,8 @@
     schema->set_split_size(desc.SplitSize());
     schema->set_merge_size(desc.MergeSize());
     schema->set_kv_only(desc.IsKv());
-<<<<<<< HEAD
     schema->set_admin_group(desc.AdminGroup());
-=======
     schema->set_disable_wal(desc.IsWalDisabled());
->>>>>>> e74a3aaa
 
     // add lg
     int num = desc.LocalityGroupNum();
@@ -268,13 +263,11 @@
     if (schema.has_merge_size()) {
         desc->SetMergeSize(schema.merge_size());
     }
-<<<<<<< HEAD
     if (schema.has_admin_group()) {
         desc->SetAdminGroup(schema.admin_group());
-=======
+    }
     if (schema.has_disable_wal() && schema.disable_wal()) {
         desc->DisableWal();
->>>>>>> e74a3aaa
     }
 
     int32_t lg_num = schema.locality_groups_size();
@@ -436,10 +429,8 @@
             return false;
         }
         desc->SetMergeSize(mergesize);
-<<<<<<< HEAD
     } else if (name == "admin_group"){
         desc->SetAdminGroup(value);
-=======
     } else if (name == "wal") {
         if (value == "on") {
             // do nothing
@@ -448,7 +439,6 @@
         } else {
             return false;
         }
->>>>>>> e74a3aaa
     } else {
         return false;
     }
