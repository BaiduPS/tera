// Copyright (c) 2015, Baidu.com, Inc. All Rights Reserved
// Use of this source code is governed by a BSD-style license that can be
// found in the LICENSE file.
//

#include <stdio.h>
#include <stdlib.h>
#include <unistd.h>
#include <readline/history.h>
#include <readline/readline.h>

#include <fstream>
#include <iostream>
#include <limits>
#include <sstream>

#include <gflags/gflags.h>
#include <glog/logging.h>

#include "common/thread_pool.h"
#include "common/base/string_ext.h"
#include "common/base/string_number.h"
#include "common/file/file_path.h"
#include "io/coding.h"
#include "proto/kv_helper.h"
#include "proto/proto_helper.h"
#include "proto/tabletnode.pb.h"
#include "proto/tabletnode_client.h"
#include "sdk/client_impl.h"
#include "sdk/sdk_utils.h"
#include "sdk/sdk_zk.h"
#include "sdk/table_impl.h"
#include "sdk/tera.h"
#include "utils/crypt.h"
#include "utils/string_util.h"
#include "utils/tprinter.h"
#include "utils/utils_cmd.h"
#include "version.h"

DECLARE_string(flagfile);
DECLARE_string(log_dir);
DECLARE_string(tera_master_meta_table_name);
DECLARE_string(tera_zk_addr_list);
DECLARE_string(tera_zk_root_path);

DEFINE_int32(tera_client_batch_put_num, 1000, "num of each batch in batch put mode");
DEFINE_int32(tera_client_scan_package_size, 1024, "the package size (in KB) of each scan request");
DEFINE_bool(tera_client_scan_async_enabled, false, "enable the streaming scan mode");

DEFINE_int64(scan_pack_interval, 5000, "scan timeout");
DEFINE_int64(snapshot, 0, "read | scan snapshot");
DEFINE_string(rollback_switch, "close", "Pandora's box, do not open");
DEFINE_string(rollback_name, "", "rollback operation's name");

DEFINE_int32(lg, -1, "locality group number.");
DEFINE_int32(concurrency, 1, "concurrency for compact table.");

DEFINE_string(other_flagfiles, "", "other tera configure files");

volatile int32_t g_start_time = 0;
volatile int32_t g_end_time = 0;
volatile int32_t g_used_time = 0;
volatile int32_t g_last_time  = 0;
volatile int64_t g_total_size = 0;
volatile int32_t g_key_num = 0;
Mutex g_stat_lock;

volatile int32_t g_cur_batch_num = 0;

using namespace tera;

void Usage(const std::string& prg_name) {
    std::cout << "\nSYNOPSIS\n";
    std::cout << "       " << prg_name << "  OPERATION  [OPTION...] \n\n";
    std::cout << "DESCRIPTION \n\
       create   <schema> [<delimiter_file>]                                 \n\
              - schema syntax (all properties are optional):                \n\
                    tablename <rawkey=binary,splitsize=1024,...> {          \n\
                        lg1 <storage=flash,...> {                           \n\
                            cf1 <maxversion=3>,                             \n\
                            cf2...},                                        \n\
                        lg2...                                              \n\
                    }                                                       \n\
              - kv mode schema:                                             \n\
                    tablename <splitsize=1024, storage=memory, ...>         \n\
              - simple mode schema:                                         \n\
                    tablename{cf1, cf2, cf3, ...}                           \n\
       createbyfile   <schema_file> [<delimiter_file>]                      \n\
                                                                            \n\
       update <schema>                                                      \n\
              - kv schema:                                                  \n\
                    e.g. tablename<splitsize=512,storage=disk>              \n\
              - table schema:                                               \n\
                - update properties                                         \n\
                    e.g. tablename<splitsize=512>                           \n\
                    e.g. tablename{lg0{cf0<ttl=123>}}                       \n\
                    e.g. tablename<mergesize=233>{lg0<storage=disk>{cf0<ttl=123>}}       \n\
                - add new cf                                                \n\
                    e.g. tablename{lg0{cf0<ttl=250>,new_cf<op=add,ttl=233>}}\n\
                - delete cf                                                 \n\
                    e.g. tablename{lg0{cf0<op=del>}}                        \n\
       enable/disable/drop  <tablename>                                     \n\
                                                                            \n\
       rename   <old table name> <new table name>                           \n\
                rename table's name                                         \n\
       put      <tablename> <rowkey> [<columnfamily:qualifier>] <value>     \n\
                                                                            \n\
       put-ttl  <tablename> <rowkey> [<columnfamily:qualifier>] <value> <ttl(second)>    \n\
                                                                            \n\
       putif    <tablename> <rowkey> [<columnfamily:qualifier>] <value>     \n\
                                                                            \n\
       get      <tablename> <rowkey> [<columnfamily:qualifier>]             \n\
                                                                            \n\
       scan[allv] <tablename> <startkey> <endkey> [<\"cf1|cf2\">]           \n\
                scan table from startkey to endkey.                         \n\
                (return all qulifier version when using suffix \"allv\")    \n\
       delete[1v] <tablename> <rowkey> [<columnfamily:qualifier>]           \n\
                delete row/columnfamily/qualifiers.                         \n\
                (only delete latest version when using suffix \"1v\")       \n\
       put_counter <tablename> <rowkey> [<columnfamily:qualifier>] <integer(int64_t)>   \n\
                                                                            \n\
       get_counter <tablename> <rowkey> [<columnfamily:qualifier>]          \n\
                                                                            \n\
       add      <tablename> <rowkey> <columnfamily:qualifier>   delta       \n\
                add 'delta'(int64_t) to specified cell                      \n\
       putint64 <tablename> <rowkey> [<columnfamily:qualifier>] <integer(int64_t)>       \n\
                                                                            \n\
       getint64 <tablename> <rowkey> [<columnfamily:qualifier>]             \n\
                                                                            \n\
       addint64 <tablename> <rowkey> <columnfamily:qualifier>  delta        \n\
                add 'delta'(int64_t) to specified cell                      \n\
       append   <tablename> <rowkey> [<columnfamily:qualifier>] <value>     \n\
                                                                            \n\
       batchput <tablename> <input file>                                    \n\
                                                                            \n\
       batchget <tablename> <input file>                                    \n\
                                                                            \n\
       show[x]  [<tablename>]                                               \n\
                show table list or tablets info.                            \n\
                (show more detail when using suffix \"x\")                  \n\
       showschema[x] <tablename>                                            \n\
                show table schema (show more detail when using suffix \"x\")\n\
       showts[x] [<tabletnode addr>]                                        \n\
                show all tabletnodes or single tabletnode info.             \n\
                (show more detail when using suffix \"x\")                  \n\
       user     <operation> <params>                                        \n\
                create          <username> <password>                       \n\
                changepwd       <username> <new-password>                   \n\
                show            <username>                                  \n\
                delete          <username>                                  \n\
                addtogroup      <username> <groupname>                      \n\
                deletefromgroup <username> <groupname>                      \n\
       version\n\n";
}

void UsageMore(const std::string& prg_name) {
    std::cout << "\nSYNOPSIS\n";
    std::cout << "       " << prg_name << "  OPERATION  [OPTION...] \n\n";
    std::cout << "DESCRIPTION \n\
       tablet   <operation> <params>                                        \n\
                move    <tablet_path> <target_addr>                         \n\
                compact <tablet_path>                                       \n\
                split   <tablet_path>                                       \n\
                merge   <tablet_path>                                       \n\
       compact  <tablename> [--lg=] [--concurrency=]                        \n\
                run manual compaction on a table, support only compact a    \n\
                localitygroup.                                              \n\
       safemode [get|enter|leave]                                           \n\
                                                                            \n\
       meta[2]  [backup|check|repair|show]                                  \n\
                meta for master memory, meta2 for meta table.               \n\
       findmaster                                                           \n\
                find the address of master                                  \n\
       findts   <tablename> <rowkey>                                        \n\
                find the specify tabletnode serving 'rowkey'.               \n\
       reload config hostname:port                                          \n\
                notify master | ts reload flag file                         \n\
                *** at your own risk ***                                    \n\
       version\n\n";
}

int32_t CreateOp(Client* client, int32_t argc, char** argv, ErrorCode* err) {
    if (argc < 3) {
        Usage(argv[0]);
        return -1;
    }

    TableDescriptor table_desc;
    std::vector<std::string> delimiters;
    std::string schema = argv[2];
    if (!ParseTableSchema(schema, &table_desc, err)) {
        LOG(ERROR) << "fail to parse input table schema.";
        return -1;
    }
    if (argc == 4) {
        // have tablet delimiters
        if (!ParseDelimiterFile(argv[3], &delimiters)) {
            LOG(ERROR) << "fail to parse delimiter file.";
            return -1;
        }
    } else if (argc > 4) {
        LOG(ERROR) << "too many args: " << argc;
        return -1;
    }
    if (!client->CreateTable(table_desc, delimiters, err)) {
        LOG(ERROR) << "fail to create table, "
            << strerr(*err);
        return -1;
    }
    ShowTableDescriptor(table_desc);
    return 0;
}

int32_t CreateByFileOp(Client* client, int32_t argc, char** argv, ErrorCode* err) {
    if (argc < 3) {
        Usage(argv[0]);
        return -1;
    }

    TableDescriptor table_desc;
    if (!ParseTableSchemaFile(argv[2], &table_desc, err)) {
        LOG(ERROR) << "fail to parse input table schema.";
        return -1;
    }

    std::vector<std::string> delimiters;
    if (argc == 4) {
        // have tablet delimiters
        if (!ParseDelimiterFile(argv[3], &delimiters)) {
            LOG(ERROR) << "fail to parse delimiter file.";
            return -1;
        }
    } else if (argc > 4) {
        LOG(ERROR) << "too many args: " << argc;
        return -1;
    }
    if (!client->CreateTable(table_desc, delimiters, err)) {
        LOG(ERROR) << "fail to create table, "
            << strerr(*err);
        return -1;
    }
    ShowTableDescriptor(table_desc);
    return 0;
}

int32_t UpdateOp(Client* client, int32_t argc, char** argv, ErrorCode* err) {
    if (argc != 3) {
        Usage(argv[0]);
        return -1;
    }
    std::string schema = argv[2];
    PropTree schema_tree;
    if (!schema_tree.ParseFromString(schema)) {
        LOG(ERROR) << "[update] invalid schema: " << schema;
        LOG(ERROR) << "[update] state: " << schema_tree.State();
        return -1;
    }
    std::string tablename = schema_tree.GetRootNode()->name_;
    TableDescriptor* table_desc = client->GetTableDescriptor(tablename, err);
    if (table_desc == NULL) {
        LOG(ERROR) << "[update] can't get the TableDescriptor of table: " << tablename;
        return -1;
    }

    // if try to update lg or cf, need to disable table
    bool is_update_lg_cf = false;
    if (!UpdateTableDescriptor(schema_tree, table_desc, &is_update_lg_cf, err)) {
        LOG(ERROR) << "[update] update failed";
        return -1;
    }

    if (is_update_lg_cf && client->IsTableEnabled(table_desc->TableName(), err)) {
        LOG(ERROR) << "[update] table is enabled, disable it first: " << table_desc->TableName();
        return -1;
    }

    if (!client->UpdateTable(*table_desc, err)) {
        LOG(ERROR) << "[update] fail to update table, "
            << strerr(*err);
        return -1;
    }
    ShowTableDescriptor(*table_desc);
    delete table_desc;
    return 0;
}

int32_t DropOp(Client* client, int32_t argc, char** argv, ErrorCode* err) {
    if (argc < 3) {
        Usage(argv[0]);
        return -1;
    }

    std::string tablename = argv[2];
    if (!client->DeleteTable(tablename, err)) {
        LOG(ERROR) << "fail to delete table, " << err->GetReason();
        return -1;
    }
    return 0;
}

int32_t EnableOp(Client* client, int32_t argc, char** argv, ErrorCode* err) {
    if (argc < 3) {
        Usage(argv[0]);
        return -1;
    }

    std::string tablename = argv[2];
    if (!client->EnableTable(tablename, err)) {
        LOG(ERROR) << "fail to enable table";
        return -1;
    }
    return 0;
}

int32_t DisableOp(Client* client, int32_t argc, char** argv, ErrorCode* err) {
    if (argc < 3) {
        Usage(argv[0]);
        return -1;
    }

    std::string tablename = argv[2];
    if (!client->DisableTable(tablename, err)) {
        LOG(ERROR) << "fail to disable table";
        return -1;
    }
    return 0;
}

void ParseCfQualifier(const std::string& input, std::string* columnfamily,
                      std::string* qualifier, bool *has_qualifier = NULL) {
    std::string::size_type pos = input.find(":", 0);
    if (pos != std::string::npos) {
        *columnfamily = input.substr(0, pos);
        *qualifier = input.substr(pos + 1);
        if (has_qualifier) {
            *has_qualifier = true;
        }
    } else {
        *columnfamily = input;
        if (has_qualifier) {
            *has_qualifier = false;
        }
    }
}

int32_t PutInt64Op(Client* client, int32_t argc, char** argv, ErrorCode* err) {
    if (argc != 5 && argc != 6) {
        LOG(ERROR) << "args number error: " << argc << ", need 5 | 6.";
        Usage(argv[0]);
        return -1;
    }

    std::string tablename = argv[2];
    Table* table = NULL;
    if ((table = client->OpenTable(tablename, err)) == NULL) {
        LOG(ERROR) << "fail to open table";
        return -1;
    }

    std::string rowkey = argv[3];
    std::string columnfamily = "";
    std::string qualifier = "";
    std::string value;
    if (argc == 5) {
        // use table as kv
        value = argv[4];
    } else if (argc == 6) {
        ParseCfQualifier(argv[4], &columnfamily, &qualifier);
        value = argv[5];
    }
    int64_t value_int;
    if (!StringToNumber(value.c_str(), &value_int)) {
       LOG(ERROR) << "invalid Integer number Got: " << value;
       return -1;
    }
    if (!table->Put(rowkey, columnfamily, qualifier, value_int, err)) {
        LOG(ERROR) << "fail to put record to table: " << tablename;
        return -1;
    }
    delete table;
    return 0;
}

int32_t PutCounterOp(Client* client, int32_t argc, char** argv, ErrorCode* err) {
    if (argc != 5 && argc != 6) {
        LOG(ERROR) << "args number error: " << argc << ", need 5 | 6.";
        Usage(argv[0]);
        return -1;
    }

    std::string tablename = argv[2];
    Table* table = NULL;
    if ((table = client->OpenTable(tablename, err)) == NULL) {
        LOG(ERROR) << "fail to open table";
        return -1;
    }

    std::string rowkey = argv[3];
    std::string columnfamily = "";
    std::string qualifier = "";
    std::string value;
    if (argc == 5) {
        // use table as kv
        value = argv[4];
    } else if (argc == 6) {
        ParseCfQualifier(argv[4], &columnfamily, &qualifier);
        value = argv[5];
    }
    int64_t counter;
    if (!StringToNumber(value.c_str(), &counter)) {
       LOG(ERROR) << "invalid Integer number Got: " << value;
       return -1;
    }

    std::string s_counter = tera::CounterCoding::EncodeCounter(counter);
    if (!table->Put(rowkey, columnfamily, qualifier, s_counter, err)) {
        LOG(ERROR) << "fail to put record to table: " << tablename;
        return -1;
    }
    delete table;
    return 0;
}

int32_t PutOp(Client* client, int32_t argc, char** argv, ErrorCode* err) {
    if (argc != 5 && argc != 6) {
        LOG(ERROR) << "args number error: " << argc << ", need 5 | 6.";
        Usage(argv[0]);
        return -1;
    }

    std::string tablename = argv[2];
    Table* table = NULL;
    if ((table = client->OpenTable(tablename, err)) == NULL) {
        LOG(ERROR) << "fail to open table";
        return -1;
    }

    std::string rowkey = argv[3];
    std::string columnfamily = "";
    std::string qualifier = "";
    std::string value;
    if (argc == 5) {
        // use table as kv
        value = argv[4];
    } else if (argc == 6) {
        ParseCfQualifier(argv[4], &columnfamily, &qualifier);
        value = argv[5];
    }
    if (!table->Put(rowkey, columnfamily, qualifier, value, err)) {
        LOG(ERROR) << "fail to put record to table: " << tablename;
        return -1;
    }
    delete table;
    return 0;
}

int32_t PutTTLOp(Client* client, int32_t argc, char** argv, ErrorCode* err) {
    if (argc != 6 && argc != 7) {
        LOG(ERROR) << "args number error: " << argc << ", need 5 | 6.";
        Usage(argv[0]);
        return -1;
    }

    std::string tablename = argv[2];
    Table* table = NULL;
    if ((table = client->OpenTable(tablename, err)) == NULL) {
        LOG(ERROR) << "fail to open table";
        return -1;
    }

    std::string rowkey = argv[3];
    std::string columnfamily = "";
    std::string qualifier = "";
    std::string value;
    int32_t ttl = -1;
    if (argc == 6) {
        // use table as kv
        value = argv[4];
        ttl = atoi(argv[5]);
    } else if (argc == 7) {
        ParseCfQualifier(argv[4], &columnfamily, &qualifier);
        value = argv[5];
        ttl = atoi(argv[6]);
    }
    if (!table->Put(rowkey, columnfamily, qualifier, value, ttl, err)) {
        LOG(ERROR) << "fail to put record to table: " << tablename;
        return -1;
    }
    return 0;
}

int32_t AppendOp(Client* client, int32_t argc, char** argv, ErrorCode* err) {
    if (argc != 5 && argc != 6) {
        LOG(ERROR) << "args number error: " << argc << ", need 5 | 6.";
        Usage(argv[0]);
        return -1;
    }

    std::string tablename = argv[2];
    Table* table = NULL;
    if ((table = client->OpenTable(tablename, err)) == NULL) {
        LOG(ERROR) << "fail to open table";
        return -1;
    }

    std::string rowkey = argv[3];
    std::string columnfamily = "";
    std::string qualifier = "";
    std::string value;
    if (argc == 5) {
        // use table as kv
        value = argv[4];
    } else if (argc == 6) {
        ParseCfQualifier(argv[4], &columnfamily, &qualifier);
        value = argv[5];
    }
    if (!table->Append(rowkey, columnfamily, qualifier, value, err)) {
        LOG(ERROR) << "fail to append record to table: " << tablename;
        return -1;
    }
    delete table;
    return 0;
}

int32_t PutIfAbsentOp(Client* client, int32_t argc, char** argv, ErrorCode* err) {
    if (argc != 5 && argc != 6) {
        LOG(ERROR) << "args number error: " << argc << ", need 5 | 6.";
        Usage(argv[0]);
        return -1;
    }

    std::string tablename = argv[2];
    Table* table = NULL;
    if ((table = client->OpenTable(tablename, err)) == NULL) {
        LOG(ERROR) << "fail to open table";
        return -1;
    }

    std::string rowkey = argv[3];
    std::string columnfamily = "";
    std::string qualifier = "";
    std::string value;
    if (argc == 5) {
        // use table as kv
        value = argv[4];
    } else if (argc == 6) {
        ParseCfQualifier(argv[4], &columnfamily, &qualifier);
        value = argv[5];
    }
    if (!table->PutIfAbsent(rowkey, columnfamily, qualifier, value, err)) {
        LOG(ERROR) << "fail to put record to table: " << tablename;
        return -1;
    }
    delete table;
    return 0;
}

int32_t AddOp(Client* client, int32_t argc, char** argv, ErrorCode* err) {
    if (argc != 5 && argc != 6) {
        LOG(ERROR)<< "args number error: " << argc << ", need 5 | 6.";
        Usage(argv[0]);
        return -1;
    }

    std::string tablename = argv[2];
    Table* table = NULL;
    if ((table = client->OpenTable(tablename, err)) == NULL) {
        LOG(ERROR) << "fail to open table";
        return -1;
    }

    std::string rowkey = argv[3];
    std::string columnfamily = "";
    std::string qualifier = "";
    std::string value;
    if (argc == 5) {
        // use table as kv
        value = argv[4];
    } else if (argc == 6) {
        ParseCfQualifier(argv[4], &columnfamily, &qualifier);
        value = argv[5];
    }
    int64_t delta;
    if (!StringToNumber(value.c_str(), &delta)) {
        LOG(ERROR) << "invalid Integer number Got: " << value;
        return -1;
    }
    if (!table->Add(rowkey, columnfamily, qualifier, delta, err)) {
        LOG(ERROR) << "fail to add record to table: " << tablename;
        return -1;
    }
    delete table;
    return 0;
}

int32_t AddInt64Op(Client* client, int32_t argc, char** argv, ErrorCode* err) {
    if (argc != 5 && argc != 6) {
        LOG(ERROR)<< "args number error: " << argc << ", need 5 | 6.";
        Usage(argv[0]);
        return -1;
    }

    std::string tablename = argv[2];
    Table* table = NULL;
    if ((table = client->OpenTable(tablename, err)) == NULL) {
        LOG(ERROR) << "fail to open table";
        return -1;
    }

    std::string rowkey = argv[3];
    std::string columnfamily = "";
    std::string qualifier = "";
    std::string value;
    if (argc == 5) {
        // use table as kv
        value = argv[4];
    } else if (argc == 6) {
        ParseCfQualifier(argv[4], &columnfamily, &qualifier);
        value = argv[5];
    }
    int64_t delta;
    if (!StringToNumber(value.c_str(), &delta)) {
        LOG(ERROR) << "invalid Integer number Got: " << value;
        return -1;
    }
    if (!table->AddInt64(rowkey, columnfamily, qualifier, delta, err)) {
        LOG(ERROR) << "fail to add record to table: " << tablename;
        return -1;
    }
    delete table;
    return 0;
}

int32_t GetInt64Op(Client* client, int32_t argc, char** argv, ErrorCode* err) {
    if (argc != 4 && argc != 5) {
        LOG(ERROR) << "args number error: " << argc << ", need 5 | 6.";
        Usage(argv[0]);
        return -1;
    }

    std::string tablename = argv[2];
    Table* table = NULL;
    if ((table = client->OpenTable(tablename, err)) == NULL) {
        LOG(ERROR) << "fail to open table";
        return -1;
    }

    std::string rowkey = argv[3];
    std::string columnfamily = "";
    std::string qualifier = "";
    int64_t value;
    if (argc == 4) {
        // use table as kv
    } else if (argc == 5) {
        ParseCfQualifier(argv[4], &columnfamily, &qualifier);
    }

    if (!table->Get(rowkey, columnfamily, qualifier, &value, err, FLAGS_snapshot)) {
        LOG(ERROR) << "fail to get record from table: " << tablename;
        return -1;
    }

    std::cout << value << std::endl;
    delete table;
    return 0;
}

int32_t GetOp(Client* client, int32_t argc, char** argv, ErrorCode* err) {
    if (argc != 4 && argc != 5) {
        LOG(ERROR) << "args number error: " << argc << ", need 5 | 6.";
        Usage(argv[0]);
        return -1;
    }

    std::string tablename = argv[2];
    Table* table = NULL;
    if ((table = client->OpenTable(tablename, err)) == NULL) {
        LOG(ERROR) << "fail to open table";
        return -1;
    }

    std::string rowkey = argv[3];
    std::string columnfamily = "";
    std::string qualifier = "";
    std::string value;
    RowReader* reader = table->NewRowReader(rowkey);
    if (argc == 4) {
        // use table as kv or get row
    } else if (argc == 5) {
        bool has_qu;
        ParseCfQualifier(argv[4], &columnfamily, &qualifier, &has_qu);
        if (has_qu) {
            reader->AddColumn(columnfamily, qualifier);
        } else {
            reader->AddColumnFamily(columnfamily);
        }
    }
    table->Get(reader);
    while (!reader->Done()) {
        std::cout << reader->RowName() << ":"
           << reader->ColumnName() << ":"
           << reader->Timestamp() << ":"
           << reader->Value() << std::endl;
        reader->Next();
    }
    delete reader;
    delete table;
    return 0;
}

int32_t GetCounterOp(Client* client, int32_t argc, char** argv, ErrorCode* err) {
    if (argc != 4 && argc != 5) {
        LOG(ERROR) << "args number error: " << argc << ", need 5 | 6.";
        Usage(argv[0]);
        return -1;
    }

    std::string tablename = argv[2];
    Table* table = NULL;
    if ((table = client->OpenTable(tablename, err)) == NULL) {
        LOG(ERROR) << "fail to open table";
        return -1;
    }

    std::string rowkey = argv[3];
    std::string columnfamily = "";
    std::string qualifier = "";
    std::string value;
    if (argc == 4) {
        // use table as kv
    } else if (argc == 5) {
        ParseCfQualifier(argv[4], &columnfamily, &qualifier);
    }

    if (!table->Get(rowkey, columnfamily, qualifier, &value, err)) {
        LOG(ERROR) << "fail to get record from table: " << tablename;
        return -1;
    }

    int64_t counter = 0;
    bool ret = tera::CounterCoding::DecodeCounter(value, &counter);
    if (!ret) {
        LOG(ERROR) << "invalid counter read, fail to parse";
    } else {
        std::cout << counter << std::endl;
    }
    delete table;
    return 0;
}


int32_t DeleteOp(Client* client, int32_t argc, char** argv, ErrorCode* err) {
    if (argc != 4 && argc != 5) {
        LOG(ERROR) << "args number error: " << argc << ", need 4 | 5.";
        Usage(argv[0]);
        return -1;
    }

    std::string tablename = argv[2];
    std::string rowkey = argv[3];
    Table* table = NULL;
    if ((table = client->OpenTable(tablename, err)) == NULL) {
        LOG(ERROR) << "fail to open table";
        return -1;
    }

    std::string op = argv[1];
    RowMutation* mutation = table->NewRowMutation(rowkey);
    if (argc == 4) {
        // delete a row
        mutation->DeleteRow();
    } else if (argc == 5) {
        // delete a family or column
        std::string input(argv[4]);
        if (input.find(":", 0) == std::string::npos) {
            // delete a family
            mutation->DeleteFamily(input);
        } else {
            std::string family;
            std::string qualifier;
            ParseCfQualifier(input, &family, &qualifier);
            if (op == "delete") {
                // delete a column (all versions)
                mutation->DeleteColumns(family, qualifier);
            } else if (op == "delete1v") {
                // delete the newest version
                mutation->DeleteColumn(family, qualifier);
            }
        }
    } else {
        LOG(FATAL) << "should not run here.";
    }
    table->ApplyMutation(mutation);

    delete table;
    return 0;
}

int32_t ScanOp(Client* client, int32_t argc, char** argv, ErrorCode* err) {
    if (argc != 5 && argc != 6) {
        LOG(ERROR) << "args number error: " << argc << ", need 5 | 6.";
        Usage(argv[0]);
        return -1;
    }

    std::string op = argv[1];
    std::string tablename = argv[2];
    Table* table = NULL;
    if ((table = client->OpenTable(tablename, err)) == NULL) {
        LOG(ERROR) << "fail to open table";
        return -1;
    }

    std::string start_rowkey = argv[3];
    std::string end_rowkey = argv[4];
    ResultStream* result_stream;
    ScanDescriptor desc(start_rowkey);
    desc.SetEnd(end_rowkey);
    desc.SetBufferSize(FLAGS_tera_client_scan_package_size << 10);
    desc.SetAsync(FLAGS_tera_client_scan_async_enabled);
    desc.SetPackInterval(FLAGS_scan_pack_interval);

    if (argc == 5) {
        // scan all cells
    } else if (argc == 6) {
        if (!ParseScanSchema(argv[5], &desc)) {
            LOG(ERROR) << "fail to parse scan schema: " << argv[5];
            return -1;
        }
    }
    if (op == "scanallv") {
        desc.SetMaxVersions(std::numeric_limits<int>::max());
    }

    desc.SetSnapshot(FLAGS_snapshot);
    if ((result_stream = table->Scan(desc, err)) == NULL) {
        LOG(ERROR) << "fail to scan records from table: " << tablename;
        return -1;
    }
    g_start_time = time(NULL);
    while (!result_stream->Done(err)) {
        int32_t len = result_stream->RowName().size()
            + result_stream->ColumnName().size()
            + sizeof(result_stream->Timestamp())
            + result_stream->Value().size();
        g_total_size += len;
        g_key_num ++;
        g_cur_batch_num ++;
        std::cout << result_stream->RowName() << ":"
           << result_stream->ColumnName() << ":"
           << result_stream->Timestamp() << ":"
           << result_stream->Value() << std::endl;
        result_stream->Next();
        if (g_cur_batch_num >= FLAGS_tera_client_batch_put_num) {
            int32_t time_cur=time(NULL);
            uint32_t time_used = time_cur - g_start_time;
            LOG(INFO) << "Scaning " << g_key_num << " keys " << g_key_num/(time_used?time_used:1)
                   << " keys/S " << g_total_size/1024.0/1024/(time_used?time_used:1) << " MB/S ";
            g_cur_batch_num = 0;
            g_last_time = time_cur;
        }
    }
    delete result_stream;
    if (err->GetType() != ErrorCode::kOK) {
        LOG(ERROR) << "fail to finish scan: " << err->GetReason();
        return -1;
    }
    g_end_time = time(NULL);
    g_used_time = g_end_time - g_start_time;
    LOG(INFO) << "Scan done " << g_key_num << " keys " << g_key_num/(g_used_time?g_used_time:1)
            <<" keys/S " << g_total_size/1024.0/1024/(g_used_time?g_used_time:1) << " MB/S ";
    delete table;
    return 0;
}

static std::string DoubleToStr(double value)
{
    const int len_max = 32;
    char buffer[len_max];
    int len = snprintf(buffer, len_max, "%.2g", value);
    return std::string(buffer, len);
}

int32_t ShowTabletList(const TabletMetaList& tablet_list, bool is_server_addr, bool is_x) {
    TPrinter printer;
    int cols;
    std::vector<string> row;
    if (is_x) {
        if (is_server_addr) {
            cols = 14;
            printer.Reset(cols,
                           " ", "server_addr", "path", "status", "size",
                           "lread", "read", "rspeed", "write", "wspeed",
                           "scan", "sspeed", "wwl", "startkey");
        } else {
            cols = 13;
            printer.Reset(cols,
                           " ", "path", "status", "size", "lread",
                           "read", "rspeed", "write", "wspeed",
                           "scan", "sspeed", "wwl", "startkey");
        }

        for (int32_t i = 0; i < tablet_list.meta_size(); ++i) {
            const TabletMeta& meta = tablet_list.meta(i);
            row.clear();
            row.push_back(NumberToString(i));
            if (is_server_addr) {
                row.push_back(meta.server_addr());
            }
            row.push_back(meta.path());
            row.push_back(StatusCodeToString(meta.status()));

            uint64_t size = meta.size();
            std::string size_str =
                utils::ConvertByteToString(size) +
                "[";
            for (int l = 0; l < meta.lg_size_size(); ++l) {
                size_str += utils::ConvertByteToString(meta.lg_size(l));
                if (l < meta.lg_size_size() - 1) {
                    size_str += ",";
                }
            }
            size_str += "]";
            row.push_back(size_str);

            if (tablet_list.counter_size() > 0) {
                const TabletCounter& counter = tablet_list.counter(i);
                row.push_back(NumberToString(counter.low_read_cell()));
                row.push_back(NumberToString(counter.read_rows()));
                row.push_back(utils::ConvertByteToString(counter.read_size()) + "B/s");
                row.push_back(NumberToString(counter.write_rows()));
                row.push_back(utils::ConvertByteToString(counter.write_size()) + "B/s");
                row.push_back(NumberToString(counter.scan_rows()));
                row.push_back(utils::ConvertByteToString(counter.scan_size()) + "B/s");
                row.push_back(DoubleToStr(counter.write_workload()));
            }
            row.push_back(DebugString(meta.key_range().key_start().substr(0, 20)));
            printer.AddRow(row);
        }
    } else {
        cols = 7;
        printer.Reset(cols,
                       " ", "server_addr", "path", "status",
                       "size", "startkey", "endkey");
        for (int32_t i = 0; i < tablet_list.meta_size(); ++i) {
            const TabletMeta& meta = tablet_list.meta(i);
            row.clear();
            row.push_back(NumberToString(i));
            row.push_back(meta.server_addr());
            row.push_back(meta.path());
            row.push_back(StatusCodeToString(meta.status()));

            uint64_t size = meta.size();
            row.push_back(utils::ConvertByteToString(size));
            row.push_back(DebugString(meta.key_range().key_start()).substr(0, 20));
            row.push_back(DebugString(meta.key_range().key_end()).substr(0, 20));
            printer.AddRow(row);
        }
    }
    printer.Print();
    return 0;
}

void SetTableCounter(const std::string& table_name,
                     const TabletMetaList& tablet_list,
                     TableCounter* counter) {
    int64_t size = 0;
    int64_t tablet = 0;
    int64_t notready = 0;
    int64_t lread = 0;
    int64_t read = 0;
    int64_t rmax = 0;
    int64_t rspeed = 0;
    int64_t write = 0;
    int64_t wmax = 0;
    int64_t wspeed = 0;
    int64_t scan = 0;
    int64_t smax = 0;
    int64_t sspeed = 0;
    int64_t lg_num = 0;
    std::vector<int64_t> lg_size;
    for (int32_t i = 0; i < tablet_list.meta_size(); ++i) {
        if (tablet_list.meta(i).table_name() != table_name) {
            continue;
        }
        size += tablet_list.meta(i).size();
        tablet++;
        if (tablet_list.meta(i).status() != kTableReady) {
            notready++;
        }
        lread += tablet_list.counter(i).low_read_cell();
        read += tablet_list.counter(i).read_rows();
        if (tablet_list.counter(i).read_rows() > rmax) {
            rmax = tablet_list.counter(i).read_rows();
        }
        rspeed += tablet_list.counter(i).read_size();
        write += tablet_list.counter(i).write_rows();
        if (tablet_list.counter(i).write_rows() > wmax) {
            wmax = tablet_list.counter(i).write_rows();
        }
        wspeed += tablet_list.counter(i).write_size();
        scan += tablet_list.counter(i).scan_rows();
        if (tablet_list.counter(i).scan_rows() > smax) {
            smax = tablet_list.counter(i).scan_rows();
        }
        sspeed += tablet_list.counter(i).scan_size();

        if (lg_num == 0) {
            lg_num = tablet_list.meta(i).lg_size_size();
            lg_size.resize(lg_num, 0);
        }
        for (int l = 0; l < lg_num; ++l) {
            if (tablet_list.meta(i).lg_size_size() > l) {
                lg_size[l] += tablet_list.meta(i).lg_size(l);
            }
        }
    }
    counter->set_size(size);
    counter->set_tablet_num(tablet);
    counter->set_notready_num(notready);
    counter->set_lread(lread);
    counter->set_read_rows(read);
    counter->set_read_max(rmax);
    counter->set_read_size(rspeed);
    counter->set_write_rows(write);
    counter->set_write_max(wmax);
    counter->set_write_size(wspeed);
    counter->set_scan_rows(scan);
    counter->set_scan_max(smax);
    counter->set_scan_size(sspeed);
    for (int l = 0; l < lg_num; ++l) {
        counter->add_lg_size(lg_size[l]);
    }
}

int32_t ShowAllTables(Client* client, bool is_x, bool show_all, ErrorCode* err) {
    TableMetaList table_list;
    TabletMetaList tablet_list;
    tera::ClientImpl* client_impl = static_cast<tera::ClientImpl*>(client);
    if (!client_impl->ShowTablesInfo(&table_list, &tablet_list, !show_all, err)) {
        LOG(ERROR) << "fail to get meta data from tera.";
        return -1;
    }

    TPrinter printer;
    int64_t sum_size = 0;
    int64_t sum_tablet = 0;
    int64_t sum_notready = 0;
    int64_t sum_lread = 0;
    int64_t sum_read = 0;
    int64_t sum_rspeed = 0;
    int64_t sum_write = 0;
    int64_t sum_wspeed = 0;
    int64_t sum_scan = 0;
    int64_t sum_sspeed = 0;
    int cols;
    if (is_x) {
        cols = 17;
        printer.Reset(cols,
                       " ", "tablename", "status", "size", "lg_size",
                       "tablet", "notready", "lread", "read",
                       "rmax", "rspeed", "write", "wmax", "wspeed",
                       "scan", "smax", "sspeed");
    } else {
        cols = 7;
        printer.Reset(cols,
                       " ", "tablename", "status", "size", "lg_size",
                       "tablet", "notready");
    }
    for (int32_t table_no = 0; table_no < table_list.meta_size(); ++table_no) {
        std::string tablename = table_list.meta(table_no).table_name();
        std::string table_alias = tablename;
        if (!table_list.meta(table_no).schema().alias().empty()) {
            table_alias = table_list.meta(table_no).schema().alias();
        }
        TableCounter counter;
        if (table_list.counter_size() > 0) {
            counter = table_list.counter(table_no);
        } else {
            SetTableCounter(table_alias, tablet_list, &counter);
        }
        TableStatus status = table_list.meta(table_no).status();
        std::string lg_size_str = "";
        for (int l = 0; l < counter.lg_size_size(); ++l) {
            lg_size_str += utils::ConvertByteToString(counter.lg_size(l));
            if (l < counter.lg_size_size() - 1) {
                lg_size_str += ",";
            }
        }
        if (lg_size_str.empty()) {
            lg_size_str = "-";
        }
        int64_t notready;
        if (status == kTableDisable) {
            notready = 0;
        } else {
            notready = counter.notready_num();
        }
        sum_size += counter.size();
        sum_tablet += counter.tablet_num();
        sum_notready += notready;
        sum_lread += counter.lread();
        sum_read += counter.read_rows();
        sum_rspeed += counter.read_size();
        sum_write += counter.write_rows();
        sum_wspeed += counter.write_size();
        sum_scan += counter.scan_rows();
        sum_sspeed += counter.scan_size();
        if (is_x) {
            printer.AddRow(cols,
                           NumberToString(table_no).data(),
                           table_alias.data(),
                           StatusCodeToString(status).data(),
                           utils::ConvertByteToString(counter.size()).data(),
                           lg_size_str.data(),
                           NumberToString(counter.tablet_num()).data(),
                           NumberToString(notready).data(),
                           utils::ConvertByteToString(counter.lread()).data(),
                           utils::ConvertByteToString(counter.read_rows()).data(),
                           utils::ConvertByteToString(counter.read_max()).data(),
                           (utils::ConvertByteToString(counter.read_size()) + "B/s").data(),
                           utils::ConvertByteToString(counter.write_rows()).data(),
                           utils::ConvertByteToString(counter.write_max()).data(),
                           (utils::ConvertByteToString(counter.write_size()) + "B/s").data(),
                           utils::ConvertByteToString(counter.scan_rows()).data(),
                           utils::ConvertByteToString(counter.scan_max()).data(),
                           (utils::ConvertByteToString(counter.scan_size()) + "B/s").data());
        } else {
            printer.AddRow(cols,
                           NumberToString(table_no).data(),
                           table_alias.data(),
                           StatusCodeToString(status).data(),
                           utils::ConvertByteToString(counter.size()).data(),
                           lg_size_str.data(),
                           NumberToString(counter.tablet_num()).data(),
                           NumberToString(notready).data());
        }
    }
    if (is_x) {
        printer.AddRow(cols,
                       "-",
                       "total",
                       "-",
                       utils::ConvertByteToString(sum_size).data(),
                       "-",
                       NumberToString(sum_tablet).data(),
                       NumberToString(sum_notready).data(),
                       utils::ConvertByteToString(sum_lread).data(),
                       utils::ConvertByteToString(sum_read).data(),
                       "-",
                       (utils::ConvertByteToString(sum_rspeed) + "B/s").data(),
                       utils::ConvertByteToString(sum_write).data(),
                       "-",
                       (utils::ConvertByteToString(sum_wspeed) + "B/s").data(),
                       utils::ConvertByteToString(sum_scan).data(),
                       "-",
                       (utils::ConvertByteToString(sum_sspeed) + "B/s").data());
    } else {
        printer.AddRow(cols,
                       "-",
                       "total",
                       "-",
                       utils::ConvertByteToString(sum_size).data(),
                       "-",
                       NumberToString(sum_tablet).data(),
                       NumberToString(sum_notready).data());
    }
    printer.Print();
    std::cout << std::endl;
    if (show_all) {
        ShowTabletList(tablet_list, true, true);
    }
    return 0;
}

int32_t ShowSingleTable(Client* client, const string& table_name,
                        bool is_x, ErrorCode* err) {
    TableMeta table_meta;
    TabletMetaList tablet_list;

    tera::ClientImpl* client_impl = static_cast<tera::ClientImpl*>(client);
    if (!client_impl->ShowTablesInfo(table_name, &table_meta, &tablet_list, err)) {
        LOG(ERROR) << "table not exist: " << table_name;
        return -1;
    }

    std::cout << std::endl;
    std::cout << "create time: "
        << common::timer::get_time_str(table_meta.create_time()) << std::endl;
    std::cout << std::endl;
    ShowTabletList(tablet_list, true, is_x);
    std::cout << std::endl;
    return 0;
}

int32_t ShowSingleTabletNodeInfo(Client* client, const string& addr,
                                 bool is_x, ErrorCode* err) {
    TabletNodeInfo info;
    TabletMetaList tablet_list;
    tera::ClientImpl* client_impl = static_cast<tera::ClientImpl*>(client);
    if (!client_impl->ShowTabletNodesInfo(addr, &info, &tablet_list, err)) {
        LOG(ERROR) << "fail to show tabletnode: " << addr;
        return -1;
    }

    std::cout << "\nTabletNode Info:\n";
    std::cout << "  address:  " << info.addr() << std::endl;
    std::cout << "  status:   " << info.status_m() << std::endl;
    std::cout << "  update time:   "
        << common::timer::get_time_str(info.timestamp() / 1000000) << "\n\n";

    int cols = 4;
    TPrinter printer(cols, "workload", "tablets", "load", "split");
    std::vector<string> row;
    row.push_back(utils::ConvertByteToString(info.load()));
    row.push_back(NumberToString(info.tablet_total()));
    row.push_back(NumberToString(info.tablet_onload()));
    row.push_back(NumberToString(info.tablet_onsplit()));
    printer.AddRow(row);
    printer.Print();

    std::cout << std::endl;
    cols = 7;
    printer.Reset(cols, "lread", "read", "rspeed", "write", "wspeed", "scan", "sspeed");
    row.clear();
    row.push_back(NumberToString(info.low_read_cell()));
    row.push_back(NumberToString(info.read_rows()));
    row.push_back(utils::ConvertByteToString(info.read_size()) + "B/s");
    row.push_back(NumberToString(info.write_rows()));
    row.push_back(utils::ConvertByteToString(info.write_size()) + "B/s");
    row.push_back(NumberToString(info.scan_rows()));
    row.push_back(utils::ConvertByteToString(info.scan_size()) + "B/s");
    printer.AddRow(row);
    printer.Print();

    std::cout << "\nHardware Info:\n";
    cols = 8;
    printer.Reset(cols, "cpu", "mem_used", "net_tx", "net_rx", "dfs_r", "dfs_w", "local_r", "local_w");
    row.clear();
    row.push_back(NumberToString(info.cpu_usage()));
    row.push_back(utils::ConvertByteToString(info.mem_used()));
    row.push_back(utils::ConvertByteToString(info.net_tx()) + "B/s");
    row.push_back(utils::ConvertByteToString(info.net_rx()) + "B/s");
    row.push_back(utils::ConvertByteToString(info.dfs_io_r()) + "B/s");
    row.push_back(utils::ConvertByteToString(info.dfs_io_w()) + "B/s");
    row.push_back(utils::ConvertByteToString(info.local_io_r()) + "B/s");
    row.push_back(utils::ConvertByteToString(info.local_io_w()) + "B/s");
    printer.AddRow(row);
    printer.Print();

    std::cout << "\nOther Infos:\n";
    cols = info.extra_info_size();
    row.clear();
    for (int i = 0; i < cols; ++i) {
        row.push_back(info.extra_info(i).name());
    }
    printer.Reset(row);
    std::vector<int64_t> row_int;
    for (int i = 0; i < cols; ++i) {
        row_int.push_back(info.extra_info(i).value());
    }
    printer.AddRow(row_int);
    printer.Print();

    std::cout << "\nTablets In this TabletNode:\n";
    ShowTabletList(tablet_list, false, is_x);
    return 0;
}

int32_t ShowTabletNodesInfo(Client* client, bool is_x, ErrorCode* err) {
    std::vector<TabletNodeInfo> infos;
    tera::ClientImpl* client_impl = static_cast<tera::ClientImpl*>(client);
    if (!client_impl->ShowTabletNodesInfo(&infos, err)) {
        LOG(ERROR) << "fail to get meta data from tera.";
        return -1;
    }

    int64_t now = common::timer::get_micros();
    int cols;
    TPrinter printer;
    if (is_x) {
        cols = 24;
        printer.Reset(cols,
                       " ", "address", "status", "size", "num",
                       "lread", "r", "rspd", "w", "wspd",
                       "s", "sspd", "rdly", "rp", "wp",
                       "sp", "ld", "bs", "mem", "cpu",
                       "net_tx", "net_rx", "dfs_r", "dfs_w");
        std::vector<string> row;
        for (size_t i = 0; i < infos.size(); ++i) {
            std::map<string, string> extra;
            for (int j = 0; j < infos[i].extra_info_size(); ++j) {
                extra[infos[i].extra_info(j).name()] =
                    NumberToString(infos[i].extra_info(j).value());
            }

            row.clear();
            row.push_back(NumberToString(i));
            row.push_back(infos[i].addr());
            if (now - infos[i].timestamp() > 600 * 1000000) {
                // tabletnode status timeout
                row.push_back("kZombie");
            } else {
                row.push_back(infos[i].status_m());
            }
            row.push_back(utils::ConvertByteToString(infos[i].load()));
            row.push_back(NumberToString(infos[i].tablet_total()));
            row.push_back(NumberToString(infos[i].low_read_cell()));
            row.push_back(NumberToString(infos[i].read_rows()));
            row.push_back(utils::ConvertByteToString(infos[i].read_size()) + "B");
            row.push_back(NumberToString(infos[i].write_rows()));
            row.push_back(utils::ConvertByteToString(infos[i].write_size()) + "B");
            row.push_back(NumberToString(infos[i].scan_rows()));
            row.push_back(utils::ConvertByteToString(infos[i].scan_size()) + "B");
            row.push_back(extra["rand_read_delay"] + "ms");
            row.push_back(extra["read_pending"]);
            row.push_back(extra["write_pending"]);
            row.push_back(extra["scan_pending"]);
            row.push_back(NumberToString(infos[i].tablet_onload()));
            row.push_back(NumberToString(infos[i].tablet_onbusy()));
            row.push_back(utils::ConvertByteToString(infos[i].mem_used()));
            row.push_back(NumberToString(infos[i].cpu_usage()));
            row.push_back(utils::ConvertByteToString(infos[i].net_tx()));
            row.push_back(utils::ConvertByteToString(infos[i].net_rx()));
            row.push_back(utils::ConvertByteToString(infos[i].dfs_io_r()));
            row.push_back(utils::ConvertByteToString(infos[i].dfs_io_w()));
            printer.AddRow(row);
        }
    } else {
        cols = 7;
        printer.Reset(cols,
                       " ", "address", "status", "workload",
                       "tablet", "load", "busy");
        std::vector<string> row;
        for (size_t i = 0; i < infos.size(); ++i) {
            row.clear();
            row.push_back(NumberToString(i));
            row.push_back(infos[i].addr());
            if (now - infos[i].timestamp() > 600 * 1000000) {
                row.push_back("kZombie");
            } else {
                row.push_back(infos[i].status_m());
            }
            row.push_back(utils::ConvertByteToString(infos[i].load()));
            row.push_back(NumberToString(infos[i].tablet_total()));
            row.push_back(NumberToString(infos[i].tablet_onload()));
            row.push_back(NumberToString(infos[i].tablet_onbusy()));
            printer.AddRow(row);
        }
    }
    printer.Print();
    std::cout << std::endl;
    return 0;
}

int32_t ShowTabletNodesOp(Client* client, int32_t argc, char** argv, ErrorCode* err) {
    if (argc < 2) {
        LOG(ERROR) << "args number error: " << argc << ", need >2.";
        Usage(argv[0]);
        return -1;
    }

    int32_t ret_val;
    string cmd = argv[1];

    if (argc == 3) {
        ret_val = ShowSingleTabletNodeInfo(client, argv[2], cmd == "showtsx", err);
    } else {
        ret_val = ShowTabletNodesInfo(client, cmd == "showtsx", err);
    }
    return ret_val;
}

int32_t ShowOp(Client* client, int32_t argc, char** argv, ErrorCode* err) {
    if (argc < 2) {
        LOG(ERROR) << "args number error: " << argc << ", need >2.";
        Usage(argv[0]);
        return -1;
    }

    int32_t ret_val;
    std::string cmd = argv[1];
    if (argc == 3) {
        ret_val = ShowSingleTable(client, argv[2], cmd == "showx", err);
    } else if (argc == 2 && (cmd == "show" || cmd == "showx" || cmd == "showall")) {
        ret_val = ShowAllTables(client, cmd == "showx", cmd == "showall", err);
    } else {
        ret_val = -1;
        LOG(ERROR) << "error: arg num: " << argc;
    }
    return ret_val;
}

int32_t ShowSchemaOp(Client* client, int32_t argc, char** argv, ErrorCode* err) {
    if (argc < 3) {
        LOG(ERROR) << "args number error: " << argc << ", need >2.";
        Usage(argv[0]);
        return -1;
    }

    std::string cmd = argv[1];
    std::string table_name = argv[2];
    TableMeta table_meta;
    TabletMetaList tablet_list;

    tera::ClientImpl* client_impl = static_cast<tera::ClientImpl*>(client);
    if (!client_impl->ShowTablesInfo(table_name, &table_meta, &tablet_list, err)) {
        LOG(ERROR) << "table not exist: " << table_name;
        return -1;
    }

    ShowTableSchema(table_meta.schema(), cmd == "showschemax");
    return 0;
}

void BatchPutCallBack(RowMutation* mutation) {
    const ErrorCode& error_code = mutation->GetError();
    if (error_code.GetType() != ErrorCode::kOK) {
        LOG(ERROR) << "exception occured, reason:" << error_code.GetReason();
    }
    int32_t mut_num = mutation->MutationNum();

    {
        // for performance testing
        MutexLock locker(&g_stat_lock);
        g_total_size += mutation->Size();
        g_key_num += mut_num;
        int32_t time_cur = time(NULL);
        int32_t time_used = time_cur - g_start_time;
        if (time_cur > g_last_time) {
            g_last_time = time_cur;
            LOG(INFO) << "Write file  "<<g_key_num<<" keys "<<g_key_num/(time_used?time_used:1)
                <<" keys/S "<<g_total_size/1024.0/1024/(time_used?time_used:1)<<" MB/S ";
        }
    }

    delete mutation;
}

int32_t BatchPutOp(Client* client, int32_t argc, char** argv, ErrorCode* err) {
    if (argc != 4) {
        LOG(ERROR) << "args number error: " << argc << ", need 4.";
        Usage(argv[0]);
        return -1;
    }

    std::string tablename = argv[2];
    std::string record_file = argv[3];
    Table* table = NULL;
    if ((table = client->OpenTable(tablename, err)) == NULL) {
        LOG(ERROR) << "fail to open table";
        return -1;
    }
    const int32_t buf_size = 1024 * 1024;
    char buf[buf_size];
    std::ifstream stream(record_file.c_str());

    // input record format: rowkey columnfamily:qualifier value
    // or: key:value
    std::vector<std::string> input_v;
    g_start_time = time(NULL);
    while (stream.getline(buf, buf_size)) {
        SplitString(buf, " ", &input_v);
        if (input_v.size() != 3 && input_v.size() != 2) {
            LOG(ERROR) << "input file format error, skip it: " << buf;
            continue;
        }
        std::string& rowkey = input_v[0];
        std::string family;
        std::string qualifier;
        std::string& value = input_v[input_v.size() - 1];
        RowMutation* mutation = table->NewRowMutation(rowkey);
        if (input_v.size() == 2) {
            // for kv mode
            mutation->Put(value);
        } else {
            // for table mode, put(family, qulifier, value)
            ParseCfQualifier(input_v[1], &family, &qualifier);
            mutation->Put(family, qualifier, value);
        }
        mutation->SetCallBack(BatchPutCallBack);
        table->ApplyMutation(mutation);
    }
    while (!table->IsPutFinished()) {
        usleep(100000);
    }

    g_end_time = time(NULL);
    g_used_time = g_end_time-g_start_time;
    LOG(INFO) << "Write done,write_key_num=" << g_key_num << " used_time=" << g_used_time <<std::endl;
    delete table;
    return 0;
}

int32_t BatchPutInt64Op(Client* client, int32_t argc, char** argv, ErrorCode* err) {
    if (argc != 4) {
        LOG(ERROR) << "args number error: " << argc << ", need 4.";
        Usage(argv[0]);
        return -1;
    }

    std::string tablename = argv[2];
    std::string record_file = argv[3];
    Table* table = NULL;
    if ((table = client->OpenTable(tablename, err)) == NULL) {
        LOG(ERROR) << "fail to open table";
        return -1;
    }
    const int32_t buf_size = 1024 * 1024;
    char buf[buf_size];
    std::ifstream stream(record_file.c_str());

    // input record format: rowkey columnfamily:qualifier value
    // or: key:value
    std::vector<std::string> input_v;
    g_start_time = time(NULL);
    while (stream.getline(buf, buf_size)) {
        SplitString(buf, " ", &input_v);
        if (input_v.size() != 3 && input_v.size() != 2) {
            LOG(ERROR) << "input file format error, skip it: " << buf;
            continue;
        }
        std::string& rowkey = input_v[0];
        std::string family;
        std::string qualifier;
        std::string& value = input_v[input_v.size() - 1];
        RowMutation* mutation = table->NewRowMutation(rowkey);
        int64_t value_int;
        if (!StringToNumber(value.c_str(), &value_int)) {
           LOG(ERROR) << "invalid Integer number Got: " << value;
           return -1;
        }
        if (input_v.size() == 2) {
            // for kv mode
            mutation->Put(value_int);
        } else {
            // for table mode, put(family, qulifier, value)
            ParseCfQualifier(input_v[1], &family, &qualifier);
            mutation->Put(family, qualifier, value_int);
        }
        mutation->SetCallBack(BatchPutCallBack);
        table->ApplyMutation(mutation);
    }
    while (!table->IsPutFinished()) {
        usleep(100000);
    }

    g_end_time = time(NULL);
    g_used_time = g_end_time-g_start_time;
    LOG(INFO) << "Write done,write_key_num=" << g_key_num << " used_time=" << g_used_time <<std::endl;
    delete table;
    return 0;
}

void BatchGetCallBack(RowReader* reader) {
    while (!reader->Done()) {
        {
            // for performance testing
            MutexLock locker(&g_stat_lock);
            g_key_num ++;
            g_total_size += reader->RowName().size()
                + reader->ColumnName().size()
                + sizeof(reader->Timestamp())
                + reader->Value().size();
            int32_t time_cur = time(NULL);
            int32_t time_used = time_cur - g_start_time;
            if (time_cur > g_last_time) {
                g_last_time = time_cur;
                LOG(INFO) << "Read file  "<<g_key_num<<" keys "<<g_key_num/(time_used?time_used:1)
                    <<" keys/S "<<g_total_size/1024.0/1024/(time_used?time_used:1)<<" MB/S ";
            }
        }
        std::cout << reader->RowName() << ":"
            << reader->ColumnName() << ":"
            << reader->Timestamp() << ":"
            << reader->Value() << std::endl;
        reader->Next();
    }
    delete reader;
}

int32_t BatchGetOp(Client* client, int32_t argc, char** argv, ErrorCode* err) {
    if (argc != 4 && argc != 5) {
        LOG(ERROR) << "args number error: " << argc << ", need 4 | 5.";
        Usage(argv[0]);
        return -1;
    }

    uint64_t snapshot = 0;
    if (argc == 5) {
        std::stringstream is;
        is << std::string(argv[4]);
        is >> snapshot;
    }

    std::string tablename = argv[2];
    std::string input_file = argv[3];
    Table* table = NULL;
    if ((table = client->OpenTable(tablename, err)) == NULL) {
        LOG(ERROR) << "fail to open table";
        return -1;
    }
    const int32_t buf_size = 1024 * 1024;
    char buf[buf_size];
    std::ifstream stream(input_file.c_str());

    // input file format: rowkey [columnfamily|cf:qualifier]...
    // std::cout << "rowkey:columnfamily:qualifier:timestamp:value" << std::endl;
    std::vector<std::string> input_v;
    while (stream.getline(buf, buf_size)) {
        SplitString(buf, " ", &input_v);
        if (input_v.size() <= 0) {
            LOG(ERROR) << "input file format error: " << buf;
            continue;
        }
        std::string& rowkey = input_v[0];
        RowReader* reader = table->NewRowReader(rowkey);
        for (size_t i = 1; i < input_v.size(); ++i) {
            std::string& cfqu = input_v[i];
            std::string::size_type pos = cfqu.find(":", 0);
            if (pos != std::string::npos) {
                // add column
                reader->AddColumn(cfqu.substr(0, pos), cfqu.substr(pos + 1));
            } else {
                // add columnfamily
                reader->AddColumnFamily(cfqu);
            }
            reader->SetSnapshot(snapshot);
        }
        reader->SetCallBack(BatchGetCallBack);
        table->Get(reader);
    }
    while (!table->IsGetFinished()) {
        // waiting async get finishing
        usleep(100000);
    }
    g_end_time = time(NULL);
    g_used_time = g_end_time-g_start_time;
    LOG(INFO) << "Read done,write_key_num=" << g_key_num << " used_time=" << g_used_time <<std::endl;
    delete table;
    return 0;
}

void BatchGetInt64CallBack(RowReader* reader) {
    while (!reader->Done()) {
        {
            // for performance testing
            MutexLock locker(&g_stat_lock);
            g_key_num ++;
            g_total_size += reader->RowName().size()
                + reader->ColumnName().size()
                + sizeof(reader->Timestamp())
                + reader->Value().size();
            int32_t time_cur = time(NULL);
            int32_t time_used = time_cur - g_start_time;
            if (time_cur > g_last_time) {
                g_last_time = time_cur;
                LOG(INFO) << "Read file  "<<g_key_num<<" keys "<<g_key_num/(time_used?time_used:1)
                    <<" keys/S "<<g_total_size/1024.0/1024/(time_used?time_used:1)<<" MB/S ";
            }
        }
        uint64_t tmp_data = io::DecodeBigEndain(reader->Value().c_str());
        int64_t value_int = tmp_data - std::numeric_limits<int64_t>::max();
        std::cout << reader->RowName() << ":"
            << reader->ColumnName() << ":"
            << reader->Timestamp() << ":"
            << value_int << std::endl;
        reader->Next();
    }
    delete reader;
}

int32_t BatchGetInt64Op(Client* client, int32_t argc, char** argv, ErrorCode* err) {
    if (argc != 4 && argc != 5) {
        LOG(ERROR) << "args number error: " << argc << ", need 4 | 5.";
        Usage(argv[0]);
        return -1;
    }

    uint64_t snapshot = 0;
    if (argc == 5) {
        std::stringstream is;
        is << std::string(argv[4]);
        is >> snapshot;
    }

    std::string tablename = argv[2];
    std::string input_file = argv[3];
    Table* table = NULL;
    if ((table = client->OpenTable(tablename, err)) == NULL) {
        LOG(ERROR) << "fail to open table";
        return -1;
    }
    const int32_t buf_size = 1024 * 1024;
    char buf[buf_size];
    std::ifstream stream(input_file.c_str());

    // input file format: rowkey [columnfamily|cf:qualifier]...
    // std::cout << "rowkey:columnfamily:qualifier:timestamp:value" << std::endl;
    std::vector<std::string> input_v;
    while (stream.getline(buf, buf_size)) {
        SplitString(buf, " ", &input_v);
        if (input_v.size() <= 0) {
            LOG(ERROR) << "input file format error: " << buf;
            continue;
        }
        std::string& rowkey = input_v[0];
        if (input_v.size() == 1) {
            // only rowkey explicit, scan all records out
            ScanDescriptor desc(rowkey);
            ResultStream* result_stream;
            desc.SetEnd(rowkey);
            if ((result_stream = table->Scan(desc, err)) == NULL) {
                LOG(ERROR) << "fail to get records from table: " << tablename;
                return -1;
            }

            while (!result_stream->Done()) {
                {
                    // for performance testing
                    MutexLock locker(&g_stat_lock);
                    g_key_num ++;
                    g_total_size += result_stream->RowName().size()
                        + result_stream->ColumnName().size()
                        + sizeof(result_stream->Timestamp())
                        + result_stream->Value().size();
                    int32_t time_cur = time(NULL);
                    int32_t time_used = time_cur - g_start_time;
                    if (time_cur > g_last_time) {
                        g_last_time = time_cur;
                        LOG(INFO) << "Read file  "<<g_key_num<<" keys "<<g_key_num/(time_used?time_used:1)
                            <<" keys/S "<<g_total_size/1024.0/1024/(time_used?time_used:1)<<" MB/S ";
                    }
                }

                uint64_t tmp_data = io::DecodeBigEndain(result_stream->Value().c_str());
                int value_int = tmp_data - std::numeric_limits<int64_t>::max();
                std::cout << result_stream->RowName() << ":"
                    << result_stream->ColumnName() << ":"
                    << result_stream->Timestamp() << ":"
                    << value_int << std::endl;
                result_stream->Next();
            }
        } else {
            // get specific records with RowReader
            RowReader* reader = table->NewRowReader(rowkey);
            for (size_t i = 1; i < input_v.size(); ++i) {
                std::string& cfqu = input_v[i];
                std::string::size_type pos = cfqu.find(":", 0);
                if (pos != std::string::npos) {
                    // add column
                    reader->AddColumn(cfqu.substr(0, pos), cfqu.substr(pos + 1));
                } else {
                    // add columnfamily
                    reader->AddColumnFamily(cfqu);
                }
                reader->SetSnapshot(snapshot);
            }
            reader->SetCallBack(BatchGetInt64CallBack);
            table->Get(reader);
        }
    }
    while (!table->IsGetFinished()) {
        // waiting async get finishing
        usleep(100000);
    }
    g_end_time = time(NULL);
    g_used_time = g_end_time-g_start_time;
    LOG(INFO) << "Read done,write_key_num=" << g_key_num << " used_time=" << g_used_time <<std::endl;
    delete table;
    return 0;
}

int32_t GetRandomNumKey(int32_t key_size,std::string *p_key){
    std::stringstream ss;
    std::string temp_str;
    int32_t temp_num;
    *p_key = "";
    for(int i=0;i!=key_size;++i) {
        temp_num=rand()%10;
        ss << temp_num;
        ss >> temp_str;
        *p_key += temp_str;
        ss.clear();
    }
    return 0;
}

int32_t SnapshotOp(Client* client, int32_t argc, char** argv, ErrorCode* err) {
    if (argc < 4) {
      Usage(argv[0]);
      return -1;
    }

    std::string tablename = argv[2];
    uint64_t snapshot = 0;
    if (argc == 5 && strcmp(argv[3], "del") == 0) {
        if (!client->DelSnapshot(tablename, FLAGS_snapshot, err)) {
            LOG(ERROR) << "fail to del snapshot: " << FLAGS_snapshot << " ," << err->GetReason();
            return -1;
        }
        std::cout << "Del snapshot " << snapshot << std::endl;
    } else if (strcmp(argv[3], "create") == 0) {
        if (!client->GetSnapshot(tablename, &snapshot, err)) {
            LOG(ERROR) << "fail to get snapshot: " << err->GetReason();
            return -1;
        }
        std::cout << "new snapshot: " << snapshot << std::endl;
    }  else if (FLAGS_rollback_switch == "open" && strcmp(argv[3], "rollback") == 0) {
        if (FLAGS_snapshot == 0) {
            std::cerr << "missing or invalid --snapshot option" << std::endl;
            return -1;
        } else if (FLAGS_rollback_name == "") {
            std::cerr << "missing or invalid --rollback_name option" << std::endl;
            return -1;
        }
        if (!client->Rollback(tablename, FLAGS_snapshot, FLAGS_rollback_name, err)) {
            LOG(ERROR) << "fail to rollback to snapshot: " << err->GetReason();
            return -1;
        }
        std::cout << "rollback to snapshot: " << FLAGS_snapshot << std::endl;
    } else {
        Usage(argv[0]);
        return -1;
    }
    return 0;
}

int32_t SafeModeOp(Client* client, int32_t argc, char** argv, ErrorCode* err) {
    if (argc < 3) {
        UsageMore(argv[0]);
        return -1;
    }

    std::string op = argv[2];
    if (op != "get" && op != "leave" && op != "enter") {
        UsageMore(argv[0]);
        return -1;
    }

    bool is_safemode = false;
    std::vector<std::string> arg_list;
    arg_list.push_back(op);
    if (!client->CmdCtrl("safemode", arg_list, &is_safemode, NULL, err)) {
        std::cout << "fail to " << op << " safemode" << std::endl;
        return -1;
    }
    if (op == "get") {
        if (is_safemode) {
            std::cout << "master is in safemode" << std::endl;
        } else {
            std::cout << "master is not in safemode" << std::endl;
        }
    } else {
        std::cout << "master " << op << " safemode success" << std::endl;
    }

    return 0;
}

int32_t ReloadConfigOp(Client* client, int32_t argc, char** argv, ErrorCode* err) {
    if ((argc != 4) || (std::string(argv[2]) != "config")) {
        UsageMore(argv[0]);
        return -1;
    }
    std::string addr(argv[3]);

    tera::sdk::ClusterFinder finder(FLAGS_tera_zk_root_path, FLAGS_tera_zk_addr_list);
    if (finder.MasterAddr() == addr) {
        // master
        std::vector<std::string> arg_list;
        if (!client->CmdCtrl("reload config", arg_list, NULL, NULL, err)) {
            LOG(ERROR) << "fail to reload config: " << addr;
            return -1;
        }
    } else {
        // tabletnode
        TsCmdCtrlRequest request;
        TsCmdCtrlResponse response;
        request.set_sequence_id(0);
        request.set_command("reload config");
        tabletnode::TabletNodeClient tabletnode_client(addr, 3600000);
        if (!tabletnode_client.CmdCtrl(&request, &response)
            || (response.status() != kTabletNodeOk)) {
            LOG(ERROR) << "fail to reload config: " << addr;
            return -1;
        }
    }
    std::cout << "reload config success" << std::endl;
    return 0;
}

int32_t CompactTablet(TabletInfo& tablet, int lg) {
    CompactTabletRequest request;
    CompactTabletResponse response;
    request.set_sequence_id(0);
    request.set_tablet_name(tablet.table_name);
    request.mutable_key_range()->set_key_start(tablet.start_key);
    request.mutable_key_range()->set_key_end(tablet.end_key);
    tabletnode::TabletNodeClient tabletnode_client(tablet.server_addr, 60000);

    std::string path;
    if (lg >= 0) {
        request.set_lg_no(lg);
        path = tablet.path + "/" + NumberToString(lg);
    } else {
        path = tablet.path;
    }

    std::cout << "try compact tablet: " << path
        << " on " << tabletnode_client.GetConnectAddr() << std::endl;

    if (!tabletnode_client.CompactTablet(&request, &response)) {
        LOG(ERROR) << "no response from ["
            << tabletnode_client.GetConnectAddr() << "]";
        return -7;
    }

    if (response.status() != kTabletNodeOk) {
        LOG(ERROR) << "fail to compact tablet: " << path
            << ", status: " << StatusCodeToString(response.status());
        return -1;
    }

    if (response.compact_status() != kTableCompacted) {
        LOG(ERROR) << "fail to compact tablet: " << path
            << ", status: " << StatusCodeToString(response.compact_status());
        return -1;
    }

    std::cout << "compact tablet success: " << path << ", data size: "
        << utils::ConvertByteToString(response.compact_size()) << std::endl;
    return 0;
}

int32_t CompactTabletOp(Client* client, int32_t argc, char** argv, ErrorCode* err) {
    if (argc != 4) {
        UsageMore(argv[0]);
        return -1;
    }

    std::vector<std::string> subs;
    std::string table, tablet, tablet_path;
    int lg = -1;
    SplitString(argv[3], "/", &subs);
    if (subs.size() == 2) {
        table = subs[0];
        tablet = subs[1];
        tablet_path = table + "/" + tablet;
    } else if (subs.size() == 3) {
        table = subs[0];
        tablet = subs[1];
        tablet_path = table + "/" + tablet;
        if (!StringToNumber(subs[2], &lg)) {
            LOG(ERROR) << "lg no error: " << subs[2];
            return -5;
        }
    } else if (subs.size() != 2 && subs.size() != 3) {
        LOG(ERROR) << "tablet path error, format [table/tablet] "
            << "or [table/tablet/lg]: " << tablet_path;
        return -2;
    }

    std::vector<TabletInfo> tablet_list;
    if (!client->GetTabletLocation(table, &tablet_list, err)) {
        LOG(ERROR) << "fail to list tablet info";
        return -3;
    }

    std::vector<TabletInfo>::iterator tablet_it = tablet_list.begin();
    for (; tablet_it != tablet_list.end(); ++tablet_it) {
        if (tablet_it->path == tablet_path) {
            break;
        }
    }
    if (tablet_it == tablet_list.end()) {
        LOG(ERROR) << "fail to find tablet: " << tablet_path
            << ", total tablets: " << tablet_list.size();
        return -4;
    }

    return CompactTablet(*tablet_it, lg);
}

int32_t TabletOp(Client* client, int32_t argc, char** argv, ErrorCode* err) {
    if (argc != 4 && argc != 5) {
        UsageMore(argv[0]);
        return -1;
    }

    std::string op = argv[2];

    if (op == "compact") {
        return CompactTabletOp(client, argc, argv, err);
    } else if (op != "move" && op != "split" && op != "merge") {
        UsageMore(argv[0]);
        return -1;
    }

    std::string tablet_id = argv[3];
    std::string server_addr;
    if (argc == 5) {
        server_addr = argv[4];
    }

    std::vector<std::string> arg_list;
    arg_list.push_back(op);
    arg_list.push_back(tablet_id);
    arg_list.push_back(server_addr);
    if (!client->CmdCtrl("tablet", arg_list, NULL, NULL, err)) {
        LOG(ERROR) << "fail to " << op << " tablet " << tablet_id;
        return -1;
    }
    std::cout << op << " tablet " << tablet_id << " success" << std::endl;

    return 0;
}

int32_t RenameOp(Client* client, int32_t argc, char** argv, ErrorCode* err) {
    if (argc != 4 ) {
        Usage(argv[0]);
        return -1;
    }
    std::vector<std::string> arg_list;
    std::string old_table_name = argv[2];
    std::string new_table_name = argv[3];
    if (!client->Rename(old_table_name, new_table_name, err)) {
        LOG(ERROR) << "fail to rename table: "
                   << old_table_name << " -> " << new_table_name << std::endl;
        return -1;
    }
    std::cout << "rename OK: " << old_table_name
              << " -> " << new_table_name << std::endl;
    return 0;
}

int32_t CompactOp(Client* client, int32_t argc, char** argv, ErrorCode* err) {
    if (argc != 3) {
        UsageMore(argv[0]);
        return -1;
    }

    std::string tablename = argv[2];
    std::vector<TabletInfo> tablet_list;
    if (!client->GetTabletLocation(tablename, &tablet_list, err)) {
        LOG(ERROR) << "fail to list tablets info: " << tablename;
        return -3;
    }

    int conc = FLAGS_concurrency;
    if (conc <= 0 || conc > 1000) {
        LOG(ERROR) << "compact concurrency illegal: " << conc;
    }

    ThreadPool thread_pool(conc);
    std::vector<TabletInfo>::iterator tablet_it = tablet_list.begin();
    for (; tablet_it != tablet_list.end(); ++tablet_it) {
        ThreadPool::Task task =
                boost::bind(&CompactTablet, *tablet_it, FLAGS_lg);
        thread_pool.AddTask(task);
    }
    while (thread_pool.PendingNum() > 0) {
        std::cerr << common::timer::get_time_str(time(NULL)) << " "
            << thread_pool.PendingNum()
            << " tablets waiting for compact ..." << std::endl;
        sleep(5);
    }
    thread_pool.Stop(true);
    return 0;
}

int32_t FindMasterOp(Client* client, int32_t argc, char** argv, ErrorCode* err) {
    if (argc != 2) {
        UsageMore(argv[0]);
        return -1;
    }
    tera::sdk::ClusterFinder finder(FLAGS_tera_zk_root_path, FLAGS_tera_zk_addr_list);
    std::cout << "master addr:< " << finder.MasterAddr() << " >\n";
    return 0;
}

int32_t FindTsOp(Client* client, int32_t argc, char** argv, ErrorCode* err) {
    if (argc != 4) {
        UsageMore(argv[0]);
        return -1;
    }

    std::string tablename = argv[2];
    TableImpl* table = NULL;
    if ((table = (TableImpl*)client->OpenTable(tablename, err)) == NULL) {
        LOG(ERROR) << "fail to open table";
        return -1;
    }

    std::string rowkey = argv[3];
    table->ScanMetaTable(rowkey, rowkey + '\0');

    TabletMeta meta;
    if (!table->GetTabletMetaForKey(rowkey, &meta)) {
        LOG(ERROR) << "fail to get tablet meta for " << rowkey;
        return -1;
    }
    std::cout << meta.server_addr() << "/" << meta.path() << std::endl;
    delete table;

    return 0;
}

void WriteToStream(std::ofstream& ofs,
                   const std::string& key,
                   const std::string& value) {
    uint32_t key_size = key.size();
    uint32_t value_size = value.size();
    ofs.write((char*)&key_size, sizeof(key_size));
    ofs.write(key.data(), key_size);
    ofs.write((char*)&value_size, sizeof(value_size));
    ofs.write(value.data(), value_size);
}

void WriteTable(const TableMeta& meta, std::ofstream& ofs) {
    std::string key, value;
    MakeMetaTableKeyValue(meta, &key, &value);
    WriteToStream(ofs, key, value);
}

void WriteTablet(const TabletMeta& meta, std::ofstream& ofs) {
    std::string key, value;
    MakeMetaTableKeyValue(meta, &key, &value);
    WriteToStream(ofs, key, value);
}

int32_t ProcessMeta(const std::string& op, const TableMetaList& table_list,
                    const TabletMetaList& tablet_list) {
    int32_t table_num = table_list.meta_size();
    int32_t tablet_num = tablet_list.meta_size();
    if (table_num == 0 && tablet_num == 0) {
        std::cout << "meta table is empty" << std::endl;
        return 0;
    }

    std::ofstream bak;
    if (op == "backup" || op == "repair") {
        bak.open("meta.bak", std::ofstream::trunc|std::ofstream::binary);
    }

    for (int32_t i = 0; i < table_num; ++i) {
        const tera::TableMeta& meta = table_list.meta(i);
        if (op == "show") {
            std::cout << "table: " << meta.table_name() << std::endl;
            int32_t lg_size = meta.schema().locality_groups_size();
            for (int32_t lg_id = 0; lg_id < lg_size; lg_id++) {
                const tera::LocalityGroupSchema& lg =
                    meta.schema().locality_groups(lg_id);
                std::cout << " lg" << lg_id << ": " << lg.name() << " ("
                    << lg.store_type() << ", "
                    << lg.compress_type() << ", "
                    << lg.block_size() << ")" << std::endl;
            }
            int32_t cf_size = meta.schema().column_families_size();
            for (int32_t cf_id = 0; cf_id < cf_size; cf_id++) {
                const tera::ColumnFamilySchema& cf =
                    meta.schema().column_families(cf_id);
                std::cout << " cf" << cf_id << ": " << cf.name() << " ("
                    << cf.locality_group() << ", "
                    << cf.type() << ", "
                    << cf.max_versions() << ", "
                    << cf.time_to_live() << ")" << std::endl;
            }
        }
        if (op == "backup" || op == "repair") {
            WriteTable(meta, bak);
        }
    }

    tera::TabletMeta last;
    bool table_start = true;
    for (int32_t i = 0; i < tablet_num; ++i) {
        const tera::TabletMeta& meta = tablet_list.meta(i);
        if (op == "show") {
            std::cout << "tablet: " << meta.table_name() << " ["
                << meta.key_range().key_start() << ","
                << meta.key_range().key_end() << "], "
                << meta.path() << ", " << meta.server_addr() << ", "
                << meta.size() << ", "
                << StatusCodeToString(meta.status()) << ", "
                << StatusCodeToString(meta.compact_status()) << std::endl;
        }
        if (op == "backup") {
            WriteTablet(meta, bak);
        }
        // check self range
        if (!meta.key_range().key_end().empty() &&
            meta.key_range().key_start() >= meta.key_range().key_end()) {
            std::cerr << "invalid tablet " << meta.table_name() << " ["
                << meta.key_range().key_start() << ","
                << meta.key_range().key_end() << "], "
                << meta.path() << ", " << meta.server_addr() << ", "
                << meta.size() << ", "
                << StatusCodeToString(meta.status()) << ", "
                << StatusCodeToString(meta.compact_status()) << std::endl;
            // ignore invalid tablet
            continue;
        }

        tera::TabletMeta repair_meta;
        bool covered = false;
        // check miss/cover/overlap with previous tablet
        if (!table_start) {
            assert(!last.key_range().key_end().empty());
            if (meta.table_name() != last.table_name()) {
                std::cerr << "miss tablet: " << last.table_name() << ", ["
                    << last.key_range().key_end() << ",-]" << std::endl;
                if (op == "repair") {
                    tera::TabletMeta miss_meta;
                    miss_meta.set_table_name(last.table_name());
                    miss_meta.mutable_key_range()->set_key_start(last.key_range().key_end());
                    miss_meta.mutable_key_range()->set_key_end("");
                    WriteTablet(miss_meta, bak);
                }
                table_start = true;
            } else if (meta.key_range().key_start() > last.key_range().key_end()) {
                std::cerr << "miss tablet " << last.table_name() << " ["
                    << last.key_range().key_end() << ","
                    << meta.key_range().key_start() << "]" << std::endl;
                if (op == "repair") {
                    tera::TabletMeta miss_meta;
                    miss_meta.set_table_name(last.table_name());
                    miss_meta.mutable_key_range()->set_key_start(last.key_range().key_end());
                    miss_meta.mutable_key_range()->set_key_end(meta.key_range().key_start());
                    WriteTablet(miss_meta, bak);
                    WriteTablet(meta, bak);
                }
            } else if (meta.key_range().key_start() == last.key_range().key_end()) {
                if (op == "repair") {
                    WriteTablet(meta, bak);
                }
            } else if (!meta.key_range().key_end().empty()
                            && meta.key_range().key_end() <= last.key_range().key_end()) {
                std::cerr << "tablet " << meta.table_name() << " ["
                    << meta.key_range().key_start() << ","
                    << meta.key_range().key_end() << "] is coverd by tablet "
                    << last.table_name() << " ["
                    << last.key_range().key_start() << ","
                    << last.key_range().key_end() << "]" << std::endl;
                covered = true;
            } else {
                std::cerr << "tablet " << meta.table_name() << " ["
                    << meta.key_range().key_start() << ","
                    << meta.key_range().key_end() << "] overlap with tablet "
                    << last.table_name() << " ["
                    << last.key_range().key_start() << ","
                    << last.key_range().key_end() << "]" << std::endl;
                if (op == "repair") {
                    tera::TabletMeta repair_meta = meta;
                    repair_meta.mutable_key_range()->set_key_start(last.key_range().key_end());
                    WriteTablet(repair_meta, bak);
                }
            }
        }
        if (table_start) {
            if (meta.table_name() == last.table_name()) {
                std::cerr << "tablet " << meta.table_name() << " ["
                    << meta.key_range().key_start() << ","
                    << meta.key_range().key_end() << "] is coverd by tablet "
                    << last.table_name() << " ["
                    << last.key_range().key_start() << ","
                    << last.key_range().key_end() << "]" << std::endl;
                covered = true;
            } else {
                if (!meta.key_range().key_start().empty()) {
                    std::cerr << "miss tablet " << meta.table_name() << " [-,"
                        << meta.key_range().key_start() << "]" << std::endl;
                    if (op == "repair") {
                        tera::TabletMeta miss_meta;
                        miss_meta.set_table_name(meta.table_name());
                        miss_meta.mutable_key_range()->set_key_start("");
                        miss_meta.mutable_key_range()->set_key_end(meta.key_range().key_start());
                        WriteTablet(miss_meta, bak);
                    }
                }
                if (op == "repair") {
                    WriteTablet(meta, bak);
                }
            }
        }

        // ignore covered tablet
        if (!covered) {
            last.CopyFrom(meta);
            table_start = meta.key_range().key_end().empty();
        }
    }
    if (op == "backup" || op == "repair") {
        bak.close();
    }
    return 0;
}

int32_t MetaOp(Client* client, int32_t argc, char** argv, ErrorCode* err) {
    if (argc != 4 && argc != 3) {
        UsageMore(argv[0]);
        return -1;
    }

    std::string op = argv[2];
    if (op == "backup") {
        if (argc < 4) {
            LOG(ERROR) << "need backup file name.";
            return -1;
        }
        std::string filename = argv[3];
        std::vector<std::string> arg_list;
        arg_list.push_back(op);
        arg_list.push_back(filename);
        if (!client->CmdCtrl("meta", arg_list, NULL, NULL, err)) {
            LOG(ERROR) << "fail to " << op << " meta";
            return -5;
        }
    } else if (op == "check" || op == "repair" || op == "show") {
        TableMetaList table_list;
        TabletMetaList tablet_list;
        tera::ClientImpl* client_impl = static_cast<tera::ClientImpl*>(client);
        if (!client_impl->ShowTablesInfo(&table_list, &tablet_list, false, err)) {
            LOG(ERROR) << "fail to get meta data from tera.";
            return -3;
        }
        ProcessMeta(op, table_list, tablet_list);
    } else {
        UsageMore(argv[0]);
        return -2;
    }

    std::cout << op << " tablet success" << std::endl;
    return 0;
}

int32_t Meta2Op(Client *client, int32_t argc, char** argv) {
    if (argc < 3) {
        UsageMore(argv[0]);
        return -1;
    }

    std::string op = argv[2];
    if (op != "check" && op != "show" && op != "backup" && op != "repair") {
        UsageMore(argv[0]);
        return -1;
    }

    // get meta address
    tera::sdk::ClusterFinder finder(FLAGS_tera_zk_root_path, FLAGS_tera_zk_addr_list);
    std::string meta_tablet_addr = finder.RootTableAddr();
    if (meta_tablet_addr.empty()) {
        std::cerr << "read root addr from zk fail";
        return -1;
    }

    // scan meta
    uint64_t seq_id = 0;
    tera::TableMetaList table_list;
    tera::TabletMetaList tablet_list;
    tera::ScanTabletRequest request;
    tera::ScanTabletResponse response;
    request.set_sequence_id(seq_id++);
    request.set_table_name(FLAGS_tera_master_meta_table_name);
    request.set_start("");
    request.set_end("");
    tera::tabletnode::TabletNodeClient meta_node_client(meta_tablet_addr);
    while (meta_node_client.ScanTablet(&request, &response)) {
        if (response.status() != tera::kTabletNodeOk) {
            std::cerr << "fail to load meta table: "
                << StatusCodeToString(response.status()) << std::endl;
            return -1;
        }
        int32_t record_size = response.results().key_values_size();
        if (record_size <= 0) {
            std::cout << "scan meta table success" << std::endl;
            break;
        }
        std::cerr << "scan meta table: " << record_size << " records" << std::endl;

        std::string last_record_key;
        for (int32_t i = 0; i < record_size; i++) {
            const tera::KeyValuePair& record = response.results().key_values(i);
            last_record_key = record.key();
            char first_key_char = record.key()[0];
            if (first_key_char == '~') {
                std::cout << "(user: " << record.key().substr(1) << ")" << std::endl;
            } else if (first_key_char == '@') {
                ParseMetaTableKeyValue(record.key(), record.value(), table_list.add_meta());
            } else if (first_key_char > '@') {
                ParseMetaTableKeyValue(record.key(), record.value(), tablet_list.add_meta());
            } else {
                std::cerr << "invalid record: " << record.key();
            }
        }
        std::string next_record_key = tera::NextKey(last_record_key);
        request.set_start(next_record_key);
        request.set_end("");
        request.set_sequence_id(seq_id++);
        response.Clear();
    }

    return ProcessMeta(op, table_list, tablet_list);
}

static int32_t CreateUser(Client* client, const std::string& user,
                          const std::string& password, ErrorCode* err) {
    if (!client->CreateUser(user, password, err)) {
        LOG(ERROR) << "fail to create user: " << user
            << ", " << strerr(*err);
        return -1;
    }
    return 0;
}

static int32_t DeleteUser(Client* client, const std::string& user, ErrorCode* err) {
    if (!client->DeleteUser(user, err)) {
        LOG(ERROR) << "fail to delete user: " << user
            << ", " << strerr(*err);
        return -1;
    }
    return 0;
}

static int32_t ChangePwd(Client* client, const std::string& user,
                         const std::string& password, ErrorCode* err) {
    if (!client->ChangePwd(user, password, err)) {
        LOG(ERROR) << "fail to update user: " << user
            << ", " << strerr(*err);
        return -1;
    }
    return 0;
}

static int32_t ShowUser(Client* client, const std::string& user, ErrorCode* err) {
    std::vector<std::string> user_infos;
    if (!client->ShowUser(user, user_infos, err)) {
        LOG(ERROR) << "fail to show user: " << user
            << ", " << strerr(*err);
        return -1;
    }
    if (user_infos.size() < 1) {
        return -1;
    }
    std::cout << "user:" << user_infos[0]
        << "\ngroups (" << user_infos.size() - 1 << "):";
    for (size_t i = 1; i < user_infos.size(); ++i) {
        std::cout << user_infos[i] << " ";
    }
    std::cout << std::endl;
    return 0;
}

static int32_t AddUserToGroup(Client* client, const std::string& user,
                                const std::string& group, ErrorCode* err) {
    if (!client->AddUserToGroup(user, group, err)) {
        LOG(ERROR) << "fail to add user: " << user
            << " to group:" << group << strerr(*err);
        return -1;
    }
    return 0;
}

static int32_t DeleteUserFromGroup(Client* client, const std::string& user,
                                     const std::string& group, ErrorCode* err) {
    if (!client->DeleteUserFromGroup(user, group, err)) {
        LOG(ERROR) << "fail to delete user: " << user
            << " from group: " << group << strerr(*err);
        return -1;
    }
    return 0;
}

int32_t UserOp(Client* client, int32_t argc, char** argv, ErrorCode* err) {
    std::string op = argv[2];
    if ((argc == 5) && (op == "create")) {
        return CreateUser(client, argv[3], argv[4], err);
    } else if ((argc == 5) && (op == "changepwd")) {
        return ChangePwd(client, argv[3], argv[4], err);
    } else if ((argc == 4) && (op == "show")) {
        return ShowUser(client, argv[3], err);
    } else if ((argc == 4) && (op == "delete")) {
        return DeleteUser(client, argv[3], err);
    } else if ((argc == 5) && (op == "addtogroup")) {
        return AddUserToGroup(client, argv[3], argv[4], err);
    } else if ((argc == 5) && (op == "deletefromgroup")) {
        return DeleteUserFromGroup(client, argv[3], argv[4], err);
    }
    Usage(argv[0]);
    return -1;
}

<<<<<<< HEAD
int ProcessTera(int argc, char** argv, const char* tera_conf) {
    int ret = 0;
    ErrorCode error_code;
    Client* client = Client::NewClient(tera_conf, NULL);

    if (client == NULL) {
        LOG(ERROR) << "client instance not exist";
        return -1;
    }

=======
int ExecuteCommand(Client* client, int argc, char* argv[]) {
    int ret = 0;
    ErrorCode error_code;
>>>>>>> 1e92a81a
    std::string cmd = argv[1];
    if (cmd == "create") {
        ret = CreateOp(client, argc, argv, &error_code);
    } else if (cmd == "createbyfile") {
        ret = CreateByFileOp(client, argc, argv, &error_code);
    } else if (cmd == "update") {
        ret = UpdateOp(client, argc, argv, &error_code);
    } else if (cmd == "drop") {
        ret = DropOp(client, argc, argv, &error_code);
    } else if (cmd == "enable") {
        ret = EnableOp(client, argc, argv, &error_code);
    } else if (cmd == "disable") {
        ret = DisableOp(client, argc, argv, &error_code);
    } else if (cmd == "show" || cmd == "showx" || cmd == "showall") {
        ret = ShowOp(client, argc, argv, &error_code);
    } else if (cmd == "showschema" || cmd == "showschemax") {
        ret = ShowSchemaOp(client, argc, argv, &error_code);
    } else if (cmd == "showts" || cmd == "showtsx") {
        ret = ShowTabletNodesOp(client, argc, argv, &error_code);
    } else if (cmd == "put") {
        ret = PutOp(client, argc, argv, &error_code);
    } else if (cmd == "putint64") {
        ret = PutInt64Op(client, argc, argv, &error_code);
    } else if (cmd == "put-ttl") {
        ret = PutTTLOp(client, argc, argv, &error_code);
    } else if (cmd == "put_counter") {
        ret = PutCounterOp(client, argc, argv, &error_code);
    } else if (cmd == "add") {
        ret = AddOp(client, argc, argv, &error_code);
    } else if (cmd == "addint64") {
        ret = AddInt64Op(client, argc, argv, &error_code);
    } else if (cmd == "putif") {
        ret = PutIfAbsentOp(client, argc, argv, &error_code);
    } else if (cmd == "append") {
        ret = AppendOp(client, argc, argv, &error_code);
    } else if (cmd == "get") {
        ret = GetOp(client, argc, argv, &error_code);
    } else if (cmd == "getint64") {
        ret = GetInt64Op(client, argc, argv, &error_code);
    } else if (cmd == "get_counter") {
        ret = GetCounterOp(client, argc, argv, &error_code);
    } else if (cmd == "delete" || cmd == "delete1v") {
        ret = DeleteOp(client, argc, argv, &error_code);
    } else if (cmd == "batchput") {
        ret = BatchPutOp(client, argc, argv, &error_code);
    } else if (cmd == "batchputint64") {
        ret = BatchPutInt64Op(client, argc, argv, &error_code);
    } else if (cmd == "batchget") {
        ret = BatchGetOp(client, argc, argv, &error_code);
    } else if (cmd == "batchgetint64") {
        ret = BatchGetInt64Op(client, argc, argv, &error_code);
    } else if (cmd == "scan" || cmd == "scanallv") {
        ret = ScanOp(client, argc, argv, &error_code);
    } else if (cmd == "safemode") {
        ret = SafeModeOp(client, argc, argv, &error_code);
    } else if (cmd == "tablet") {
        ret = TabletOp(client, argc, argv, &error_code);
    } else if (cmd == "rename") {
        ret = RenameOp(client, argc, argv, &error_code);
    } else if (cmd == "meta") {
        ret = MetaOp(client, argc, argv, &error_code);
    } else if (cmd == "compact") {
        ret = CompactOp(client, argc, argv, &error_code);
    } else if (cmd == "findmaster") {
        // get master addr(hostname:port)
        ret = FindMasterOp(client, argc, argv, &error_code);
    } else if (cmd == "findts") {
        // get tabletnode addr from a key
        ret = FindTsOp(client, argc, argv, &error_code);
    } else if (cmd == "meta2") {
        ret = Meta2Op(client, argc, argv);
    } else if (cmd == "user") {
        ret = UserOp(client, argc, argv, &error_code);
    } else if (cmd == "reload") {
        ret = ReloadConfigOp(client, argc, argv, &error_code);
    } else if (cmd == "version") {
        PrintSystemVersion();
    } else if (cmd == "snapshot") {
        ret = SnapshotOp(client, argc, argv, &error_code);
    } else if (cmd == "help") {
        Usage(argv[0]);
    } else if (cmd == "helpmore") {
        UsageMore(argv[0]);
    } else {
        Usage(argv[0]);
    }
    if (error_code.GetType() != ErrorCode::kOK) {
        LOG(ERROR) << "fail reason: " << strerr(error_code)
            << " " << error_code.GetReason();
    }
    return ret;
}

int main(int argc, char* argv[]) {
    ::google::ParseCommandLineFlags(&argc, &argv, true);

    Client* client = Client::NewClient(FLAGS_flagfile, NULL);
    if (client == NULL) {
        LOG(ERROR) << "client instance not exist";
        return -1;
    }

    int ret  = 0;
    if (argc == 1) {
        char* line = NULL;
        while ((line = readline("tera> ")) != NULL) {
            char* line_copy = strdup(line);
            std::vector<char*> arg_list;
            arg_list.push_back(argv[0]);
            char* tmp = NULL;
            char* token = strtok_r(line, " \t", &tmp);
            while (token != NULL) {
                arg_list.push_back(token);
                token = strtok_r(NULL, " \t", &tmp);
            }
            if (arg_list.size() == 2 &&
                (strcmp(arg_list[1], "quit") == 0 || strcmp(arg_list[1], "exit") == 0)) {
                delete[] line_copy;
                delete[] line;
                break;
            }
            if (arg_list.size() > 1) {
                add_history(line_copy);
                ret = ExecuteCommand(client, arg_list.size(), &arg_list[0]);
            }
            delete[] line_copy;
            delete[] line;
        }
    } else {
        ret = ExecuteCommand(client, argc, argv);
    }

    delete client;
    return ret;
}

int main(int argc, char* argv[]) {
    ::google::ParseCommandLineFlags(&argc, &argv, true);

    if (argc < 2) {
        Usage(argv[0]);
        return -1;
    }

    int first_errcode;
    first_errcode = 0;
    std::vector<std::string> conf_files;
    if (FLAGS_other_flagfiles != "") {
        SplitString(FLAGS_other_flagfiles, ":", &conf_files);
    }
    conf_files.insert(conf_files.begin(), FLAGS_flagfile);
    for (size_t i = 0; i < conf_files.size(); i++) {
        int ret;
        if (i != 0) {
            printf ("================================================\n");
        }
        printf ("Process tera %lu, %s\n", i, conf_files[i].c_str());
        ret = ProcessTera(argc, argv, conf_files[i].c_str());
        if (ret != 0 && first_errcode == 0) {
            first_errcode = ret;
        }
    }

    return first_errcode;
}
<|MERGE_RESOLUTION|>--- conflicted
+++ resolved
@@ -2490,22 +2490,9 @@
     return -1;
 }
 
-<<<<<<< HEAD
-int ProcessTera(int argc, char** argv, const char* tera_conf) {
-    int ret = 0;
-    ErrorCode error_code;
-    Client* client = Client::NewClient(tera_conf, NULL);
-
-    if (client == NULL) {
-        LOG(ERROR) << "client instance not exist";
-        return -1;
-    }
-
-=======
 int ExecuteCommand(Client* client, int argc, char* argv[]) {
     int ret = 0;
     ErrorCode error_code;
->>>>>>> 1e92a81a
     std::string cmd = argv[1];
     if (cmd == "create") {
         ret = CreateOp(client, argc, argv, &error_code);
@@ -2599,14 +2586,43 @@
     return ret;
 }
 
+int ProcessTera(int argc, char** argv, const char* tera_conf) {
+    ErrorCode error_code;
+    Client* client = Client::NewClient(tera_conf, NULL);
+
+    if (client == NULL) {
+        LOG(ERROR) << "client instance not exist";
+        return -1;
+    }
+
+    return ExecuteCommand(client, argc, argv);
+}
+
+int CliMain(int argc, char* argv[]) {
+    int first_errcode;
+    first_errcode = 0;
+    std::vector<std::string> conf_files;
+    if (FLAGS_other_flagfiles != "") {
+        SplitString(FLAGS_other_flagfiles, ":", &conf_files);
+    }
+    conf_files.insert(conf_files.begin(), FLAGS_flagfile);
+    for (size_t i = 0; i < conf_files.size(); i++) {
+        int ret;
+        if (i != 0) {
+            printf ("================================================\n");
+        }
+        printf ("Process tera %lu, %s\n", i, conf_files[i].c_str());
+        ret = ProcessTera(argc, argv, conf_files[i].c_str());
+        if (ret != 0 && first_errcode == 0) {
+            first_errcode = ret;
+        }
+    }
+
+    return first_errcode;
+}
+
 int main(int argc, char* argv[]) {
     ::google::ParseCommandLineFlags(&argc, &argv, true);
-
-    Client* client = Client::NewClient(FLAGS_flagfile, NULL);
-    if (client == NULL) {
-        LOG(ERROR) << "client instance not exist";
-        return -1;
-    }
 
     int ret  = 0;
     if (argc == 1) {
@@ -2629,45 +2645,15 @@
             }
             if (arg_list.size() > 1) {
                 add_history(line_copy);
-                ret = ExecuteCommand(client, arg_list.size(), &arg_list[0]);
+                ret = CliMain(arg_list.size(), &arg_list[0]);
             }
             delete[] line_copy;
             delete[] line;
         }
     } else {
-        ret = ExecuteCommand(client, argc, argv);
-    }
-
-    delete client;
+        ret = CliMain(argc, argv);
+    }
+
     return ret;
 }
 
-int main(int argc, char* argv[]) {
-    ::google::ParseCommandLineFlags(&argc, &argv, true);
-
-    if (argc < 2) {
-        Usage(argv[0]);
-        return -1;
-    }
-
-    int first_errcode;
-    first_errcode = 0;
-    std::vector<std::string> conf_files;
-    if (FLAGS_other_flagfiles != "") {
-        SplitString(FLAGS_other_flagfiles, ":", &conf_files);
-    }
-    conf_files.insert(conf_files.begin(), FLAGS_flagfile);
-    for (size_t i = 0; i < conf_files.size(); i++) {
-        int ret;
-        if (i != 0) {
-            printf ("================================================\n");
-        }
-        printf ("Process tera %lu, %s\n", i, conf_files[i].c_str());
-        ret = ProcessTera(argc, argv, conf_files[i].c_str());
-        if (ret != 0 && first_errcode == 0) {
-            first_errcode = ret;
-        }
-    }
-
-    return first_errcode;
-}
