--- conflicted
+++ resolved
@@ -1163,24 +1163,6 @@
   return s;
 }
 
-<<<<<<< HEAD
-static bool IsDbExist(Env* env, const std::string& dbname) {
-    std::vector<std::string> files;
-    env->GetChildren(dbname, &files, NULL);
-    for (size_t i = 0; i < files.size(); ++i) {
-      uint64_t number;
-      FileType type;
-      if (ParseFileName(files[i], &number, &type)) {
-        if (type == kDescriptorFile) {
-            return true;
-        }
-      }
-    }
-    return false;
-}
-
-=======
->>>>>>> a64efaa8
 Status VersionSet::ReadCurrentFile(uint64_t tablet, std::string* dscname ) {
   Status s;
   std::string pdbname;
