--- conflicted
+++ resolved
@@ -593,94 +593,6 @@
     return true;
 }
 
-<<<<<<< HEAD
-void Version::MissFilesInLocal(const Slice* smallest_user_key,
-                               const Slice* largest_user_key,
-                               std::vector<std::string>* inputs) {
-    inputs->clear();
-    std::vector<std::string> local_file_list;
-    std::vector<std::string>::iterator it;
-    vset_->env_->GetChildren(vset_->dbname_, &local_file_list, NULL);
-
-    const Comparator* user_cmp = vset_->icmp_.user_comparator();
-    for (int level = 1; level < config::kNumLevels; level++) {
-        const std::vector<FileMetaData*>& files = files_[level];
-        for (size_t i = 0; i < files.size(); i++) {
-            FileMetaData* file = files[i];
-            // std::cerr << "level: " << level << ", id: " << i
-            //     << ", num: " << file->number
-            //     << ", small: [" << file->smallest.user_key().ToString()
-            //     << "], largest: [" << file->largest.user_key().ToString()
-            //     << "], size: " << file->file_size << std::endl;
-            if (BeforeFile(user_cmp, largest_user_key, file)
-                || AfterFile(user_cmp, smallest_user_key, file)) {
-                continue;
-            }
-            char buf[100] = {'\0'};
-            snprintf(buf, sizeof(buf), "%06llu.sst",
-                   static_cast<unsigned long long>(files[i]->number));
-
-            std::cerr << "level: " << level << ", check: " << buf << std::endl;
-
-            it = std::find(local_file_list.begin(), local_file_list.end(), buf);
-            if (it == local_file_list.end()) {
-                inputs->push_back(buf);
-            }
-        }
-
-    }
-
-}
-
-void Version::MissFilesInLocal(const Slice* smallest_user_key,
-                               const Slice* largest_user_key,
-                               std::vector<Compaction*>* compact_inputs) {
-    compact_inputs->clear();
-    std::vector<std::string> local_file_list;
-    std::vector<std::string>::iterator it;
-    vset_->env_->GetChildren(vset_->dbname_, &local_file_list, NULL);
-
-    std::vector<FileMetaData*> inputs;
-    const Comparator* user_cmp = vset_->icmp_.user_comparator();
-    for (int level = 1; level < config::kNumLevels; level++) {
-        const std::vector<FileMetaData*>& files = files_[level];
-        for (size_t i = 0; i < files.size(); i++) {
-            FileMetaData* file = files[i];
-            // std::cerr << "level: " << level << ", id: " << i
-            //     << ", num: " << file->number
-            //     << ", small: [" << file->smallest.user_key().ToString()
-            //     << "], largest: [" << file->largest.user_key().ToString()
-            //     << "], size: " << file->file_size << std::endl;
-            if (BeforeFile(user_cmp, largest_user_key, file)
-                || AfterFile(user_cmp, smallest_user_key, file)) {
-                continue;
-            }
-            char buf[100] = {'\0'};
-            snprintf(buf, sizeof(buf), "%06llu.sst",
-                   static_cast<unsigned long long>(files[i]->number));
-
-            std::cerr << "level: " << level << ", check: " << buf << std::endl;
-
-            it = std::find(local_file_list.begin(), local_file_list.end(), buf);
-            if (it == local_file_list.end()) {
-                inputs.push_back(files[i]);
-            }
-        }
-
-        Compaction* c = new Compaction(level);
-        c->input_version_ = this;
-        c->input_version_->Ref();
-        c->max_output_file_size_ =
-            MaxFileSizeForLevel(level + 1, vset_->options_->sst_size);
-        c->inputs_[0] = inputs;
-        vset_->SetupOtherInputs(c);
-        compact_inputs->push_back(c);
-    }
-
-}
-
-=======
->>>>>>> 78f08811
 //  end of tera-specific
 
 std::string Version::DebugString() const {
