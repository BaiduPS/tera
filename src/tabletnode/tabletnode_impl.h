// Copyright (c) 2015, Baidu.com, Inc. All Rights Reserved
// Use of this source code is governed by a BSD-style license that can be
// found in the LICENSE file.

#ifndef TERA_TABLETNODE_TABLETNODE_IMPL_H_
#define TERA_TABLETNODE_TABLETNODE_IMPL_H_

#include <string>

#include "common/base/scoped_ptr.h"
#include "common/thread_pool.h"

#include "io/tablet_io.h"
#include "proto/master_rpc.pb.h"
#include "proto/tabletnode.pb.h"
#include "proto/tabletnode_rpc.pb.h"
#include "tabletnode/rpc_compactor.h"
#include "tabletnode/tabletnode_sysinfo.h"
#include "utils/rpc_timer_list.h"

namespace tera {
namespace tabletnode {

class TabletManager;
class TabletNodeZkAdapterBase;

class TabletNodeImpl {
public:
    enum TabletNodeStatus {
        kNotInited = kTabletNodeNotInited,
        kIsIniting = kTabletNodeIsIniting,
        kIsBusy = kTabletNodeIsBusy,
        kIsReadonly = kTabletNodeIsReadonly,
        kIsRunning = kTabletNodeIsRunning
    };

    TabletNodeImpl(const TabletNodeInfo& tabletnode_info,
                   TabletManager* tablet_manager = NULL);
    ~TabletNodeImpl();
    
    // use for debug ts's crash
    enum debug_tera_ts_crash_func_set {
        DEBUG_ts_split_crash_or_suspend,
    };
    inline void DebugTeraTabletServerCrashOrSuspend(
                enum debug_tera_ts_crash_func_set debug_func, int64_t phase);

    bool Init();

    bool Exit();

    void GarbageCollect();

    void LoadTablet(const LoadTabletRequest* request,
                    LoadTabletResponse* response,
                    google::protobuf::Closure* done);

    bool UnloadTablet(const std::string& tablet_name,
                      const std::string& start, const std::string& end,
                      StatusCode* status);

    void UnloadTablet(const UnloadTabletRequest* request,
                      UnloadTabletResponse* response,
                      google::protobuf::Closure* done);

    void CompactTablet(const CompactTabletRequest* request,
                       CompactTabletResponse* response,
                       google::protobuf::Closure* done);

    void ReadTablet(int64_t start_micros,
                    const ReadTabletRequest* request,
                    ReadTabletResponse* response,
                    google::protobuf::Closure* done,
                    ReadRpcTimer* timer = NULL);

    void WriteTablet(const WriteTabletRequest* request,
                     WriteTabletResponse* response,
                     google::protobuf::Closure* done,
                     WriteRpcTimer* timer = NULL);

    void ScanTablet(const ScanTabletRequest* request,
                    ScanTabletResponse* response,
                    google::protobuf::Closure* done);

    void GetSnapshot(const SnapshotRequest* request, SnapshotResponse* response,
                     google::protobuf::Closure* done);

    void ReleaseSnapshot(const ReleaseSnapshotRequest* request,
                         ReleaseSnapshotResponse* response,
                         google::protobuf::Closure* done);

    void Query(const QueryRequest* request, QueryResponse* response,
               google::protobuf::Closure* done);

    void SplitTablet(const SplitTabletRequest* request,
                     SplitTabletResponse* response,
                     google::protobuf::Closure* done);
<<<<<<< HEAD
    
    void MergeTablet(const MergeTabletRequest* request,
                     MergeTabletResponse* response,
                     google::protobuf::Closure* done);
=======
>>>>>>> 8451f441

    void EnterSafeMode();
    void LeaveSafeMode();
    void ExitService();

    void SetTabletNodeStatus(const TabletNodeStatus& status);
    TabletNodeStatus GetTabletNodeStatus();

    void SetRootTabletAddr(const std::string& root_tablet_addr);

    void SetSessionId(const std::string& session_id);
    std::string GetSessionId();

    double GetBlockCacheHitRate();

    TabletNodeSysInfo& GetSysInfo();

    void RefreshSysInfo();

    void TryReleaseMallocCache();

private:
    bool CheckInKeyRange(const KeyList& key_list,
                         const std::string& key_start,
                         const std::string& key_end);
    bool CheckInKeyRange(const KeyValueList& pair_list,
                         const std::string& key_start,
                         const std::string& key_end);
    bool CheckInKeyRange(const RowMutationList& row_list,
                         const std::string& key_start,
                         const std::string& key_end);
    bool CheckInKeyRange(const RowReaderList& reader_list,
                         const std::string& key_start,
                         const std::string& key_end);
    
    void InitCacheSystem();

    void ReleaseMallocCache();
    void EnableReleaseMallocCacheTimer(int32_t expand_factor = 1);
    void DisableReleaseMallocCacheTimer();

    void GetInheritedLiveFiles(std::vector<InheritedLiveFiles>& inherited);

    void GarbageCollectInPath(const std::string& path, leveldb::Env* env,
                              const std::set<std::string>& inherited_files,
                              const std::set<std::string> active_tablets);
private:
    mutable Mutex m_status_mutex;
    TabletNodeStatus m_status;
    Mutex m_mutex;

    scoped_ptr<TabletManager> m_tablet_manager;
    scoped_ptr<TabletNodeZkAdapterBase> m_zk_adapter;

    uint64_t m_this_sequence_id;
    std::string m_local_addr;
    std::string m_root_tablet_addr;
    std::string m_session_id;
    int64_t m_release_cache_timer_id;

    TabletNodeSysInfo m_sysinfo;

    scoped_ptr<ThreadPool> m_thread_pool;

    RpcCompactor<MergeTabletResponse> m_merge_rpc_compactor;
    leveldb::Logger* m_ldb_logger;
    leveldb::Cache* m_ldb_block_cache;
    leveldb::TableCache* m_ldb_table_cache;
};

} // namespace tabletnode
} // namespace tera

#endif // TERA_TABLETNODE_TABLETNODE_IMPL_H_<|MERGE_RESOLUTION|>--- conflicted
+++ resolved
@@ -95,13 +95,6 @@
     void SplitTablet(const SplitTabletRequest* request,
                      SplitTabletResponse* response,
                      google::protobuf::Closure* done);
-<<<<<<< HEAD
-    
-    void MergeTablet(const MergeTabletRequest* request,
-                     MergeTabletResponse* response,
-                     google::protobuf::Closure* done);
-=======
->>>>>>> 8451f441
 
     void EnterSafeMode();
     void LeaveSafeMode();
