--- conflicted
+++ resolved
@@ -12,30 +12,7 @@
 namespace tera {
 namespace master {
 
-<<<<<<< HEAD
-class WorkloadGetter {
-public:
-    virtual int64_t operator() (const TabletNodePtr& tablet_node,
-                                const std::string& table_name = "") const = 0;
-    virtual int64_t operator() (const TabletPtr& tablet) const = 0;
-    virtual ~WorkloadGetter() {}
-};
-
 class Comparator {
-public:
-    // Three-way comparison.  Returns value:
-    //   < 0 iff "a" < "b",
-    //   == 0 iff "a" == "b",
-    //   > 0 iff "a" > "b"
-    virtual int Compare(const TabletNodePtr& a, const TabletNodePtr& b,
-                        const std::string& table_name) = 0;
-
-};
-
-class WorkloadComparator : public Comparator {
-=======
-class Comparator {
->>>>>>> 6faa6115
 public:
     // Three-way comparison.  Returns value:
     //   < 0 iff "a" < "b",
@@ -143,23 +120,6 @@
         return false;
     }
 
-<<<<<<< HEAD
-    QPSGetter qps_getter;
-    int64_t src_node_qps = qps_getter(src_node, table_name);
-    int64_t dst_node_qps = qps_getter(dst_node, table_name);
-
-    const double& qps_ratio = FLAGS_tera_master_load_balance_qps_ratio_trigger;
-    /*
-    if (dst_node_qps >= FLAGS_tera_master_load_balance_qps_min_limit
-            && (double)src_node_qps * qps_ratio <= (double)dst_node_qps) {
-        VLOG(7) << "[size-sched] revert qps ratio reach threshold: " << src_node_qps
-                << " : " << dst_node_qps;
-        return false;
-    }
-    */
-
-=======
->>>>>>> 6faa6115
     int64_t ideal_move_size = (src_node_size - dst_node_size) / 2;
     VLOG(7) << "[size-sched] size = " << src_node_size << " : " << dst_node_size
             << " ideal_move_size = " << ideal_move_size;
@@ -209,13 +169,6 @@
 
 class LoadComparator : public Comparator {
 public:
-<<<<<<< HEAD
-    // Three-way comparison.  Returns value:
-    //   < 0 iff "a" < "b",
-    //   == 0 iff "a" == "b",
-    //   > 0 iff "a" > "b"
-=======
->>>>>>> 6faa6115
     int Compare(const TabletNodePtr& a, const TabletNodePtr& b,
                 const std::string& table_name) {
         uint64_t a_read_pending = a->GetReadPending();
@@ -234,20 +187,6 @@
             return 1;
         }
 
-<<<<<<< HEAD
-        return qps_comparator.Compare(a, b, table_name);
-    }
-
-    virtual ~LoadComparator() {}
-
-private:
-    QPSComparator qps_comparator;
-};
-
-bool QPSScheduler::FindBestNode(const std::vector<TabletNodePtr>& node_list,
-                                const std::string& table_name,
-                                size_t* best_index) {
-=======
         uint64_t a_qps = a->GetQps(table_name);
         uint64_t b_qps = b->GetQps(table_name);
         if (a_qps < b_qps) {
@@ -279,7 +218,6 @@
 bool LoadScheduler::FindBestNode(const std::vector<TabletNodePtr>& node_list,
                                  const std::string& table_name,
                                  size_t* best_index) {
->>>>>>> 6faa6115
     if (node_list.size() == 0) {
         return false;
     }
@@ -310,39 +248,6 @@
     VLOG(7) << "[load-sched] FindBestTablet() " << src_node->GetAddr()
             << " -> " << dst_node->GetAddr();
 
-<<<<<<< HEAD
-    bool src_node_has_read_pending = src_node->GetReadPending() > 100;
-    if (!src_node_has_read_pending) {
-        VLOG(7) << "src has no read pending";
-        return false;
-    }
-
-    SizeGetter size_getter;
-    QPSGetter qps_getter;
-    int64_t src_node_qps = qps_getter(src_node, table_name);
-/*
-    if (src_node_qps < FLAGS_tera_master_load_balance_qps_min_limit) {
-        VLOG(7) << "qps not reach min limit: " << src_node_qps;
-        return false;
-    }
-*/
-    int64_t dst_node_qps = qps_getter(dst_node, table_name);
-/*
-    const double& qps_ratio = FLAGS_tera_master_load_balance_qps_ratio_trigger;
-    if ((double)src_node_qps < (double)dst_node_qps * qps_ratio) {
-        VLOG(7) << "qps ratio not reach threshold: " << src_node_qps
-                << " : " << dst_node_qps;
-        return false;
-    }
-*/
-    int64_t ideal_move_qps = (src_node_qps - dst_node_qps) / 2;
-    ideal_move_qps = std::numeric_limits<int64_t>::max();
-    VLOG(7) << "[QPS-sched]"
-            << " rpending = " <<  src_node->GetReadPending() << " : " << dst_node->GetReadPending()
-            << " delay = " << src_node->GetRowReadDelay() << " : " << dst_node->GetRowReadDelay()
-            << " qps = " << src_node_qps << " : " << dst_node_qps
-            << " ideal_move_qps = " << ideal_move_qps;
-=======
     int64_t src_node_read_pending = src_node->GetReadPending();
     int64_t dst_node_read_pending = dst_node->GetReadPending();
     if (src_node_read_pending <= 0 || dst_node_read_pending > 0) {
@@ -355,7 +260,6 @@
             << " rpending = " <<  src_node_read_pending << " : " << dst_node_read_pending
             << " delay = " << src_node->GetRowReadDelay() << " : " << dst_node->GetRowReadDelay()
             << " qps = " << src_node->GetQps(table_name) << " : " << dst_node->GetQps(table_name);
->>>>>>> 6faa6115
 
     int64_t best_tablet_index = -1;
     int64_t best_tablet_size = 0;
@@ -385,25 +289,15 @@
     return true;
 }
 
-<<<<<<< HEAD
-void QPSScheduler::AscendingSort(std::vector<TabletNodePtr>& node_list,
-                                 const std::string& table_name) {
-=======
 void LoadScheduler::AscendingSort(std::vector<TabletNodePtr>& node_list,
                                   const std::string& table_name) {
->>>>>>> 6faa6115
     LoadComparator comparator;
     WorkloadLess less(&comparator, table_name);
     std::sort(node_list.begin(), node_list.end(), less);
 }
 
-<<<<<<< HEAD
-void QPSScheduler::DescendingSort(std::vector<TabletNodePtr>& node_list,
-                                  const std::string& table_name) {
-=======
 void LoadScheduler::DescendingSort(std::vector<TabletNodePtr>& node_list,
                                    const std::string& table_name) {
->>>>>>> 6faa6115
     LoadComparator comparator;
     WorkloadGreater greater(&comparator, table_name);
     std::sort(node_list.begin(), node_list.end(), greater);
