// Copyright (c) 2015, Baidu.com, Inc. All Rights Reserved
// Use of this source code is governed by a BSD-style license that can be
// found in the LICENSE file.

#include "master/remote_master.h"

#include <boost/bind.hpp>

#include "common/base/closure.h"
#include "gflags/gflags.h"
#include "glog/logging.h"

#include "master/master_impl.h"
#include "utils/crypt.h"

DECLARE_int32(tera_master_thread_min_num);
DECLARE_int32(tera_master_thread_max_num);
DECLARE_string(tera_master_stat_table_name);

namespace tera {
namespace master {

RemoteMaster::RemoteMaster(MasterImpl* master_impl)
    : m_master_impl(master_impl),
      m_thread_pool(new ThreadPool(FLAGS_tera_master_thread_max_num)) {}

RemoteMaster::~RemoteMaster() {}

void RemoteMaster::GetSnapshot(google::protobuf::RpcController* controller,
                               const GetSnapshotRequest* request,
                               GetSnapshotResponse* response,
                               google::protobuf::Closure* done) {
    boost::function<void ()> callback =
        boost::bind(&RemoteMaster::DoGetSnapshot, this, controller,
                    request, response, done);
    m_thread_pool->AddTask(callback);
}

void RemoteMaster::DelSnapshot(google::protobuf::RpcController* controller,
                               const DelSnapshotRequest* request,
                               DelSnapshotResponse* response,
                               google::protobuf::Closure* done) {
    boost::function<void ()> callback =
        boost::bind(&RemoteMaster::DoDelSnapshot, this, controller,
                    request, response, done);
    m_thread_pool->AddTask(callback);
}

void RemoteMaster::CreateTable(google::protobuf::RpcController* controller,
                               const CreateTableRequest* request,
                               CreateTableResponse* response,
                               google::protobuf::Closure* done) {
    boost::function<void ()> callback =
        boost::bind(&RemoteMaster::DoCreateTable, this, controller,
                    request, response, done);
    m_thread_pool->AddTask(callback);
}

void RemoteMaster::DeleteTable(google::protobuf::RpcController* controller,
                               const DeleteTableRequest* request,
                               DeleteTableResponse* response,
                               google::protobuf::Closure* done) {
    boost::function<void ()> callback =
        boost::bind(&RemoteMaster::DoDeleteTable, this, controller,
                    request, response, done);
    m_thread_pool->AddTask(callback);
}

void RemoteMaster::DisableTable(google::protobuf::RpcController* controller,
                                const DisableTableRequest* request,
                                DisableTableResponse* response,
                                google::protobuf::Closure* done) {
    boost::function<void ()> callback =
        boost::bind(&RemoteMaster::DoDisableTable, this, controller,
                    request, response, done);
    m_thread_pool->AddTask(callback);
}

void RemoteMaster::EnableTable(google::protobuf::RpcController* controller,
                               const EnableTableRequest* request,
                               EnableTableResponse* response,
                               google::protobuf::Closure* done) {
    boost::function<void ()> callback =
        boost::bind(&RemoteMaster::DoEnableTable, this, controller,
                    request, response, done);
    m_thread_pool->AddTask(callback);
}

void RemoteMaster::UpdateTable(google::protobuf::RpcController* controller,
                               const UpdateTableRequest* request,
                               UpdateTableResponse* response,
                               google::protobuf::Closure* done) {
    boost::function<void ()> callback =
        boost::bind(&RemoteMaster::DoUpdateTable, this, controller,
                    request, response, done);
    m_thread_pool->AddTask(callback);
}

void RemoteMaster::CompactTable(google::protobuf::RpcController* controller,
                                const CompactTableRequest* request,
                                CompactTableResponse* response,
                                google::protobuf::Closure* done) {
    boost::function<void ()> callback =
        boost::bind(&RemoteMaster::DoCompactTable, this, controller,
                    request, response, done);
    m_thread_pool->AddTask(callback);
}

void RemoteMaster::SearchTable(google::protobuf::RpcController* controller,
                               const SearchTableRequest* request,
                               SearchTableResponse* response,
                               google::protobuf::Closure* done) {
    boost::function<void ()> callback =
        boost::bind(&RemoteMaster::DoSearchTable, this, controller,
                    request, response, done);
    m_thread_pool->AddTask(callback);
}

void RemoteMaster::ShowTables(google::protobuf::RpcController* controller,
                              const ShowTablesRequest* request,
                              ShowTablesResponse* response,
                              google::protobuf::Closure* done) {
    boost::function<void ()> callback =
        boost::bind(&RemoteMaster::DoShowTables, this, controller,
                    request, response, done);
    m_thread_pool->AddTask(callback);
}

void RemoteMaster::ShowTabletNodes(google::protobuf::RpcController* controller,
                                   const ShowTabletNodesRequest* request,
                                   ShowTabletNodesResponse* response,
                                   google::protobuf::Closure* done) {
    boost::function<void ()> callback =
        boost::bind(&RemoteMaster::DoShowTabletNodes, this, controller,
                    request, response, done);
    m_thread_pool->AddTask(callback);
}

void RemoteMaster::CmdCtrl(google::protobuf::RpcController* controller,
                           const CmdCtrlRequest* request,
                           CmdCtrlResponse* response,
                           google::protobuf::Closure* done) {
    boost::function<void ()> callback =
        boost::bind(&RemoteMaster::DoCmdCtrl, this, controller,
                    request, response, done);
    m_thread_pool->AddTask(callback);
}

void RemoteMaster::OperateUser(google::protobuf::RpcController* controller,
                               const OperateUserRequest* request,
                               OperateUserResponse* response,
                               google::protobuf::Closure* done) {
    boost::function<void ()> callback =
        boost::bind(&RemoteMaster::DoOperateUser, this, controller,
                    request, response, done);
    m_thread_pool->AddTask(callback);
}

// internal

void RemoteMaster::DoGetSnapshot(google::protobuf::RpcController* controller,
                                 const GetSnapshotRequest* request,
                                 GetSnapshotResponse* response,
                                 google::protobuf::Closure* done) {
    LOG(INFO) << "accept RPC (GetSnapshot)";
    m_master_impl->GetSnapshot(request, response, done);
    LOG(INFO) << "finish RPC (GetSnapshot)";
}

void RemoteMaster::DoDelSnapshot(google::protobuf::RpcController* controller,
                                 const DelSnapshotRequest* request,
                                 DelSnapshotResponse* response,
                                 google::protobuf::Closure* done) {
    LOG(INFO) << "accept RPC (DelSnapshot)";
    m_master_impl->DelSnapshot(request, response, done);
    LOG(INFO) << "finish RPC (DelSnapshot)";
}

void RemoteMaster::DoCreateTable(google::protobuf::RpcController* controller,
                                 const CreateTableRequest* request,
                                 CreateTableResponse* response,
                                 google::protobuf::Closure* done) {
    LOG(INFO) << "accept RPC (CreateTable)";
    m_master_impl->CreateTable(request, response, done);
    LOG(INFO) << "finish RPC (CreateTable)";
}

void RemoteMaster::DoDeleteTable(google::protobuf::RpcController* controller,
                                 const DeleteTableRequest* request,
                                 DeleteTableResponse* response,
                                 google::protobuf::Closure* done) {
    LOG(INFO) << "accept RPC (DeleteTable)";
    m_master_impl->DeleteTable(request, response, done);
    LOG(INFO) << "finish RPC (DeleteTable)";
}

void RemoteMaster::DoDisableTable(google::protobuf::RpcController* controller,
                                  const DisableTableRequest* request,
                                  DisableTableResponse* response,
                                  google::protobuf::Closure* done) {
    LOG(INFO) << "accept RPC (DisableTable)";
    m_master_impl->DisableTable(request, response, done);
    LOG(INFO) << "finish RPC (DisableTable)";
}

void RemoteMaster::DoEnableTable(google::protobuf::RpcController* controller,
                                 const EnableTableRequest* request,
                                 EnableTableResponse* response,
                                 google::protobuf::Closure* done) {
    LOG(INFO) << "accept RPC (EnableTable)";
    m_master_impl->EnableTable(request, response, done);
    LOG(INFO) << "finish RPC (EnableTable)";
}

void RemoteMaster::DoUpdateTable(google::protobuf::RpcController* controller,
                                 const UpdateTableRequest* request,
                                 UpdateTableResponse* response,
                                 google::protobuf::Closure* done) {
    LOG(INFO) << "accept RPC (UpdateTable)";
    m_master_impl->UpdateTable(request, response, done);
    LOG(INFO) << "finish RPC (UpdateTable)";
}

void RemoteMaster::DoCompactTable(google::protobuf::RpcController* controller,
                                  const CompactTableRequest* request,
                                  CompactTableResponse* response,
                                  google::protobuf::Closure* done) {
    LOG(INFO) << "accept RPC (CompactTable)";
    m_master_impl->CompactTable(request, response, done);
    LOG(INFO) << "finish RPC (CompactTable)";
}

void RemoteMaster::DoSearchTable(google::protobuf::RpcController* controller,
                                 const SearchTableRequest* request,
                                 SearchTableResponse* response,
                                 google::protobuf::Closure* done) {
    LOG(INFO) << "accept RPC (SearchTable)";
    m_master_impl->SearchTable(request, response, done);
    LOG(INFO) << "finish RPC (SearchTable)";
}

void RemoteMaster::DoShowTables(google::protobuf::RpcController* controller,
                                const ShowTablesRequest* request,
                                ShowTablesResponse* response,
                                google::protobuf::Closure* done) {
    LOG(INFO) << "accept RPC (ShowTables)";
    m_master_impl->ShowTables(request, response, done);
    LOG(INFO) << "finish RPC (ShowTables)";
}

void RemoteMaster::DoShowTabletNodes(google::protobuf::RpcController* controller,
                                     const ShowTabletNodesRequest* request,
                                     ShowTabletNodesResponse* response,
                                     google::protobuf::Closure* done) {
    LOG(INFO) << "accept RPC (ShowTabletNodes)";
    m_master_impl->ShowTabletNodes(request, response, done);
    LOG(INFO) << "finish RPC (ShowTabletNodes)";
}

void RemoteMaster::DoCmdCtrl(google::protobuf::RpcController* controller,
                             const CmdCtrlRequest* request,
                             CmdCtrlResponse* response,
                             google::protobuf::Closure* done) {
    LOG(INFO) << "accept RPC (CmdCtrl)";
    m_master_impl->CmdCtrl(request, response);
    LOG(INFO) << "finish RPC (CmdCtrl)";

    done->Run();
}

<<<<<<< HEAD
void RemoteMaster::DoOperateUser(google::protobuf::RpcController* controller,
                                 const OperateUserRequest* request,
                                 OperateUserResponse* response,
                                 google::protobuf::Closure* done) {
    LOG(INFO) << "accept RPC (OperateUser)";
    m_master_impl->OperateUser(request, response, done);
    LOG(INFO) << "finish RPC (OperateUser)";
=======
void RemoteMaster::RenameTable(google::protobuf::RpcController* controller,
                               const RenameTableRequest* request,
                               RenameTableResponse* response,
                               google::protobuf::Closure* done) {
    LOG(INFO) << "accept RPC (RenameTable)";
    m_master_impl->RenameTable(request, response, done);
    LOG(INFO) << "finish RPC (RenameTable)";
>>>>>>> 5c6b5be7
}

} // namespace master
} // namespace tera<|MERGE_RESOLUTION|>--- conflicted
+++ resolved
@@ -268,7 +268,6 @@
     done->Run();
 }
 
-<<<<<<< HEAD
 void RemoteMaster::DoOperateUser(google::protobuf::RpcController* controller,
                                  const OperateUserRequest* request,
                                  OperateUserResponse* response,
@@ -276,7 +275,8 @@
     LOG(INFO) << "accept RPC (OperateUser)";
     m_master_impl->OperateUser(request, response, done);
     LOG(INFO) << "finish RPC (OperateUser)";
-=======
+}
+
 void RemoteMaster::RenameTable(google::protobuf::RpcController* controller,
                                const RenameTableRequest* request,
                                RenameTableResponse* response,
@@ -284,7 +284,6 @@
     LOG(INFO) << "accept RPC (RenameTable)";
     m_master_impl->RenameTable(request, response, done);
     LOG(INFO) << "finish RPC (RenameTable)";
->>>>>>> 5c6b5be7
 }
 
 } // namespace master
