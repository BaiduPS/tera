// Copyright (c) 2015, Baidu.com, Inc. All Rights Reserved
// Use of this source code is governed by a BSD-style license that can be
// found in the LICENSE file.

#include "master/master_impl.h"
#include "tabletnode/tablet_manager.h"

#include <algorithm>
#include <boost/bind.hpp>
#include <fstream>

#include <gflags/gflags.h>
#include <glog/logging.h>
#include <gperftools/malloc_extension.h>

#include "db/filename.h"
#include "io/io_utils.h"
#include "io/utils_leveldb.h"
#include "leveldb/status.h"
#include "master/master_zk_adapter.h"
#include "master/workload_scheduler.h"
#include "proto/kv_helper.h"
#include "proto/master_client.h"
#include "proto/proto_helper.h"
#include "proto/tabletnode_client.h"
#include "utils/config_utils.h"
#include "utils/string_util.h"
#include "utils/timer.h"
#include "utils/utils_cmd.h"

DECLARE_string(tera_master_port);
DECLARE_bool(tera_master_meta_recovery_enabled);
DECLARE_string(tera_master_meta_recovery_file);

DECLARE_bool(tera_master_cache_check_enabled);
DECLARE_int32(tera_master_cache_release_period);
DECLARE_int32(tera_master_cache_keep_min);

DECLARE_int32(tera_master_impl_thread_max_num);
DECLARE_int32(tera_master_impl_query_thread_num);
DECLARE_int32(tera_master_impl_retry_times);

DECLARE_int32(tera_master_common_retry_period);
DECLARE_int32(tera_master_query_tabletnode_period);

DECLARE_string(tera_master_meta_table_name);
DECLARE_string(tera_master_meta_table_path);
DECLARE_int32(tera_master_meta_retry_times);

DECLARE_bool(tera_zk_enabled);

DECLARE_int64(tera_master_split_tablet_size);
DECLARE_int64(tera_master_merge_tablet_size);
DECLARE_bool(tera_master_kick_tabletnode_enabled);
DECLARE_int32(tera_master_kick_tabletnode_query_fail_times);

DECLARE_double(tera_safemode_tablet_locality_ratio);
DECLARE_int32(tera_master_collect_info_timeout);
DECLARE_int32(tera_master_collect_info_retry_period);
DECLARE_int32(tera_master_collect_info_retry_times);
DECLARE_int32(tera_master_control_tabletnode_retry_period);
DECLARE_int32(tera_master_load_balance_period);
DECLARE_bool(tera_master_load_balance_table_grained);
DECLARE_int32(tera_master_load_rpc_timeout);
DECLARE_int32(tera_master_unload_rpc_timeout);
DECLARE_int32(tera_master_split_rpc_timeout);
DECLARE_int32(tera_master_tabletnode_timeout);
DECLARE_bool(tera_master_move_tablet_enabled);
DECLARE_int32(tera_master_load_slow_retry_times);
DECLARE_int32(tera_master_max_move_concurrency);

DECLARE_int32(tera_max_pre_assign_tablet_num);
DECLARE_int64(tera_tablet_write_block_size);

DECLARE_bool(tera_delete_obsolete_tabledir_enabled);

DECLARE_string(tera_master_stat_table_name);
DECLARE_int64(tera_master_stat_table_ttl);
DECLARE_int64(tera_master_stat_table_interval);
DECLARE_bool(tera_master_stat_table_enabled);
DECLARE_int64(tera_master_stat_table_splitsize);

DECLARE_int32(tera_master_gc_period);

DECLARE_string(tera_tabletnode_path_prefix);
DECLARE_string(tera_leveldb_env_type);

DECLARE_string(tera_zk_root_path);
DECLARE_string(tera_zk_addr_list);
DECLARE_string(tera_local_addr);
DECLARE_bool(tera_ins_enabled);

DECLARE_int64(tera_sdk_perf_counter_log_interval);

DECLARE_bool(tera_acl_enabled);
DECLARE_bool(tera_only_root_create_table);
DECLARE_string(tera_master_gc_strategy);

DECLARE_string(flagfile);
DECLARE_bool(tera_master_online_schema_update_enabled);
DECLARE_int32(tera_master_schema_update_retry_period);
DECLARE_int32(tera_master_schema_update_retry_times);

namespace tera {
namespace master {

MasterImpl::MasterImpl()
    : m_status(kNotInited), m_restored(false),
      m_tablet_manager(new TabletManager(&m_this_sequence_id, this, m_thread_pool.get())),
      m_tabletnode_manager(new TabletNodeManager(this)),
      m_user_manager(new UserManager),
      m_zk_adapter(NULL),
      m_size_scheduler(new SizeScheduler),
      m_load_scheduler(new LoadScheduler),
      m_release_cache_timer_id(kInvalidTimerId),
      m_query_enabled(false),
      m_query_thread_pool(new ThreadPool(FLAGS_tera_master_impl_query_thread_num)),
      m_start_query_time(0),
      m_query_tabletnode_timer_id(kInvalidTimerId),
      m_load_balance_enabled(false),
      m_thread_pool(new ThreadPool(FLAGS_tera_master_impl_thread_max_num)),
      m_is_stat_table(false),
      m_stat_table(NULL),
      m_gc_enabled(false),
      m_gc_timer_id(kInvalidTimerId),
      m_gc_query_enable(false) {
    if (FLAGS_tera_master_cache_check_enabled) {
        EnableReleaseCacheTimer();
    }
    if (FLAGS_tera_local_addr == "") {
        m_local_addr = utils::GetLocalHostName()+ ":" + FLAGS_tera_master_port;
    } else {
        m_local_addr = FLAGS_tera_local_addr + ":" + FLAGS_tera_master_port;
    }
    tabletnode::TabletNodeClient::SetThreadPool(m_thread_pool.get());

    if (FLAGS_tera_leveldb_env_type != "local") {
        io::InitDfsEnv();
    }

    if (FLAGS_tera_master_gc_strategy == "default") {
        LOG(INFO) << "[gc] gc strategy is BatchGcStrategy";
        gc_strategy = boost::shared_ptr<GcStrategy>(new BatchGcStrategy(m_tablet_manager));
    } else if (FLAGS_tera_master_gc_strategy == "incremental") {
        LOG(INFO) << "[gc] gc strategy is IncrementalGcStrategy";
        gc_strategy = boost::shared_ptr<GcStrategy>(new IncrementalGcStrategy(m_tablet_manager));
    } else {
        LOG(ERROR) << "Unknown gc strategy";
    }
}

MasterImpl::~MasterImpl() {
    LOG(INFO) << "dest impl";
    delete m_stat_table;
}

bool MasterImpl::Init() {
    if (FLAGS_tera_zk_enabled) {
        m_zk_adapter.reset(new MasterZkAdapter(this, m_local_addr));
    } else if (FLAGS_tera_ins_enabled) {
        LOG(INFO) << "ins mode" ;
        m_zk_adapter.reset(new InsMasterZkAdapter(this, m_local_addr));
    } else {
        LOG(INFO) << "fake zk mode!";
        m_zk_adapter.reset(new FakeMasterZkAdapter(this, m_local_addr));
    }

    LOG(INFO) << "[acl] " << (FLAGS_tera_acl_enabled ? "enabled" : "disabled");
    SetMasterStatus(kIsSecondary);
    m_thread_pool->AddTask(boost::bind(&MasterImpl::InitAsync, this));
    return true;
}

void MasterImpl::InitAsync() {
    std::string meta_tablet_addr;
    std::map<std::string, std::string> tabletnode_list;
    bool safe_mode = false;

    // Make sure tabletnode_list will not change
    // during restore process.
    MutexLock lock(&m_tabletnode_mutex);

    while (!m_zk_adapter->Init(&meta_tablet_addr, &tabletnode_list,
                               &safe_mode)) {
        LOG(ERROR) << kSms << "zookeeper error, please check!";
    }

    Restore(tabletnode_list);
}

bool MasterImpl::Restore(const std::map<std::string, std::string>& tabletnode_list) {
    m_tabletnode_mutex.AssertHeld();
    CHECK(!m_restored);

    if (tabletnode_list.size() == 0) {
        SetMasterStatus(kOnWait);
        LOG(ERROR) << kSms << "no available tabletnode";
        return false;
    }

    SetMasterStatus(kOnRestore);

    std::vector<TabletMeta> tablet_list;
    CollectAllTabletInfo(tabletnode_list, &tablet_list);

    std::string meta_tablet_addr;
    if (!RestoreMetaTablet(tablet_list, &meta_tablet_addr)) {
        SetMasterStatus(kOnWait);
        return false;
    }
    m_user_manager->SetupRootUser();
    m_tablet_manager->FindTablet(FLAGS_tera_master_meta_table_name, "", &m_meta_tablet);
    m_zk_adapter->UpdateRootTabletNode(meta_tablet_addr);

    RestoreUserTablet(tablet_list);

    RefreshTableCounter();

    // restore success
    m_restored = true;
    return true;
}

void MasterImpl::CollectAllTabletInfo(const std::map<std::string, std::string>& tabletnode_list,
                                      std::vector<TabletMeta>* tablet_list) {
    Mutex mutex;
    sem_t finish_counter;
    sem_init(&finish_counter, 0, 0);
    tablet_list->clear();
    uint32_t tabletnode_num = tabletnode_list.size();
    std::map<std::string, std::string>::const_iterator it = tabletnode_list.begin();
    for (; it != tabletnode_list.end(); ++it) {
        const std::string& addr = it->first;
        const std::string& uuid = it->second;
        m_tabletnode_manager->AddTabletNode(addr, uuid);

        QueryClosure* done =
            NewClosure(this, &MasterImpl::CollectTabletInfoCallback, addr,
                       tablet_list, &finish_counter, &mutex);
        QueryTabletNodeAsync(addr, FLAGS_tera_master_collect_info_timeout, false, done);
    }

    uint32_t i = 0;
    while (i++ < tabletnode_num) {
        sem_wait(&finish_counter);
    }
    sem_destroy(&finish_counter);
}

bool MasterImpl::RestoreMetaTablet(const std::vector<TabletMeta>& tablet_list,
                                   std::string* meta_tablet_addr) {
    // find the unique loaded complete meta tablet
    // if meta_tablet is loaded by more than one tabletnode, unload them all
    // if meta_tablet is incomplete (not from "" to ""), unload it
    bool loaded_twice = false;
    bool loaded = false;
    TabletMeta meta_tablet_meta;
    std::vector<TabletMeta>::const_iterator it = tablet_list.begin();
    for (; it != tablet_list.end(); ++it) {
        StatusCode status = kTabletNodeOk;
        const TabletMeta& meta = *it;
        if (meta.table_name() == FLAGS_tera_master_meta_table_name) {
            const std::string& key_start = meta.key_range().key_start();
            const std::string& key_end = meta.key_range().key_end();
            if (loaded_twice) {
                if (!UnloadTabletSync(FLAGS_tera_master_meta_table_name,
                                      key_start, key_end, meta.server_addr(),
                                      &status)) {
                    TryKickTabletNode(meta.server_addr());
                }
            } else if (!key_start.empty() || !key_end.empty()) {
                // unload incomplete meta tablet
                if (!UnloadTabletSync(FLAGS_tera_master_meta_table_name,
                                      key_start, key_end, meta.server_addr(),
                                      &status)) {
                    TryKickTabletNode(meta.server_addr());
                }
            } else if (loaded) {
                // more than one meta tablets are loaded
                loaded_twice = true;
                if (!UnloadTabletSync(FLAGS_tera_master_meta_table_name,
                                      key_start, key_end, meta.server_addr(),
                                      &status)) {
                    TryKickTabletNode(meta.server_addr());
                }
                if (!UnloadTabletSync(FLAGS_tera_master_meta_table_name, "", "",
                                      meta_tablet_meta.server_addr(), &status)) {
                    TryKickTabletNode(meta.server_addr());
                }
            } else {
                loaded = true;
                meta_tablet_meta.CopyFrom(meta);
            }
        }
    }

    if (loaded && !loaded_twice) {
        meta_tablet_addr->assign(meta_tablet_meta.server_addr());
    } else if (!LoadMetaTablet(meta_tablet_addr)) {
        return false;
    }

    // meta table has been loaded up by now
    if (FLAGS_tera_master_meta_recovery_enabled) {
        const std::string& filename = FLAGS_tera_master_meta_recovery_file;
        while (!LoadMetaTableFromFile(filename)) {
            LOG(ERROR) << kSms << "fail to recovery meta table from backup";
            ThisThread::Sleep(60 * 1000);
        }
        TabletPtr meta_tablet;
        m_tablet_manager->FindTablet(FLAGS_tera_master_meta_table_name, "",
                                     &meta_tablet);
        meta_tablet->SetAddrAndStatus(*meta_tablet_addr, kTableReady);

        while (!m_tablet_manager->ClearMetaTable(*meta_tablet_addr)
               || !m_tablet_manager->DumpMetaTable(*meta_tablet_addr)) {
            TryKickTabletNode(*meta_tablet_addr);
            if (!LoadMetaTablet(meta_tablet_addr)) {
                return false;
            }
            meta_tablet->SetAddr(*meta_tablet_addr);
        }
        return true;
    }

    StatusCode status = kTabletNodeOk;
    while (!LoadMetaTable(*meta_tablet_addr, &status)) {
        TryKickTabletNode(*meta_tablet_addr);
        if (!LoadMetaTablet(meta_tablet_addr)) {
            return false;
        }
    }
    return true;
}

void MasterImpl::RestoreUserTablet(const std::vector<TabletMeta>& report_meta_list) {
    std::vector<TabletMeta>::const_iterator meta_it = report_meta_list.begin();
    for (; meta_it != report_meta_list.end(); ++meta_it) {
        const TabletMeta& meta = *meta_it;
        const std::string& table_name = meta.table_name();
        const std::string& key_start = meta.key_range().key_start();
        const std::string& key_end = meta.key_range().key_end();
        const std::string& path = meta.path();
        const std::string& server_addr = meta.server_addr();
        CompactStatus compact_status = meta.compact_status();

        TabletPtr tablet;
        if (!m_tablet_manager->FindTablet(table_name, key_start, &tablet)
            || !tablet->Verify(table_name, key_start, key_end, path, server_addr)) {
            LOG(INFO) << "unload unexpected table: " << path << ", server: "
                << server_addr;
            TabletMeta unknown_meta = meta;
            unknown_meta.set_status(kTableUnLoading);
            TabletPtr unknown_tablet(new Tablet(unknown_meta));
            UnloadClosure* done =
                NewClosure(this, &MasterImpl::UnloadTabletCallback,
                           unknown_tablet, FLAGS_tera_master_impl_retry_times);
            UnloadTabletAsync(unknown_tablet, done);
        } else {
            tablet->SetStatus(kTableReady);
            tablet->UpdateSize(meta);
            tablet->SetCompactStatus(compact_status);
        }
    }

    std::vector<TabletPtr> dead_node_tablet_list;
    std::vector<TabletPtr> all_tablet_list;
    m_tablet_manager->ShowTable(NULL, &all_tablet_list);
    std::vector<TabletPtr>::iterator it;
    for (it = all_tablet_list.begin(); it != all_tablet_list.end(); ++it) {
        TabletPtr tablet = *it;
        const std::string& server_addr = tablet->GetServerAddr();
        if (tablet->GetStatus() == kTableReady) {
            VLOG(8) << "READY Tablet, " << tablet;
            continue;
        }
        // meta table may be manipulated by other threads during restore
        if (tablet->GetTableName() == FLAGS_tera_master_meta_table_name) {
            continue;
        }
        CHECK(tablet->GetStatus() == kTableNotInit);
        tablet->SetStatus(kTableOffLine);
        VLOG(8) << "OFFLINE Tablet, " << tablet;

        TabletNodePtr node;
        if (!server_addr.empty()
            && m_tabletnode_manager->FindTabletNode(server_addr, &node)
            && node->m_state == kReady) {
            TryLoadTablet(tablet, server_addr);
        } else if (server_addr.empty()) {
            TryLoadTablet(tablet);
        } else {
            dead_node_tablet_list.push_back(tablet);
        }
    }

    double tablet_locality_ratio = 1.0 - (
        (double)dead_node_tablet_list.size() / all_tablet_list.size());
    LOG(INFO) << "tablet locality ratio: " << tablet_locality_ratio;
    if (tablet_locality_ratio < FLAGS_tera_safemode_tablet_locality_ratio) {
        LOG(WARNING) << kSms << "enter safemode: " << tablet_locality_ratio;
        EnterSafeMode();
        return;
    }

    it = dead_node_tablet_list.begin();
    for (; it != dead_node_tablet_list.end(); ++it) {
        TabletPtr tablet = *it;
        TryLoadTablet(tablet);
    }
    SetMasterStatus(kIsRunning);
    m_zk_adapter->UnmarkSafeMode();
    m_tablet_manager->Init();
    EnableQueryTabletNodeTimer();
    EnableTabletNodeGcTimer();
    EnableLoadBalance();
}

void MasterImpl::LoadAllOffLineTablet() {
    VLOG(5) << "LoadAllOffLineTablet()";
    std::vector<TabletPtr> all_tablet_list;
    m_tablet_manager->ShowTable(NULL, &all_tablet_list);
    std::vector<TabletPtr>::iterator it = all_tablet_list.begin();
    for (; it != all_tablet_list.end(); ++it) {
        TabletPtr tablet = *it;
        const std::string& path = tablet->GetPath();
        if (tablet->GetStatus() == kTableOffLine) {
            LOG(INFO) << "load offline tablet: " << path;
            TryLoadTablet(tablet);
        }
    }
}

bool MasterImpl::LoadMetaTablet(std::string* server_addr) {
    TabletMeta meta;
    meta.set_table_name(FLAGS_tera_master_meta_table_name);
    meta.set_path(FLAGS_tera_master_meta_table_path);
    meta.mutable_key_range()->set_key_start("");
    meta.mutable_key_range()->set_key_end("");
    TableSchema schema;
    schema.set_name(FLAGS_tera_master_meta_table_name);
    schema.set_kv_only(true);
    LocalityGroupSchema* lg_schema = schema.add_locality_groups();
    lg_schema->set_compress_type(false);
    lg_schema->set_store_type(MemoryStore);

    while (m_tabletnode_manager->ScheduleTabletNode(m_size_scheduler.get(), "",
                                                    false, server_addr)) {
        meta.set_server_addr(*server_addr);
        StatusCode status = kTabletNodeOk;
        if (LoadTabletSync(meta, schema, &status)) {
            LOG(INFO) << "load meta tablet on node: " << *server_addr;
            return true;
        }
        LOG(ERROR) << "fail to load meta tablet on node: " << *server_addr
            << ", status: " << StatusCodeToString(status);
        TryKickTabletNode(*server_addr);
        // ThisThread::Sleep(FLAGS_tera_master_common_retry_period);
    }
    LOG(ERROR) << "no live node to load meta tablet";
    return false;
}

void MasterImpl::UnloadMetaTablet(const std::string& server_addr) {
    StatusCode status = kTabletNodeOk;
    if (!UnloadTabletSync(FLAGS_tera_master_meta_table_name, "", "", server_addr,
                          &status)) {
        LOG(ERROR) << "fail to unload meta tablet on node: " << server_addr;
        TryKickTabletNode(server_addr);
    }
}

bool MasterImpl::IsRootUser(const std::string& token) {
    return m_user_manager->UserNameToToken("root") == token;
}

// user is admin or user is in admin_group
bool MasterImpl::CheckUserPermissionOnTable(const std::string& token, TablePtr table) {
   std::string group_name = table->GetSchema().admin_group();
   std::string user_name = m_user_manager->TokenToUserName(token);
   return (m_user_manager->IsUserInGroup(user_name, group_name)
           || (table->GetSchema().admin() == m_user_manager->TokenToUserName(token)));
}

template <typename Request>
bool MasterImpl::HasPermissionOnTable(const Request* request, TablePtr table) {
    if (!FLAGS_tera_acl_enabled
        || IsRootUser(request->user_token())
        || ((table->GetSchema().admin_group() == "") && (table->GetSchema().admin() == ""))
        || (request->has_user_token()
            && CheckUserPermissionOnTable(request->user_token(), table))) {
        return true;

    }
    return false;
}

template <typename Request, typename Response, typename Callback>
bool MasterImpl::HasPermissionOrReturn(const Request* request, Response* response,
                                       Callback* done, TablePtr table, const char* operate) {
    // check permission
    if (HasPermissionOnTable(request, table)) {
        return true;
    } else {
        std::string token = request->has_user_token() ? request->user_token() : "";
        LOG(INFO) << "[acl] " << m_user_manager->TokenToUserName(token)
                  << ":" << token << " fail to " << operate;
        response->set_sequence_id(request->sequence_id());
        response->set_status(kNotPermission);
        done->Run();
        return false;
    }
}

bool MasterImpl::LoadMetaTable(const std::string& meta_tablet_addr,
                               StatusCode* ret_status) {
    m_tablet_manager->ClearTableList();
    ScanTabletRequest request;
    ScanTabletResponse response;
    request.set_sequence_id(m_this_sequence_id.Inc());
    request.set_table_name(FLAGS_tera_master_meta_table_name);
    request.set_start("");
    request.set_end("");
    tabletnode::TabletNodeClient meta_node_client(meta_tablet_addr);
    while (meta_node_client.ScanTablet(&request, &response)) {
        if (response.status() != kTabletNodeOk) {
            SetStatusCode(response.status(), ret_status);
            LOG(ERROR) << "fail to load meta table: "
                << StatusCodeToString(response.status());
            m_tablet_manager->ClearTableList();
            return false;
        }
        if (response.results().key_values_size() <= 0) {
            LOG(INFO) << "load meta table success";
            TabletPtr meta_tablet;
            TableSchema schema;
            schema.set_kv_only(true);
            LocalityGroupSchema* lg = schema.add_locality_groups();
            schema.set_name(FLAGS_tera_master_meta_table_name);
            lg->set_name("lg_meta");
            lg->set_compress_type(false);
            lg->set_store_type(MemoryStore);
            m_tablet_manager->AddTablet(FLAGS_tera_master_meta_table_name, "", "",
                      FLAGS_tera_master_meta_table_path, meta_tablet_addr,
                      schema, kTableReady, 0, &meta_tablet);
            return true;
        }
        uint32_t record_size = response.results().key_values_size();
        LOG(INFO) << "load meta table: " << record_size << " records";

        std::string last_record_key;
        for (uint32_t i = 0; i < record_size; i++) {
            const KeyValuePair& record = response.results().key_values(i);
            last_record_key = record.key();
            char first_key_char = record.key()[0];
            if (first_key_char == '~') {
                m_user_manager->LoadUserMeta(record.key(), record.value());
            } else if (first_key_char == '@') {
                m_tablet_manager->LoadTableMeta(record.key(), record.value());
                FillAlias(record.key(), record.value());
            } else if (first_key_char > '@') {
                m_tablet_manager->LoadTabletMeta(record.key(), record.value());
            } else {
                continue;
            }
        }
        std::string next_record_key = NextKey(last_record_key);
        request.set_start(next_record_key);
        request.set_end("");
        request.set_sequence_id(m_this_sequence_id.Inc());
        response.Clear();
    }
    SetStatusCode(kRPCError, ret_status);
    LOG(ERROR) << "fail to load meta table: " << StatusCodeToString(kRPCError);
    m_tablet_manager->ClearTableList();
    return false;
}

void MasterImpl::FillAlias(const std::string& key, const std::string& value) {
    TableMeta meta;
    ParseMetaTableKeyValue(key, value, &meta);
    if (!meta.schema().alias().empty()) {
        MutexLock locker(&m_alias_mutex);
        m_alias[meta.schema().alias()] = meta.schema().name();
        LOG(INFO) << "table alias:" << meta.schema().alias()
                  << " -> " << meta.schema().name();
    }
}

bool MasterImpl::LoadMetaTableFromFile(const std::string& filename,
                                          StatusCode* ret_status) {
    m_tablet_manager->ClearTableList();
    std::ifstream ifs(filename.c_str(), std::ofstream::binary);
    if (!ifs.is_open()) {
        LOG(ERROR) << "fail to open file " << filename << " for read";
        SetStatusCode(kIOError, ret_status);
        return false;
    }

    uint64_t count = 0;
    std::string key, value;
    while (ReadFromStream(ifs, &key, &value)) {
        if (key.empty()) {
            LOG(INFO) << "load meta table success, " << count << " records";
            TabletPtr meta_tablet;
            TableSchema schema;
            LocalityGroupSchema* lg = schema.add_locality_groups();
            schema.set_name(FLAGS_tera_master_meta_table_name);
            lg->set_name("lg_meta");
            lg->set_compress_type(false);
            lg->set_store_type(MemoryStore);
            m_tablet_manager->AddTablet(FLAGS_tera_master_meta_table_name, "", "",
                      FLAGS_tera_master_meta_table_path, "",
                      schema, kTableNotInit, 0, &meta_tablet);
            return true;
        }

        char first_key_char = key[0];
        if (first_key_char == '~') {
            m_user_manager->LoadUserMeta(key, value);
        } else if (first_key_char == '@') {
            m_tablet_manager->LoadTableMeta(key, value);
            FillAlias(key, value);
        } else if (first_key_char > '@') {
            m_tablet_manager->LoadTabletMeta(key, value);
        } else {
            continue;
        }

        count++;
    }
    m_tablet_manager->ClearTableList();

    SetStatusCode(kIOError, ret_status);
    LOG(ERROR) << "fail to load meta table: " << StatusCodeToString(kIOError);
    return false;
}

bool MasterImpl::ReadFromStream(std::ifstream& ifs,
                                std::string* key,
                                std::string* value) {
    uint32_t key_size = 0, value_size = 0;
    ifs.read((char*)&key_size, sizeof(key_size));
    if (ifs.eof() && ifs.gcount() == 0) {
        key->clear();
        value->clear();
        return true;
    }
    key->resize(key_size);
    ifs.read((char*)key->data(), key_size);
    if (ifs.fail()) {
        return false;
    }
    ifs.read((char*)&value_size, sizeof(value_size));
    if (ifs.fail()) {
        return false;
    }
    value->resize(value_size);
    ifs.read((char*)value->data(), value_size);
    if (ifs.fail()) {
        return false;
    }
    return true;
}

/////////////  RPC interface //////////////

void MasterImpl::CreateTable(const CreateTableRequest* request,
                             CreateTableResponse* response,
                             google::protobuf::Closure* done) {
    response->set_sequence_id(request->sequence_id());
    MasterStatus master_status = GetMasterStatus();
    if (master_status != kIsRunning) {
        LOG(ERROR) << "master is not ready, m_status = "
            << StatusCodeToString(master_status);
        response->set_status(static_cast<StatusCode>(master_status));
        done->Run();
        return;
    }

    {
        TablePtr table;
        if (m_tablet_manager->FindTable(request->table_name(), &table)) {
            LOG(ERROR) << "Fail to create table: " << request->table_name()
                << ", table already exist";
            response->set_status(kTableExist);
            done->Run();
            return;
        }
        if (m_tablet_manager->FindTable(request->schema().alias(), &table)) {
            LOG(ERROR) << "Fail to create table: " << request->schema().alias()
                << ", table already exist";
            response->set_status(kTableExist);
            done->Run();
            return;
        }
        if (FLAGS_tera_acl_enabled
            && !IsRootUser(request->user_token())
            && FLAGS_tera_only_root_create_table) {
                response->set_sequence_id(request->sequence_id());
                response->set_status(kNotPermission);
                done->Run();
                return;
        }
        if (!request->schema().alias().empty()) {
            bool alias_exist = false;
            {
                MutexLock locker(&m_alias_mutex);
                if (m_alias.find(request->schema().alias()) != m_alias.end()) {
                    alias_exist =  true;
                }
            }
            if (alias_exist) {
                LOG(ERROR) << "Fail to create table: " << request->table_name()
                << ", table already exist, alias:" << request->schema().alias() ;
                response->set_status(kTableExist);
                done->Run();
                return;
            }
        }
    }

    // try clean env, if there is a dir same as table_name, delete it first
    if (!io::MoveEnvDirToTrash(request->table_name())) {
        LOG(ERROR) << "Fail to create table: " << request->table_name()
            << ", cannot move old table dir to trash";
        response->set_status(kTableExist);
        done->Run();
        return;
    }

    int32_t tablet_num = request->delimiters_size() + 1;
    bool delivalid = true;
    for (int32_t i = 1; i < tablet_num - 1; i++) {
        // TODO: Use user defined comparator
        if (request->delimiters(i) <= request->delimiters(i-1)) {
            delivalid = false;
            break;
        }
    }
    if (tablet_num > FLAGS_tera_max_pre_assign_tablet_num || !delivalid
        || request->schema().locality_groups_size() < 1) {
        if (tablet_num > FLAGS_tera_max_pre_assign_tablet_num) {
            LOG(WARNING) << "Too many pre-create tablets " << tablet_num;
        } else if (!delivalid) {
            LOG(WARNING) << "Invalid delimiters for " << request->table_name();
        } else {
            LOG(WARNING) << "No LocalityGroupSchema for " << request->table_name();
        }
        response->set_status(kInvalidArgument);
        done->Run();
        return;
    }

    std::vector<TabletPtr> tablets;
    const std::string& table_name = request->table_name();
    StatusCode status = kMasterOk;
    int32_t add_num = 0;
    tablets.resize(tablet_num);

    for (int32_t i = 1; i <= tablet_num; i++) {
        std::string path = leveldb::GetTabletPathFromNum(request->table_name(), i);
        const std::string& start_key = (i == 1) ? "" : request->delimiters(i-2);
        const std::string& end_key = (i == tablet_num) ? "" : request->delimiters(i-1);

        if (!m_tablet_manager->AddTablet(table_name, start_key, end_key, path,
                                         "", request->schema(), kTableNotInit,
                                         FLAGS_tera_tablet_write_block_size * 1024,
                                         &tablets[i-1], &status)) {
            LOG(ERROR) << "Add table fail: " << table_name;
            break;
        }
        add_num++;
    }

    if (add_num != tablet_num) {
        m_tablet_manager->DeleteTable(table_name, NULL);
        response->set_status(status);
        done->Run();
        return;
    }
    const LocalityGroupSchema& lg0 = request->schema().locality_groups(0);
    LOG(INFO) << "New table is created: " << request->table_name()
        << ", store_medium: " << lg0.store_type()
        << ", compress: " << lg0.compress_type()
        << ", raw_key: " << request->schema().raw_key()
        << ", has " << tablet_num << " tablets, schema: "
        << request->schema().ShortDebugString();
    // write meta tablet
    TablePtr table = tablets[0]->GetTable();
    std::string table_alias = table->GetSchema().alias();
    if (!table_alias.empty()) {
        MutexLock locker(&m_alias_mutex);
        m_alias[table_alias] = table_name;
    }
    WriteClosure* closure =
        NewClosure(this, &MasterImpl::AddMetaCallback, table, tablets,
                   FLAGS_tera_master_meta_retry_times, request, response, done);
    BatchWriteMetaTableAsync(table, tablets, false, closure);
    return;
}

void MasterImpl::DeleteTable(const DeleteTableRequest* request,
                             DeleteTableResponse* response,
                             google::protobuf::Closure* done) {
    response->set_sequence_id(request->sequence_id());
    MasterStatus master_status = GetMasterStatus();
    if (master_status != kIsRunning) {
        LOG(ERROR) << "master is not ready, m_status = "
            << StatusCodeToString(master_status);
        response->set_status(static_cast<StatusCode>(master_status));
        done->Run();
        return;
    }

    TablePtr table;
    if (!m_tablet_manager->FindTable(request->table_name(), &table)) {
        LOG(ERROR) << "fail to delete table: " << request->table_name()
            << ", table not exist";
        response->set_status(kTableNotFound);
        done->Run();
        return;
    }
    if (!HasPermissionOrReturn(request, response, done, table, "delete table")) {
        return;
    }

    TableStatus old_status;
    if (!table->SetStatus(kTableDeleting, &old_status)) {
        LOG(ERROR) << "fail to delete table: " << request->table_name()
            << ", table status: " << StatusCodeToString(old_status);
        response->set_status(static_cast<StatusCode>(old_status));
        done->Run();
        return;
    }

    std::vector<TabletPtr> tablets;
    table->GetTablet(&tablets);

    // check if all tablet disable
    for (uint32_t i = 0; i < tablets.size(); ++i) {
        TabletPtr tablet = tablets[i];
        if (tablet->GetStatus() != kTabletDisable
            && tablet->GetStatus() != kTableOffLine) {
            CHECK(table->SetStatus(old_status));
            LOG(ERROR) << "fail to delete table: " << request->table_name()
                << ", tablet status: " << StatusCodeToString(tablet->GetStatus());
            response->set_status(kTabletReady);
            done->Run();
            return;
        }
    }

    WriteClosure* closure =
        NewClosure(this, &MasterImpl::DeleteTableCallback, table, tablets,
                   FLAGS_tera_master_impl_retry_times, response, done);
    BatchWriteMetaTableAsync(table, tablets, true, closure);
}

void MasterImpl::DisableTable(const DisableTableRequest* request,
                              DisableTableResponse* response,
                              google::protobuf::Closure* done) {
    response->set_sequence_id(request->sequence_id());
    MasterStatus master_status = GetMasterStatus();
    if (master_status != kIsRunning) {
        LOG(ERROR) << "master is not ready, m_status = "
            << StatusCodeToString(master_status);
        response->set_status(static_cast<StatusCode>(master_status));
        done->Run();
        return;
    }

    TablePtr table;
    if (!m_tablet_manager->FindTable(request->table_name(), &table)) {
        LOG(ERROR) << "fail to disable table: " << request->table_name()
            << ", table not exist";
        response->set_status(kTableNotFound);
        done->Run();
        return;
    }
    if (!HasPermissionOrReturn(request, response, done, table, "disable table")) {
        return;
    }

    TableStatus old_status;
    if (!table->SetStatus(kTableDisable, &old_status)) {
        LOG(ERROR) << "fail to disable table: " << request->table_name()
            << ", table status: " << StatusCodeToString(old_status);
        response->set_status(static_cast<StatusCode>(old_status));
        done->Run();
        return;
    }

    WriteClosure* closure =
        NewClosure(this, &MasterImpl::UpdateTableRecordForDisableCallback, table,
                   FLAGS_tera_master_meta_retry_times, response, done);
    BatchWriteMetaTableAsync(boost::bind(&Table::ToMetaTableKeyValue, table, _1, _2),
                             false, closure);

    std::vector<TabletPtr> tablet_meta_list;
    table->GetTablet(&tablet_meta_list);
    for (uint32_t i = 0; i < tablet_meta_list.size(); ++i) {
        TabletPtr tablet = tablet_meta_list[i];
        if (tablet->SetStatusIf(kTableUnLoading, kTableReady, kTableDisable)) {
            UnloadClosure* done =
                NewClosure(this, &MasterImpl::UnloadTabletCallback, tablet,
                           FLAGS_tera_master_impl_retry_times);
            UnloadTabletAsync(tablet, done);
        } else if (tablet->SetStatusIf(kTabletDisable, kTableOffLine, kTableDisable)) {
            WriteClosure* closure =
                NewClosure(this, &MasterImpl::UpdateTabletRecordCallback, tablet,
                           FLAGS_tera_master_meta_retry_times);
            BatchWriteMetaTableAsync(boost::bind(&Tablet::ToMetaTableKeyValue, tablet, _1, _2),
                                     false, closure);
        }
    }
}

void MasterImpl::EnableTable(const EnableTableRequest* request,
                             EnableTableResponse* response,
                             google::protobuf::Closure* done) {
    response->set_sequence_id(request->sequence_id());
    MasterStatus master_status = GetMasterStatus();
    if (master_status != kIsRunning) {
        LOG(ERROR) << "master is not ready, m_status = "
            << StatusCodeToString(master_status);
        response->set_status(static_cast<StatusCode>(master_status));
        done->Run();
        return;
    }

    TablePtr table;
    if (!m_tablet_manager->FindTable(request->table_name(), &table)) {
        LOG(ERROR) << "fail to enable table: " << request->table_name()
            << ", table not exist";
        response->set_status(kTableNotFound);
        done->Run();
        return;
    }
    if (!HasPermissionOrReturn(request, response, done, table, "enable table")) {
        return;
    }

    TableStatus old_status;
    if (!table->SetStatus(kTableEnable, &old_status)) {
        LOG(ERROR) << "fail to enable table: " << request->table_name()
            << ", table status: " << StatusCodeToString(old_status);
        response->set_status(static_cast<StatusCode>(old_status));
        done->Run();
        return;
    }

    // write meta tablet
    WriteClosure* closure =
        NewClosure(this, &MasterImpl::UpdateTableRecordForEnableCallback, table,
                   FLAGS_tera_master_meta_retry_times, response, done);
    BatchWriteMetaTableAsync(boost::bind(&Table::ToMetaTableKeyValue, table, _1, _2),
                             false, closure);

    std::vector<TabletPtr> tablet_meta_list;
    table->GetTablet(&tablet_meta_list);
    for (uint32_t i = 0; i < tablet_meta_list.size(); ++i) {
        TabletPtr tablet = tablet_meta_list[i];
        if (tablet->SetStatusIf(kTableOffLine, kTabletDisable, kTableEnable)) {
            TryLoadTablet(tablet, tablet->GetServerAddr());
        } else {
            LOG(ERROR) << "fail to load tablet: " << request->table_name()
                << ", tablet status: " << StatusCodeToString(tablet->GetStatus());
        }
    }
}

void MasterImpl::UpdateTable(const UpdateTableRequest* request,
                             UpdateTableResponse* response,
                             google::protobuf::Closure* done) {
    response->set_sequence_id(request->sequence_id());
    MasterStatus master_status = GetMasterStatus();
    if (master_status != kIsRunning) {
        LOG(ERROR) << "master is not ready, m_status = "
            << StatusCodeToString(master_status);
        response->set_status(static_cast<StatusCode>(master_status));
        done->Run();
        return;
    }

    TablePtr table;
    if (!m_tablet_manager->FindTable(request->table_name(), &table)) {
        LOG(ERROR) << "Fail to update table: " << request->table_name()
            << ", table not exist";
        response->set_status(kTableNotExist);
        done->Run();
        return;
    }
    if (!HasPermissionOrReturn(request, response, done, table, "update table")) {
        return;
    }

    if (request->schema().locality_groups_size() < 1) {
        LOG(WARNING) << "No LocalityGroupSchema for " << request->table_name();
        response->set_status(kInvalidArgument);
        done->Run();
        return;
    }
    if (FLAGS_tera_master_online_schema_update_enabled
        && !table->GetSchemaSyncLockOrFailed()) {
        // there is a online-schema-update is doing...
        LOG(INFO) << "[update] no concurrent online-schema-update, table:" << table;
        response->set_status(kInvalidArgument);
        done->Run();
        return;
    }

    // write meta tablet
    WriteClosure* closure =
        NewClosure(this, &MasterImpl::UpdateTableRecordForUpdateCallback, table,
                   FLAGS_tera_master_meta_retry_times, &request->schema(), response, done);
    BatchWriteMetaTableAsync(boost::bind(&Table::ToMetaTableKeyValue, table, _1, _2),
                             false, closure);
    return;
}

void MasterImpl::CompactTable(const CompactTableRequest* request,
                              CompactTableResponse* response,
                              google::protobuf::Closure* done) {
}

void MasterImpl::SearchTable(const SearchTableRequest* request,
                             SearchTableResponse* response,
                             google::protobuf::Closure* done) {
    response->set_sequence_id(request->sequence_id());
    MasterStatus master_status = GetMasterStatus();
    if (master_status != kIsRunning) {
        LOG(ERROR) << "master is not ready, m_status = "
            << StatusCodeToString(master_status);
        response->set_status(static_cast<StatusCode>(master_status));
        done->Run();
        return;
    }

    std::string start_table_name = request->prefix_table_name();
    if (request->has_start_table_name()) {
        start_table_name = request->start_table_name();
    }
    std::string start_tablet_key;
    if (request->has_start_tablet_key()) {
        start_tablet_key = request->start_tablet_key();
    }
    uint32_t max_found = std::numeric_limits<unsigned int>::max();
    if (request->has_max_num()) {
        max_found = request->max_num();
    }
    StatusCode status = kMasterOk;
    std::vector<TabletPtr> tablet_list;
    int64_t found_num = m_tablet_manager->SearchTable(&tablet_list,
                        request->prefix_table_name(), start_table_name,
                        start_tablet_key, max_found, &status);
    if (found_num >= 0) {
        TabletMetaList* ret_meta_list = response->mutable_meta_list();
        for (uint32_t i = 0; i < tablet_list.size(); ++i) {
            TabletPtr tablet = tablet_list[i];
            tablet->ToMeta(ret_meta_list->add_meta());
        }
        response->set_is_more(found_num == max_found);
    } else {
        LOG(ERROR) << "fail to find tablet meta for: " << request->prefix_table_name()
            << ", m_status: " << StatusCodeToString(status);
    }

    response->set_status(status);
    done->Run();
}

void MasterImpl::ShowTables(const ShowTablesRequest* request,
                            ShowTablesResponse* response,
                            google::protobuf::Closure* done) {
    response->set_sequence_id(request->sequence_id());
    MasterStatus master_status = GetMasterStatus();
    if (master_status != kIsRunning && master_status != kIsReadonly) {
        LOG(ERROR) << "master is not ready, m_status = "
            << StatusCodeToString(master_status);
        response->set_status(static_cast<StatusCode>(master_status));
        done->Run();
        return;
    }

    std::string start_table_name;
    if (request->has_start_table_name()) {
        start_table_name = request->start_table_name();
    }
    std::string start_tablet_key;
    if (request->has_start_tablet_key()) {
        start_tablet_key = request->start_tablet_key();
    }
    uint32_t max_table_found = std::numeric_limits<unsigned int>::max();
    if (request->has_max_table_num()) {
        max_table_found = request->max_table_num();
    }
    uint32_t max_tablet_found = std::numeric_limits<unsigned int>::max();
    if (request->has_max_tablet_num()) {
        max_tablet_found = request->max_tablet_num();
    }

    StatusCode status = kMasterOk;
    std::vector<TablePtr> table_list;
    std::vector<TabletPtr> tablet_list;
    bool is_more = false;
    bool ret =
        m_tablet_manager->ShowTable(&table_list, &tablet_list,
                                    start_table_name, start_tablet_key,
                                    max_table_found, max_tablet_found,
                                    &is_more, &status);
    if (ret) {
        TableMetaList* table_meta_list = response->mutable_table_meta_list();
        for (uint32_t i = 0; i < table_list.size(); ++i) {
            TablePtr table = table_list[i];
            // if a user has NO permission on a table,
            // he/she should not notice this table
            if (!HasPermissionOnTable(request, table)) {
                continue;
            }
            table->ToMeta(table_meta_list->add_meta());
        }
        TabletMetaList* tablet_meta_list = response->mutable_tablet_meta_list();
        for (uint32_t i = 0; i < tablet_list.size(); ++i) {
            TabletPtr tablet = tablet_list[i];
            if (!HasPermissionOnTable(request, tablet->GetTable())) {
                continue;
            }
            TabletMeta meta;
            tablet->ToMeta(&meta);
            tablet_meta_list->add_meta()->CopyFrom(meta);
            tablet_meta_list->add_counter()->CopyFrom(tablet->GetCounter());
        }
        response->set_is_more(is_more);
    } else {
        LOG(ERROR) << "fail to show all tables, m_status: "
            << StatusCodeToString(status);
    }

    response->set_status(status);
    done->Run();
}

void MasterImpl::ShowTablesBrief(const ShowTablesRequest* request,
                                ShowTablesResponse* response,
                                google::protobuf::Closure* done) {
    response->set_sequence_id(request->sequence_id());
    MasterStatus master_status = GetMasterStatus();
    if (master_status != kIsRunning && master_status != kIsReadonly) {
        LOG(ERROR) << "master is not ready, m_status = "
            << StatusCodeToString(master_status);
        response->set_status(static_cast<StatusCode>(master_status));
        done->Run();
        return;
    }

    std::vector<TablePtr> table_list;
    m_tablet_manager->ShowTable(&table_list, NULL);

    TableMetaList* table_meta_list = response->mutable_table_meta_list();
    for (uint32_t i = 0; i < table_list.size(); ++i) {
        TablePtr table = table_list[i];
        // if a user has NO permission on a table,
        // he/she should not notice this table
        if (!HasPermissionOnTable(request, table)) {
            continue;
        }
        table->ToMeta(table_meta_list->add_meta());
        table_meta_list->add_counter()->CopyFrom(table->GetCounter());
    }

    response->set_all_brief(true);
    response->set_status(kMasterOk);
    done->Run();
}

void MasterImpl::ShowTabletNodes(const ShowTabletNodesRequest* request,
                                 ShowTabletNodesResponse* response,
                                 google::protobuf::Closure* done) {
    response->set_sequence_id(request->sequence_id());
    MasterStatus master_status = GetMasterStatus();
    if (master_status != kIsRunning && master_status != kIsReadonly) {
        LOG(ERROR) << "master is not ready, m_status = "
            << StatusCodeToString(master_status);
        response->set_status(static_cast<StatusCode>(master_status));
        done->Run();
        return;
    }

    if (request->has_is_showall() && request->is_showall()) {
        // show all tabletnodes
        std::vector<TabletNodePtr> tabletnode_array;
        m_tabletnode_manager->GetAllTabletNodeInfo(&tabletnode_array);
        for (size_t i = 0; i < tabletnode_array.size(); ++i) {
            response->add_tabletnode_info()->CopyFrom(tabletnode_array[i]->GetInfo());
        }
        response->set_status(kMasterOk);
        done->Run();
        return;
    } else {
        TabletNodePtr tabletnode;
        if (!m_tabletnode_manager->FindTabletNode(request->addr(), &tabletnode)) {
            response->set_status(kTabletNodeNotRegistered);
            done->Run();
            return;
        }
        response->add_tabletnode_info()->CopyFrom(tabletnode->GetInfo());
        std::vector<TabletPtr> tablet_list;
        m_tablet_manager->FindTablet(request->addr(), &tablet_list);
        for (size_t i = 0; i < tablet_list.size(); ++i) {
            if (!HasPermissionOnTable(request, tablet_list[i]->GetTable())) {
                continue;
            }
            TabletMeta* meta = response->mutable_tabletmeta_list()->add_meta();
            TabletCounter* counter = response->mutable_tabletmeta_list()->add_counter();
            tablet_list[i]->ToMeta(meta);
            counter->CopyFrom(tablet_list[i]->GetCounter());
        }

        response->set_status(kMasterOk);
        done->Run();
        return;
    }
}

void MasterImpl::CmdCtrl(const CmdCtrlRequest* request,
                         CmdCtrlResponse* response) {
    std::string cmd_line;
    for (int32_t i = 0; i < request->arg_list_size(); i++) {
        cmd_line += request->arg_list(i);
        if (i != request->arg_list_size() - 1) {
            cmd_line += " ";
        }
    }
    LOG(INFO) << "receive cmd: " << request->command() << " " << cmd_line;

    response->set_sequence_id(request->sequence_id());
    if (request->command() == "safemode") {
        SafeModeCmdCtrl(request, response);
    } else if (request->command() == "tablet") {
        TabletCmdCtrl(request, response);
    } else if (request->command() == "meta") {
        MetaCmdCtrl(request, response);
    } else if (request->command() == "reload config") {
        ReloadConfig(response);
    } else {
        response->set_status(kInvalidArgument);
    }
}

void MasterImpl::AddUserInfoToMetaCallback(UserPtr user_ptr,
                                           int32_t retry_times,
                                           const OperateUserRequest* rpc_request,
                                           OperateUserResponse* rpc_response,
                                           google::protobuf::Closure* rpc_done,
                                           WriteTabletRequest* request,
                                           WriteTabletResponse* response,
                                           bool rpc_failed, int error_code) {
    StatusCode status = response->status();
    delete request;
    delete response;
    if (rpc_failed || status != kTabletNodeOk) {
        if (rpc_failed) {
            LOG(ERROR) << "[user-manager] fail to add to meta tablet: "
                << sofa::pbrpc::RpcErrorCodeToString(error_code) << ", "
                << user_ptr->GetUserInfo().user_name() << "...";
        } else {
            LOG(ERROR) << "[user-manager] fail to add to meta tablet: "
                << StatusCodeToString(status) << ", " << user_ptr->GetUserInfo().user_name() << "...";
        }
        if (retry_times <= 0) {
            rpc_response->set_status(kMetaTabletError);
            rpc_done->Run();
        } else {
            WriteClosure* done =
                NewClosure(this, &MasterImpl::AddUserInfoToMetaCallback, user_ptr,
                           retry_times - 1, rpc_request, rpc_response, rpc_done);
            SuspendMetaOperation(boost::bind(&User::ToMetaTableKeyValue, user_ptr, _1, _2),
                                 rpc_request->op_type() == kDeleteUser, done);
        }
        return;
    }
    rpc_response->set_status(kMasterOk);
    rpc_done->Run();
    LOG(INFO) << "[user-manager] write user info to meta table done: "
        << StatusCodeToString(status) << ", " << user_ptr->GetUserInfo().user_name();
    std::string user_name = user_ptr->GetUserInfo().user_name();
    UserOperateType op_type = rpc_request->op_type();
    if (op_type == kDeleteUser) {
        m_user_manager->DeleteUser(user_name);
    } else if (op_type == kCreateUser){
        m_user_manager->AddUser(user_name, user_ptr->GetUserInfo());
    } else if (op_type == kChangePwd) {
        m_user_manager->SetUserInfo(user_name, user_ptr->GetUserInfo());
    } else if (op_type == kAddToGroup) {
        m_user_manager->SetUserInfo(user_name, user_ptr->GetUserInfo());
    } else if (op_type == kDeleteFromGroup) {
        m_user_manager->SetUserInfo(user_name, user_ptr->GetUserInfo());
    } else {
        LOG(ERROR) << "[user-manager] unknown operate type: " << op_type;
    }
    LOG(INFO) << "[user-manager] " << user_ptr->DebugString();
}

void MasterImpl::OperateUser(const OperateUserRequest* request,
                             OperateUserResponse* response,
                             google::protobuf::Closure* done) {
    response->set_sequence_id(request->sequence_id());
    MasterStatus master_status = GetMasterStatus();
    if (master_status != kIsRunning) {
        LOG(ERROR) << "master is not ready, m_status = "
            << StatusCodeToString(master_status);
        response->set_status(static_cast<StatusCode>(master_status));
        done->Run();
        return;
    }
    if (!request->has_user_info()
        || !request->user_info().has_user_name()
        || !request->has_op_type()) {
        response->set_status(kInvalidArgument);
        done->Run();
        return;
    }
    /*
     * for (change password), (add user to group), (delete user from group),
     * we get the original UserInfo(including token & group),
     * do some modification according to the RPC request on the original UserInfo,
     * and rewrite it to meta table.
     */
    UserInfo operated_user = request->user_info();
    std::string user_name = operated_user.user_name();
    std::string token; // caller of this request
    token = request->has_user_token() ? request->user_token() : "";
    UserOperateType op_type = request->op_type();
    bool is_delete = false;
    bool is_invalid = false;
    if (op_type == kCreateUser) {
        if (!operated_user.has_user_name() || !operated_user.has_token()
            || !m_user_manager->IsValidForCreate(token, user_name)) {
            is_invalid = true;
        }
    } else if (op_type == kDeleteUser) {
        if (!operated_user.has_user_name()
            || !m_user_manager->IsValidForDelete(token, user_name)) {
            is_invalid = true;
        } else {
            is_delete = true;
        }
    } else if (op_type == kChangePwd) {
        if (!operated_user.has_user_name() || !operated_user.has_token()
            || !m_user_manager->IsValidForChangepwd(token, user_name)) {
            is_invalid = true;
        } else {
            operated_user = m_user_manager->GetUserInfo(user_name);
            operated_user.set_token(request->user_info().token());
        }
    } else if (op_type == kAddToGroup) {
        if (!operated_user.has_user_name() || operated_user.group_name_size() != 1
            || !m_user_manager->IsValidForAddToGroup(token, user_name,
                                                     operated_user.group_name(0))) {
            is_invalid = true;
        } else {
            std::string group = operated_user.group_name(0);
            operated_user = m_user_manager->GetUserInfo(user_name);
            operated_user.add_group_name(group);
        }
    } else if (op_type == kDeleteFromGroup) {
        if (!operated_user.has_user_name() || operated_user.group_name_size() != 1
            || !m_user_manager->IsValidForDeleteFromGroup(token, user_name,
                                                          operated_user.group_name(0))) {
            is_invalid = true;
        } else {
            std::string group = operated_user.group_name(0);
            operated_user = m_user_manager->GetUserInfo(user_name);
            m_user_manager->DeleteGroupFromUserInfo(operated_user, group);
        }
    } else if (op_type == kShowUser) {
        UserInfo* user_info = response->mutable_user_info();
        *user_info = m_user_manager->GetUserInfo(user_name);
        response->set_status(kMasterOk);
        done->Run();
        return;
    } else {
        LOG(ERROR) << "[user-manager] unknown operate type: " << op_type;
        is_invalid = true;
    }
    if (is_invalid) {
        response->set_status(kInvalidArgument);
        done->Run();
        return;
    }
    UserPtr user_ptr(new User(user_name, operated_user));
    WriteClosure* closure =
        NewClosure(this, &MasterImpl::AddUserInfoToMetaCallback, user_ptr,
                   FLAGS_tera_master_meta_retry_times, request, response, done);
    BatchWriteMetaTableAsync(boost::bind(&User::ToMetaTableKeyValue, user_ptr, _1, _2),
                             is_delete, closure);
}

void MasterImpl::SafeModeCmdCtrl(const CmdCtrlRequest* request,
                                 CmdCtrlResponse* response) {
    if (request->arg_list_size() != 1) {
        response->set_status(kInvalidArgument);
        return;
    }

    StatusCode status;
    if (request->arg_list(0) == "enter") {
        if (EnterSafeMode(&status) || status == kMasterIsReadonly) {
            response->set_status(kMasterOk);
        } else {
            response->set_status(status);
        }
    } else if (request->arg_list(0) == "leave") {
        if (LeaveSafeMode(&status) || status == kMasterIsRunning) {
            response->set_status(kMasterOk);
        } else {
            response->set_status(status);
        }
    } else if (request->arg_list(0) == "get") {
        response->set_bool_result(kIsReadonly == GetMasterStatus());
        response->set_status(kMasterOk);
    } else {
        response->set_status(kInvalidArgument);
    }
}

void MasterImpl::ReloadConfig(CmdCtrlResponse* response) {
    if (utils::LoadFlagFile(FLAGS_flagfile)) {
        LOG(INFO) << "[reload config] done";
        response->set_status(kMasterOk);
    } else {
        LOG(ERROR) << "[reload config] config file not found";
        response->set_status(kInvalidArgument);
    }
}

void MasterImpl::TabletCmdCtrl(const CmdCtrlRequest* request,
                               CmdCtrlResponse* response) {
    if (request->arg_list_size() < 2) {
        response->set_status(kInvalidArgument);
        return;
    }

    const std::string& tablet_id = request->arg_list(1);
    TabletPtr tablet;
    bool found = false;
    std::vector<TabletPtr> all_tablet_list;
    m_tablet_manager->ShowTable(NULL, &all_tablet_list);
    std::vector<TabletPtr>::iterator it = all_tablet_list.begin();
    for (; it != all_tablet_list.end(); ++it) {
        TabletPtr t = *it;
        if (tablet_id == t->GetPath()) {
            tablet = t;
            found = true;
        }
    }
    if (!found) {
        response->set_status(kInvalidArgument);
        return;
    }

    if (request->arg_list(0) == "move") {
        if (request->arg_list_size() > 3) {
            response->set_status(kInvalidArgument);
            return;
        }
        std::string expect_server_addr;
        if (request->arg_list_size() == 3) {
            expect_server_addr = request->arg_list(2);
        }
        TryMoveTablet(tablet, expect_server_addr);
        response->set_status(kMasterOk);
    } else if (request->arg_list(0) == "split") {
        if (request->arg_list_size() > 3) {
            response->set_status(kInvalidArgument);
            return;
        }
        std::string split_key;
        if (request->arg_list_size() == 3) {
            split_key = request->arg_list(2);
            LOG(INFO) << "ignore user specified split key: not support";
        }
        TrySplitTablet(tablet);
        response->set_status(kMasterOk);
    } else if (request->arg_list(0) == "merge") {
        if (request->arg_list_size() > 3) {
            response->set_status(kInvalidArgument);
            return;
        }
        TryMergeTablet(tablet);
        response->set_status(kMasterOk);
    } else {
        response->set_status(kInvalidArgument);
    }
}

void MasterImpl::MetaCmdCtrl(const CmdCtrlRequest* request,
                             CmdCtrlResponse* response) {
    if (request->arg_list_size() != 2) {
        response->set_status(kInvalidArgument);
        return;
    }

    if (request->arg_list(0) == "backup") {
        const std::string& filename = request->arg_list(1);
        StatusCode status = kMasterOk;
        if (m_tablet_manager->DumpMetaTableToFile(filename, &status)) {
            response->set_status(kMasterOk);
        } else {
            response->set_status(status);
        }
    } else {
        response->set_status(kInvalidArgument);
    }
}

/////////// common ////////////

bool MasterImpl::SetMasterStatus(const MasterStatus& new_status,
                                 MasterStatus* old_status) {
    MutexLock lock(&m_status_mutex);
    if (old_status != NULL) {
        *old_status = m_status;
    }
    if (CheckStatusSwitch(m_status, new_status)) {
        LOG(INFO) << "master status switch " << StatusCodeToString(m_status)
            << " to " << StatusCodeToString(new_status);
        m_status = new_status;
        return true;
    }
    return false;
}

MasterImpl::MasterStatus MasterImpl::GetMasterStatus() {
    MutexLock lock(&m_status_mutex);
    return m_status;
}

bool MasterImpl::CheckStatusSwitch(MasterStatus old_status,
                                   MasterStatus new_status) {
    switch (old_status) {
    case kNotInited:
        if (new_status == kIsSecondary) {
            return true;
        }
        break;
    case kIsSecondary:
        if (new_status == kOnRestore || new_status == kOnWait) {
            return true;
        }
        break;
    case kOnWait:
        if (new_status == kOnRestore) {
            return true;
        }
        break;
    case kOnRestore:
        if (new_status == kIsRunning || new_status == kIsReadonly
            || new_status == kOnWait) {
            return true;
        }
        break;
    case kIsRunning:
        if (new_status == kIsReadonly) {
            return true;
        }
        break;
    case kIsReadonly:
        if (new_status == kIsRunning) {
            return true;
        }
        break;
    default:
        break;
    }

    LOG(ERROR) << "not support master status switch "
        << StatusCodeToString(old_status) << " to "
        << StatusCodeToString(new_status);
    return false;
}

bool MasterImpl::GetMetaTabletAddr(std::string* addr) {
    if (m_restored && m_meta_tablet->GetStatus() == kTableReady) {
        *addr = m_meta_tablet->GetServerAddr();
        return true;
    }
    return false;
}

/////////// load balance //////////

void MasterImpl::QueryTabletNode() {
    bool gc_query_enable = false;
    {
        MutexLock locker(&m_mutex);
        if (!m_query_enabled) {
            m_query_tabletnode_timer_id = kInvalidTimerId;
            return;
        }
        if (m_gc_query_enable) {
            m_gc_query_enable = false;
            gc_query_enable = true;
        }
    }

    m_start_query_time = get_micros();
    std::vector<TabletNodePtr> tabletnode_array;
    m_tabletnode_manager->GetAllTabletNodeInfo(&tabletnode_array);
    LOG(INFO) << "query tabletnodes: " << tabletnode_array.size()
        << ", id " << m_query_tabletnode_timer_id;

    if (FLAGS_tera_master_stat_table_enabled && !m_is_stat_table) {
        CreateStatTable();
        ErrorCode err;
        const std::string& tablename = FLAGS_tera_master_stat_table_name;
        m_stat_table = new TableImpl(tablename,
                                     FLAGS_tera_zk_root_path,
                                     FLAGS_tera_zk_addr_list,
                                     m_thread_pool.get(), NULL);
        FLAGS_tera_sdk_perf_counter_log_interval = 60;
        if (m_stat_table->OpenInternal(&err)) {
            m_is_stat_table = true;
        } else {
            LOG(ERROR) << "fail to open stat_table.";
            delete m_stat_table;
            m_stat_table = NULL;
        }
    }

    CHECK_EQ(m_query_pending_count.Get(), 0);
    m_query_pending_count.Inc();
    std::vector<TabletNodePtr>::iterator it = tabletnode_array.begin();
    for (; it != tabletnode_array.end(); ++it) {
        TabletNodePtr tabletnode = *it;
        if (tabletnode->m_state != kReady) {
            VLOG(20) << "will not query tabletnode: " << tabletnode->m_addr;
            continue;
        }
        m_query_pending_count.Inc();
        QueryClosure* done =
            NewClosure(this, &MasterImpl::QueryTabletNodeCallback, tabletnode->m_addr);
        QueryTabletNodeAsync(tabletnode->m_addr,
                             FLAGS_tera_master_query_tabletnode_period,
                             gc_query_enable, done);
    }

    if (0 == m_query_pending_count.Dec()) {
        {
            MutexLock locker(&m_mutex);
            if (m_query_enabled) {
                ScheduleQueryTabletNode();
            } else {
                m_query_tabletnode_timer_id = kInvalidTimerId;
            }
        }
        if (gc_query_enable) {
            DoTabletNodeGcPhase2();
        }
    }
}

void MasterImpl::ScheduleQueryTabletNode() {
    m_mutex.AssertHeld();
    int schedule_delay = FLAGS_tera_master_query_tabletnode_period;

    LOG(INFO) << "schedule query tabletnodes after " << schedule_delay << "ms.";

    ThreadPool::Task task = boost::bind(&MasterImpl::QueryTabletNode, this);
    m_query_tabletnode_timer_id = m_thread_pool->DelayTask(schedule_delay, task);
}

void MasterImpl::EnableQueryTabletNodeTimer() {
    MutexLock locker(&m_mutex);
    if (m_query_tabletnode_timer_id == kInvalidTimerId) {
        ScheduleQueryTabletNode();
    }
    m_query_enabled = true;
}

void MasterImpl::DisableQueryTabletNodeTimer() {
    MutexLock locker(&m_mutex);
    if (m_query_tabletnode_timer_id != kInvalidTimerId) {
        bool non_block = true;
        if (m_thread_pool->CancelTask(m_query_tabletnode_timer_id, non_block)) {
            m_query_tabletnode_timer_id = kInvalidTimerId;
        }
    }
    m_query_enabled = false;
}

void MasterImpl::ScheduleLoadBalance() {
    {
        MutexLock locker(&m_mutex);
        if (!m_load_balance_enabled) {
            return;
        }
    }

    ThreadPool::Task task =
        boost::bind(&MasterImpl::LoadBalance, this);
    m_thread_pool->AddTask(task);
}

void MasterImpl::EnableLoadBalance() {
    MutexLock locker(&m_mutex);
    m_load_balance_enabled = true;
}

void MasterImpl::DisableLoadBalance() {
    MutexLock locker(&m_mutex);
    m_load_balance_enabled = false;
}

void MasterImpl::LoadBalance() {
    {
        MutexLock locker(&m_mutex);
        if (!m_load_balance_enabled) {
            return;
        }
    }

    std::vector<TablePtr> all_table_list;
    std::vector<TabletPtr> all_tablet_list;
    m_tablet_manager->ShowTable(&all_table_list, &all_tablet_list);

    std::vector<TabletNodePtr> all_node_list;
    m_tabletnode_manager->GetAllTabletNodeInfo(&all_node_list);

    uint32_t max_move_num = FLAGS_tera_master_max_move_concurrency;

    // Run qps-based-sheduler first, then size-based-scheduler
    // If read_pending occured, process it first
    max_move_num -= LoadBalance(m_load_scheduler.get(), max_move_num, 1,
                                all_node_list, all_tablet_list);

    if (FLAGS_tera_master_load_balance_table_grained) {
        for (size_t i = 0; i < all_table_list.size(); ++i) {
            TablePtr table = all_table_list[i];
            if (table->GetStatus() != kTableEnable) {
                continue;
            }
            if (table->GetTableName() == FLAGS_tera_master_meta_table_name) {
                continue;
            }

            std::vector<TabletPtr> tablet_list;
            table->GetTablet(&tablet_list);
            max_move_num -= LoadBalance(m_size_scheduler.get(), max_move_num, 3,
                                        all_node_list, tablet_list, table->GetTableName());
        }
    } else {
        max_move_num -= LoadBalance(m_size_scheduler.get(), max_move_num, 3,
                                    all_node_list, all_tablet_list);
    }
}

uint32_t MasterImpl::LoadBalance(Scheduler* scheduler,
                                 uint32_t max_move_num, uint32_t max_round_num,
                                 std::vector<TabletNodePtr>& tabletnode_list,
                                 std::vector<TabletPtr>& tablet_list,
                                 const std::string& table_name) {
    std::map<std::string, std::vector<TabletPtr> > node_tablet_list;
    std::vector<TabletPtr>::iterator it = tablet_list.begin();
    for (; it != tablet_list.end(); ++it) {
        TabletPtr tablet = *it;
        node_tablet_list[tablet->GetServerAddr()].push_back(tablet);
    }

    if (!scheduler->NeedSchedule(tabletnode_list, table_name)) {
        return 0;
    }

    // descending sort the node according to workload,
    // so that the node with heaviest workload will be scheduled first
    scheduler->DescendingSort(tabletnode_list, table_name);

    uint32_t round_count = 0;
    uint32_t total_move_count = 0;
    while (round_count < max_round_num) {
        VLOG(20) << "LoadBalance (" << scheduler->Name() << ") " << table_name
                  << " round " << round_count << " start";

        uint32_t round_move_count = 0;
        std::vector<TabletNodePtr>::iterator node_it = tabletnode_list.begin();
        while (total_move_count < max_move_num && node_it != tabletnode_list.end()) {
            TabletNodePtr node = *node_it;
            const std::vector<TabletPtr>& tablet_list = node_tablet_list[node->GetAddr()];
            if (TabletNodeLoadBalance(node, scheduler, tablet_list, table_name)) {
                round_move_count++;
                total_move_count++;
            }
            ++node_it;
        }

        VLOG(20) << "LoadBalance (" << scheduler->Name() << ") " << table_name
                  << " round " << round_count << " move " << round_move_count;

        round_count++;
        if (round_move_count == 0) {
            break;
        }
    }

    LOG(INFO) << "LoadBalance (" << scheduler->Name() << ") " << table_name
              << " total round " << round_count << " total move " << total_move_count;
    return total_move_count;
}

bool MasterImpl::TabletNodeLoadBalance(TabletNodePtr tabletnode, Scheduler* scheduler,
                                       const std::vector<TabletPtr>& tablet_list,
                                       const std::string& table_name) {
    VLOG(7) << "TabletNodeLoadBalance() " << tabletnode->GetAddr() << " "
            << scheduler->Name() << " " << table_name;
    if (tablet_list.size() < 1) {
        return false;
    }

    bool any_tablet_split = false;
    std::vector<TabletPtr> tablet_candidates;

    std::vector<TabletPtr>::const_iterator it;
    for (it = tablet_list.begin(); it != tablet_list.end(); ++it) {
        TabletPtr tablet = *it;
        if (tablet->GetStatus() != kTableReady
            || tablet->GetTableName() == FLAGS_tera_master_meta_table_name) {
            continue;
        }
        int64_t split_size = FLAGS_tera_master_split_tablet_size;
        if (tablet->GetSchema().has_split_size() && tablet->GetSchema().split_size() > 0) {
            split_size = tablet->GetSchema().split_size();
        }
        int64_t merge_size = FLAGS_tera_master_merge_tablet_size;
        if (tablet->GetSchema().has_merge_size() && tablet->GetSchema().merge_size() > 0) {
            merge_size = tablet->GetSchema().merge_size();
        }
        if (tablet->GetDataSize() < 0) {
            // tablet size is error, skip it
            continue;
        } else if (tablet->GetDataSize() > (split_size << 20)) {
            TrySplitTablet(tablet);
            any_tablet_split = true;
            continue;
        } else if (tablet->GetDataSize() < (merge_size << 20)) {
            TryMergeTablet(tablet);
            continue;
        }
        if (tablet->GetStatus() == kTableReady) {
            tablet_candidates.push_back(tablet);
        }
    }

    // if any tablet is splitting, no need to move tablet
    if (!FLAGS_tera_master_move_tablet_enabled || any_tablet_split) {
        return false;
    }

    TabletNodePtr dst_tabletnode;
    size_t tablet_index = 0;
    if (scheduler->MayMoveOut(tabletnode, table_name)
            && m_tabletnode_manager->ScheduleTabletNode(scheduler, table_name, true, &dst_tabletnode)
            && m_tabletnode_manager->ShouldMoveData(scheduler, table_name, tabletnode,
                                                    dst_tabletnode, tablet_candidates,
                                                    &tablet_index)) {
        TryMoveTablet(tablet_candidates[tablet_index], dst_tabletnode->GetAddr());
        return true;
    }
    return false;
}

/////////// cache release //////////

void MasterImpl::TryReleaseCache(bool enbaled_debug) {
#if 0
    LOG(INFO) << "TryReleaseCache()";
    size_t free_heap_bytes = 0;
    MallocExtension::instance()->GetNumericProperty("tcmalloc.pageheap_free_bytes",
                                                    &free_heap_bytes);
    if (enbaled_debug) {
        LOG(INFO) << "free-heap size: " << free_heap_bytes;
    }

    if (free_heap_bytes == 0) {
        return;
    }

    uint64_t threshold_size =
        FLAGS_tera_master_cache_keep_min * 1024 * 1024;
    if (free_heap_bytes > threshold_size) {
        size_t free_size = free_heap_bytes - threshold_size;
        MallocExtension::instance()->ReleaseToSystem(free_size);
        VLOG(5) << "release cache size: " << free_size;
    }
#endif
}

void MasterImpl::ReleaseCacheWrapper() {
    MutexLock locker(&m_mutex);

    TryReleaseCache();

    m_release_cache_timer_id = kInvalidTimerId;
    EnableReleaseCacheTimer();
}

void MasterImpl::EnableReleaseCacheTimer() {
    assert(m_release_cache_timer_id == kInvalidTimerId);
    ThreadPool::Task task =
        boost::bind(&MasterImpl::ReleaseCacheWrapper, this);
    int64_t timeout_period = 1000 *
        FLAGS_tera_master_cache_release_period;
    m_release_cache_timer_id = m_thread_pool->DelayTask(
        timeout_period, task);
}

void MasterImpl::DisableReleaseCacheTimer() {
    if (m_release_cache_timer_id != kInvalidTimerId) {
        m_thread_pool->CancelTask(m_release_cache_timer_id);
        m_release_cache_timer_id = kInvalidTimerId;
    }
}

//////////  ts operation ////////////
void MasterImpl::RefreshTabletNodeList(const std::map<std::string, std::string>& new_ts_list) {
    MutexLock lock(&m_tabletnode_mutex);

    std::map<std::string, std::string> del_ts_list;
    std::map<std::string, std::string> add_ts_list;

    std::map<std::string, std::string> old_ts_list;
    m_tabletnode_manager->GetAllTabletNodeId(&old_ts_list);

    std::map<std::string, std::string>::const_iterator old_it = old_ts_list.begin();
    std::map<std::string, std::string>::const_iterator new_it = new_ts_list.begin();
    while (old_it != old_ts_list.end() && new_it != new_ts_list.end()) {
        const std::string& old_addr = old_it->first;
        const std::string& new_addr = new_it->first;
        const std::string& old_uuid = old_it->second;
        const std::string& new_uuid = new_it->second;
        int cmp_ret = old_addr.compare(new_addr);
        if (cmp_ret == 0) {
            if (old_uuid != new_uuid) {
                LOG(INFO) << "tabletnode " << old_addr << " restart: "
                    << old_uuid << " -> " << new_uuid;
                del_ts_list[old_addr] = old_uuid;
                add_ts_list[new_addr] = new_uuid;
            }
            ++old_it;
            ++new_it;
        } else if (cmp_ret < 0) {
            del_ts_list[old_addr] = old_uuid;
            ++old_it;
        } else {
            add_ts_list[new_addr] = new_uuid;
            ++new_it;
        }
    }
    for (; old_it != old_ts_list.end(); ++old_it) {
        const std::string& old_addr = old_it->first;
        const std::string& old_uuid = old_it->second;
        del_ts_list[old_addr] = old_uuid;
    }
    for (; new_it != new_ts_list.end(); ++new_it) {
        const std::string& new_addr = new_it->first;
        const std::string& new_uuid = new_it->second;
        add_ts_list[new_addr] = new_uuid;
    }

    std::map<std::string, std::string>::iterator it;
    for (it = del_ts_list.begin(); it != del_ts_list.end(); ++it) {
        const std::string& old_addr = it->first;
        DeleteTabletNode(old_addr);
    }

    if (add_ts_list.size() > 0 && !m_restored) {
        CHECK(GetMasterStatus() == kOnWait);
        Restore(new_ts_list);
        return;
    }

    for (it = add_ts_list.begin(); it != add_ts_list.end(); ++it) {
        const std::string& new_addr = it->first;
        const std::string& new_uuid = it->second;
        AddTabletNode(new_addr, new_uuid);
    }
}

void MasterImpl::AddTabletNode(const std::string& tabletnode_addr,
                               const std::string& tabletnode_uuid) {
    if (FLAGS_tera_master_tabletnode_timeout > 0) {
        MutexLock lock(&m_tabletnode_timer_mutex);
        std::map<std::string, int64_t>::iterator it =
            m_tabletnode_timer_id_map.find(tabletnode_addr);
        if (it != m_tabletnode_timer_id_map.end()) {
            uint64_t timer_id = it->second;
            m_thread_pool->CancelTask(timer_id);
            m_tabletnode_timer_id_map.erase(it);
        }
    }

    m_tabletnode_manager->AddTabletNode(tabletnode_addr, tabletnode_uuid);
    QueryClosure* done =
        NewClosure(this, &MasterImpl::TabletNodeRecoveryCallback, tabletnode_addr);
    QueryTabletNodeAsync(tabletnode_addr,
                         FLAGS_tera_master_collect_info_timeout, false, done);
}

void MasterImpl::TabletNodeRecoveryCallback(std::string addr,
                                            QueryRequest* request,
                                            QueryResponse* response,
                                            bool failed, int error_code) {
    TabletNodePtr node;
    if (!m_tabletnode_manager->FindTabletNode(addr, &node)) {
        LOG(WARNING) << "fail to query: server down, id: "
            << request->sequence_id() << ", server: " << addr;
        delete request;
        delete response;
        return;
    }

    if (failed || response->status() != kTabletNodeOk) {
        if (failed) {
            LOG(WARNING) << "fail to query: "
                << sofa::pbrpc::RpcErrorCodeToString(error_code)
                << ", id: " << request->sequence_id() << ", server: " << addr;
        } else {
            LOG(WARNING) << "fail to query: "
                << StatusCodeToString(response->status())
                << ", id: " << request->sequence_id() << ", server: " << addr;
        }
        int32_t fail_count = node->IncQueryFailCount();
        if (fail_count >= FLAGS_tera_master_collect_info_retry_times) {
            LOG(ERROR) << kSms << "fail to query " << addr
                << " for " << fail_count << " times";
            TryKickTabletNode(addr);
        } else {
            ThreadPool::Task task =
                boost::bind(&MasterImpl::RetryQueryNewTabletNode, this, addr);
            m_thread_pool->DelayTask(FLAGS_tera_master_collect_info_retry_period, task);
        }
        delete request;
        delete response;
        return;
    }
    node->ResetQueryFailCount();

    // recovery offline tablets
    // unload should-not-exist tablets
    uint32_t meta_num = response->tabletmeta_list().meta_size();
    for (uint32_t i = 0; i < meta_num; i++) {
        const TabletMeta& meta = response->tabletmeta_list().meta(i);
        const std::string& key_start = meta.key_range().key_start();
        const std::string& key_end = meta.key_range().key_end();
        TabletPtr tablet;
        if (!m_tablet_manager->FindTablet(meta.table_name(), key_start, &tablet)
            || !tablet->Verify(meta.table_name(), key_start, key_end,
                               meta.path(), addr)) {
            LOG(WARNING) << "fail to match tablet: " << meta.table_name()
                << ", path: " << meta.path()
                << ", range: [" << DebugString(key_start)
                << ", " << DebugString(key_end)
                << "], size: " << meta.size()
                << ", addr: " << meta.server_addr();
            TabletPtr unload_tablet(new Tablet(meta));
            unload_tablet->SetStatus(kTableUnLoading);
            UnloadClosure* done =
                NewClosure(this, &MasterImpl::UnloadTabletCallback, unload_tablet,
                           FLAGS_tera_master_impl_retry_times);
            UnloadTabletAsync(unload_tablet, done);
        } else if (tablet->SetStatusIf(kTableReady, kTabletPending)
            || tablet->SetStatusIf(kTableReady, kTableOffLine)) {
            tablet->UpdateSize(meta);
            tablet->SetCompactStatus(meta.compact_status());
            ProcessReadyTablet(tablet);
            VLOG(8) << "[query] " << tablet;
        }
    }

    // update tabletnode info
    timeval update_time;
    gettimeofday(&update_time, NULL);
    TabletNode state;
    state.m_addr = addr;
    state.m_report_status = response->tabletnode_info().status_t();
    state.m_info = response->tabletnode_info();
    state.m_info.set_addr(addr);
    state.m_load = response->tabletnode_info().load();
    state.m_data_size = 0;
    state.m_qps = 0;
    state.m_update_time = update_time.tv_sec * 1000 + update_time.tv_usec / 1000;
    // calculate data_size of tabletnode
    // only count Ready/OnLoad tablet
    std::vector<TabletPtr> tablet_list;
    m_tablet_manager->FindTablet(addr, &tablet_list);
    std::vector<TabletPtr>::iterator it;
    for (it = tablet_list.begin(); it != tablet_list.end(); ++it) {
        TabletPtr tablet = *it;
        TabletStatus tablet_status = tablet->GetStatus();
        if (tablet_status == kTableReady || tablet_status == kTableOnLoad) {
            state.m_data_size += tablet->GetDataSize();
            if (state.m_table_size.find(tablet->GetTableName()) != state.m_table_size.end()) {
                state.m_table_size[tablet->GetTableName()] += tablet->GetDataSize();
            } else {
                state.m_table_size[tablet->GetTableName()] = tablet->GetDataSize();
            }
        }
    }
    m_tabletnode_manager->UpdateTabletNode(addr, state);
    NodeState old_state;
    node->SetState(kReady, &old_state);

    delete request;
    delete response;

    // If all tabletnodes restart in one zk callback,
    // master will not enter restore/wait state;
    // meta table must be scheduled to load from here.
    TabletPtr meta_tablet;
    if (m_tablet_manager->FindTablet(FLAGS_tera_master_meta_table_name, "",
                                     &meta_tablet)
        && meta_tablet->GetStatus() == kTableOffLine) {
        LOG(INFO) << "try load meta tablet on new ts: " << addr;
        TryLoadTablet(meta_tablet);
    }

    // load the rest offline tablets
    it = tablet_list.begin();
    for (; it != tablet_list.end(); ++it) {
        TabletPtr tablet = *it;
        if (tablet->SetStatusIf(kTableOffLine, kTabletPending)) {
            ProcessOffLineTablet(tablet);
        }
        if (tablet->GetStatus() == kTableOffLine) {
            LOG(INFO) << "try load, " << tablet;
            TryLoadTablet(tablet, addr);
        }
    }

    TryLeaveSafeMode();
}

void MasterImpl::RetryQueryNewTabletNode(std::string addr) {
    QueryClosure* done =
        NewClosure(this, &MasterImpl::TabletNodeRecoveryCallback, addr);
    QueryTabletNodeAsync(addr, FLAGS_tera_master_collect_info_timeout, false, done);
}

void MasterImpl::DeleteTabletNode(const std::string& tabletnode_addr) {
    m_tabletnode_manager->DelTabletNode(tabletnode_addr);
    // possible status: running, readonly, wait.
    if (GetMasterStatus() == kOnWait) {
        return;
    }

    // move all tablets on the deleted tabletnode
    std::vector<TabletPtr> tablet_list;
    m_tablet_manager->FindTablet(tabletnode_addr, &tablet_list);
    std::vector<TabletPtr>::iterator it;
    for (it = tablet_list.begin(); it != tablet_list.end(); ++it) {
        TabletPtr tablet = *it;

        if (FLAGS_tera_master_tabletnode_timeout > 0
            && tablet->GetTableName() != FLAGS_tera_master_meta_table_name) {
            tablet->SetStatusIf(kTabletPending, kTableReady);
        } else if (tablet->SetStatusIf(kTableOffLine, kTableReady)) {
            ProcessOffLineTablet(tablet);
        }

        if (tablet->SetStatusIf(kTableOffLine, kTableLoadFail)
            || tablet->SetStatusIf(kTableOffLine, kTableUnLoadFail)) {
            ProcessOffLineTablet(tablet);
        }

        if (tablet->SetStatusIf(kTableOnSplit, kTableSplitFail)) {
            ScanClosure* done =
                NewClosure(this, &MasterImpl::ScanMetaCallbackForSplit, tablet);
            ScanMetaTableAsync(tablet->GetTableName(), tablet->GetKeyStart(),
                               tablet->GetKeyEnd(), done);
        }

        if (tablet->GetTableName() == FLAGS_tera_master_meta_table_name
            && tablet->GetStatus() == kTableOffLine) {
            LOG(INFO) << "try move meta tablet";
            TryLoadTablet(tablet);
        }
    }

    TryEnterSafeMode();

    if (FLAGS_tera_master_tabletnode_timeout > 0) {
        LOG(INFO) << "try move tablet " << FLAGS_tera_master_tabletnode_timeout
            << "(ms) later";
        MutexLock lock(&m_tabletnode_timer_mutex);
        ThreadPool::Task task =
            boost::bind(&MasterImpl::TryMovePendingTablets, this, tabletnode_addr);
        int64_t timer_id = m_thread_pool->DelayTask(
            FLAGS_tera_master_tabletnode_timeout, task);
        m_tabletnode_timer_id_map[tabletnode_addr] = timer_id;
    } else if (GetMasterStatus() == kIsRunning) {
        VLOG(5) << "MoveOffLineTablets: " << tabletnode_addr;
        MoveOffLineTablets(tablet_list);
    }
}

void MasterImpl::TryMovePendingTablets(std::string tabletnode_addr) {
    std::vector<TabletPtr> tablet_list;
    m_tablet_manager->FindTablet(tabletnode_addr, &tablet_list);
    std::vector<TabletPtr>::const_iterator it;
    for (it = tablet_list.begin(); it != tablet_list.end(); ++it) {
        TabletPtr tablet = *it;
        if (tablet->SetStatusIf(kTableOffLine, kTabletPending)) {
            ProcessOffLineTablet(tablet);
        }
    }
    if (GetMasterStatus() == kIsRunning) {
        VLOG(5) << "MoveOffLineTablets: " << tabletnode_addr;
        MoveOffLineTablets(tablet_list);
    }
}

void MasterImpl::TryMovePendingTablet(TabletPtr tablet) {
    if (tablet->SetStatusIf(kTableOffLine, kTabletPending)) {
        ProcessOffLineTablet(tablet);
    }
    if (GetMasterStatus() == kIsRunning
        && tablet->GetStatus() == kTableOffLine) {
        LOG(INFO) << "try move, " << tablet;
        TryLoadTablet(tablet);
    }
}

void MasterImpl::TryEnterSafeMode() {
    if (GetMasterStatus() != kIsRunning) {
        return;
    }
    double tablet_locality_ratio = LiveNodeTabletRatio();
    LOG(INFO) << "tablet locality ratio: " << tablet_locality_ratio;
    if (tablet_locality_ratio < FLAGS_tera_safemode_tablet_locality_ratio) {
        EnterSafeMode();
    }
}

bool MasterImpl::EnterSafeMode(StatusCode* status) {
    MasterStatus old_status;
    if (!SetMasterStatus(kIsReadonly, &old_status)) {
        SetStatusCode(static_cast<StatusCode>(old_status), status);
        return false;
    }

    LOG(WARNING) << kSms << "enter safemode";
    if (!m_zk_adapter->MarkSafeMode()) {
        SetStatusCode(kZKError, status);
        return false;
    }

    m_tablet_manager->Stop();
    DisableQueryTabletNodeTimer();
    DisableTabletNodeGcTimer();
    DisableLoadBalance();
    return true;
}

void MasterImpl::TryLeaveSafeMode() {
    if (GetMasterStatus() != kIsReadonly) {
        return;
    }
    double tablet_locality_ratio = LiveNodeTabletRatio();
    LOG(INFO) << "tablet locality ratio: " << tablet_locality_ratio;
    if (tablet_locality_ratio >= FLAGS_tera_safemode_tablet_locality_ratio) {
        LeaveSafeMode();
    }
}

bool MasterImpl::LeaveSafeMode(StatusCode* status) {
    MasterStatus old_status;
    if (!SetMasterStatus(kIsRunning, &old_status)) {
        SetStatusCode(static_cast<StatusCode>(old_status), status);
        return false;
    }

    LOG(WARNING) << kSms << "leave safemode";
    if (!m_zk_adapter->UnmarkSafeMode()) {
        SetStatusCode(kZKError, status);
        return false;
    }

    LoadAllDeadNodeTablets();

    m_tablet_manager->Init();
    EnableQueryTabletNodeTimer();
    EnableTabletNodeGcTimer();
    EnableLoadBalance();

    std::vector<TabletNodePtr> node_array;
    m_tabletnode_manager->GetAllTabletNodeInfo(&node_array);
    for (uint32_t i = 0; i < node_array.size(); i++) {
        TabletNodePtr node = node_array[i];
        if (node->GetState() == kWaitKick) {
            KickTabletNode(node);
        }
    }

    return true;
}

void MasterImpl::LoadAllOffLineTablets() {
    std::vector<TabletPtr> all_tablet_list;
    m_tablet_manager->ShowTable(NULL, &all_tablet_list);

    std::vector<TabletPtr>::iterator it;
    for (it = all_tablet_list.begin(); it != all_tablet_list.end(); ++it) {
        TabletPtr tablet = *it;
        if (tablet->GetStatus() == kTableOffLine) {
            LOG(INFO) << "try move, " << tablet;
            TryLoadTablet(tablet);
        }
    }
}

void MasterImpl::LoadAllDeadNodeTablets() {
    std::vector<TabletPtr> all_tablet_list;
    m_tablet_manager->ShowTable(NULL, &all_tablet_list);

    std::vector<TabletPtr>::iterator it;
    for (it = all_tablet_list.begin(); it != all_tablet_list.end(); ++it) {
        TabletPtr tablet = *it;
        if (tablet->GetStatus() != kTableOffLine) {
            continue;
        }
        TabletNodePtr node;
        if (m_tabletnode_manager->FindTabletNode(tablet->GetServerAddr(), &node)
            && node->GetState() == kReady) {
            continue;
        }
        LOG(INFO) << "try move, " << tablet;
        TryLoadTablet(tablet);
    }
}

void MasterImpl::MoveOffLineTablets(const std::vector<TabletPtr>& tablet_list) {
    std::vector<TabletPtr>::const_iterator it;
    for (it = tablet_list.begin(); it != tablet_list.end(); ++it) {
        TabletPtr tablet = *it;
        if (tablet->GetStatus() == kTableOffLine) {
            LOG(INFO) << "try move, " << tablet;
            TryLoadTablet(tablet);
        }
    }
}

void MasterImpl::TryKickTabletNode(const std::string& tabletnode_addr) {
    if (!FLAGS_tera_master_kick_tabletnode_enabled) {
        LOG(INFO) << "will not kick tabletnode " << tabletnode_addr;
        return;
    }
    LOG(INFO) << "try kick tabletnode " << tabletnode_addr << " ...";
//    Closure<void>* callback =
//        NewClosure(this, &MasterImpl::KickTabletNodeAsync, tabletnode_addr);
//    m_thread_pool->AddTask(callback);

    TabletNodePtr tabletnode;
    if (!m_tabletnode_manager->FindTabletNode(tabletnode_addr, &tabletnode)) {
        LOG(WARNING) << "cancel kick tabletnode " << tabletnode_addr << " has been removed";
        return;
    }

    NodeState old_state;
    if (!tabletnode->SetState(kWaitKick, &old_state)) {
        LOG(WARNING) << "cancel kick tabletnode " << tabletnode_addr
            << " state: " << StatusCodeToString(old_state);
        return;
    }
    KickTabletNode(tabletnode);
}

void MasterImpl::KickTabletNode(TabletNodePtr node) {
    // avoid massive kick
    static Mutex mutex;
    {
        MutexLock lock(&mutex);
        MasterStatus status = GetMasterStatus();
        if (status == kIsReadonly) {
            LOG(WARNING) << "cancel kick tabletnode " << node->m_addr
                << ", master state: " << StatusCodeToString(status);
            return;
        }
        TryEnterSafeMode();
    }

    NodeState old_state;
    if (!node->SetState(kOnKick, &old_state)) {
        LOG(WARNING) << "cancel kick, tabletnode " << node->m_addr
            << " state: " << StatusCodeToString(old_state);
        return;
    }
    if (!m_zk_adapter->KickTabletServer(node->m_addr, node->m_uuid)) {
        LOG(FATAL) << "Unable to kick tabletnode: " << node->m_addr;
    }
}

double MasterImpl::LiveNodeTabletRatio() {
    std::vector<TabletPtr> all_tablet_list;
    m_tablet_manager->ShowTable(NULL, &all_tablet_list);
    uint64_t tablet_num = all_tablet_list.size();
    if (tablet_num == 0) {
        return 1.0;
    }

    std::map<std::string, std::vector<TabletPtr> > node_tablet_list;
    std::vector<TabletPtr>::iterator it;
    for (it = all_tablet_list.begin(); it != all_tablet_list.end(); ++it) {
        TabletPtr tablet = *it;
        node_tablet_list[tablet->GetServerAddr()].push_back(tablet);
    }

    uint64_t live_tablet_num = 0;
    std::vector<TabletNodePtr> all_node_list;
    m_tabletnode_manager->GetAllTabletNodeInfo(&all_node_list);
    std::vector<TabletNodePtr>::iterator node_it = all_node_list.begin();
    for (; node_it != all_node_list.end(); ++node_it) {
        TabletNodePtr node = *node_it;
        if (node->GetState() != kReady) {
            continue;
        }
        const std::string& addr = node->GetAddr();
        const std::vector<TabletPtr>& tablet_list = node_tablet_list[addr];
        live_tablet_num += tablet_list.size();
    }
    return (double)live_tablet_num / tablet_num;
}

//////////  table operation ////////////

bool MasterImpl::LoadTabletSync(const TabletMeta& meta,
                                const TableSchema& schema,
                                StatusCode* status) {
    TabletNodePtr node;
    if (!m_tabletnode_manager->FindTabletNode(meta.server_addr(), &node)) {
        SetStatusCode(kTabletNodeOffLine, status);
        return false;
    }

    tabletnode::TabletNodeClient node_client(meta.server_addr(),
                                             FLAGS_tera_master_load_rpc_timeout);

    LoadTabletRequest request;
    LoadTabletResponse response;
    request.set_tablet_name(meta.table_name());
    request.set_sequence_id(m_this_sequence_id.Inc());
    request.mutable_key_range()->CopyFrom(meta.key_range());
    request.set_path(meta.path());
    request.mutable_schema()->CopyFrom(schema);
    request.set_session_id(node->m_uuid);

    if (node_client.LoadTablet(&request, &response)
        && response.status() == kTabletNodeOk) {
        return true;
    }
    SetStatusCode(response.status(), status);
    return false;
}

void MasterImpl::LoadTabletAsync(TabletPtr tablet, LoadClosure* done, uint64_t) {
    tabletnode::TabletNodeClient node_client(tablet->GetServerAddr(),
                                            FLAGS_tera_master_load_rpc_timeout);
    LoadTabletRequest* request = new LoadTabletRequest;
    LoadTabletResponse* response = new LoadTabletResponse;
    request->set_tablet_name(tablet->GetTableName());
    request->set_sequence_id(m_this_sequence_id.Inc());
    request->mutable_key_range()->set_key_start(tablet->GetKeyStart());
    request->mutable_key_range()->set_key_end(tablet->GetKeyEnd());
    request->set_path(tablet->GetPath());
    request->mutable_schema()->CopyFrom(tablet->GetSchema());
    request->set_session_id(tablet->GetServerId());

    TablePtr table = tablet->GetTable();
    std::vector<uint64_t> snapshot_id;
    std::vector<uint64_t> snapshot_seq;
    table->ListSnapshot(&snapshot_id);
    tablet->ListSnapshot(&snapshot_seq);
    assert(snapshot_id.size() == snapshot_seq.size());
    for (uint32_t i = 0; i < snapshot_id.size(); ++i) {
        request->add_snapshots_id(snapshot_id[i]);
        request->add_snapshots_sequence(snapshot_seq[i]);
    }
    std::vector<std::string> rollback_names;
    std::vector<Rollback> rollbacks;
    table->ListRollback(&rollback_names);
    tablet->ListRollback(&rollbacks);
    assert(rollback_names.size() == rollbacks.size());
    for (uint32_t i = 0; i < rollbacks.size(); ++i) {
        request->add_rollbacks()->CopyFrom(rollbacks[i]);
    }

    TabletMeta meta;
    tablet->ToMeta(&meta);
    CHECK(meta.parent_tablets_size() <= 2)
        << "too many parents tablets: " << meta.parent_tablets_size();
    for (int32_t i = 0; i < meta.parent_tablets_size(); ++i) {
        request->add_parent_tablets(meta.parent_tablets(i));
    }

    LOG(INFO) << "LoadTabletAsync id: " << request->sequence_id() << ", "
        << tablet;
    node_client.LoadTablet(request, response, done);
}

void MasterImpl::LoadTabletCallback(TabletPtr tablet, int32_t retry,
                                    LoadTabletRequest* request,
                                    LoadTabletResponse* response, bool failed,
                                    int error_code) {
    CHECK(tablet->GetStatus() == kTableOnLoad);
    StatusCode status = response->status();
    delete request;
    delete response;
    const std::string& server_addr = tablet->GetServerAddr();

    // server down
    TabletNodePtr node;
    if (!m_tabletnode_manager->FindTabletNode(server_addr, &node)) {
        LOG(ERROR) << "fail to load tablet: server down, " << tablet;
        tablet->SetStatusIf(kTableOffLine, kTableOnLoad);
        ProcessOffLineTablet(tablet);
        TryLoadTablet(tablet, server_addr);
        return;
    }

    // server restart
    if (node->m_uuid != tablet->GetServerId()) {
        LOG(ERROR) << "fail to load tablet: server restart, " << tablet;
        tablet->SetStatusIf(kTableOffLine, kTableOnLoad);
        ProcessOffLineTablet(tablet);
        TryLoadTablet(tablet, server_addr);
        return;
    }

    // success
    if (!failed && (status == kTabletNodeOk || status == kTabletReady)) {
        LOG(INFO) << "load tablet success, " << tablet;
        tablet->SetStatusIf(kTableReady, kTableOnLoad);
        if (tablet->GetTableName() == FLAGS_tera_master_meta_table_name) {
            CHECK(tablet->GetPath() == FLAGS_tera_master_meta_table_path);
            m_zk_adapter->UpdateRootTabletNode(server_addr);
            ResumeMetaOperation();
            return;
        }
        ProcessReadyTablet(tablet);

        // load next
        node->FinishLoad(tablet);
        TabletPtr next_tablet;
        while (node->LoadNextWaitTablet(&next_tablet)) {
            if (next_tablet->SetAddrAndStatusIf(server_addr, kTableOnLoad, kTableOffLine)) {
                next_tablet->SetServerId(node->m_uuid);
                WriteClosure* done =
                    NewClosure(this, &MasterImpl::UpdateMetaForLoadCallback,
                               next_tablet, FLAGS_tera_master_meta_retry_times);
                BatchWriteMetaTableAsync(boost::bind(&Tablet::ToMetaTableKeyValue, next_tablet, _1, _2),
                                         false, done);
                break;
            }
            node->FinishLoad(next_tablet);
        }
        return;
    }

    // fail
    if (failed) {
        LOG(WARNING) << "fail to load tablet: "
            << sofa::pbrpc::RpcErrorCodeToString(error_code) << ", " << tablet;
    } else {
        LOG(WARNING) << "fail to load tablet: " << StatusCodeToString(status)
            << ", " << tablet;
    }

    // abort
    if (!failed && status == kTabletOnLoad) {
        // extend max retry times when tablet need repair
        if (retry > FLAGS_tera_master_load_slow_retry_times) {
            LOG(ERROR) << kSms << "abort LoadTablet: try unload, " << tablet;
            UnloadClosure* done =
                NewClosure(this, &MasterImpl::UnloadTabletCallback, tablet,
                           FLAGS_tera_master_impl_retry_times);
            UnloadTabletAsync(tablet, done);
            return;
        }
        if (retry > FLAGS_tera_master_impl_retry_times && retry % 10 == 0) {
            LOG(ERROR) << kSms << "slow load, retry: " << retry << ", " << tablet;
        }
    } else if (retry > FLAGS_tera_master_impl_retry_times) {
        LOG(ERROR) << kSms << "abort LoadTablet: try unload, " << tablet;
        UnloadClosure* done =
            NewClosure(this, &MasterImpl::UnloadTabletCallback, tablet,
                       FLAGS_tera_master_impl_retry_times);
        UnloadTabletAsync(tablet, done);
        return;
    }

    // retry
    ThreadPool::Task task =
        boost::bind(&MasterImpl::RetryLoadTablet, this, tablet, retry + 1);
    m_thread_pool->DelayTask(
        FLAGS_tera_master_control_tabletnode_retry_period, task);
}

bool MasterImpl::UnloadTabletSync(const std::string& table_name,
                                  const std::string& key_start,
                                  const std::string& key_end,
                                  const std::string& server_addr,
                                  StatusCode* status) {
    VLOG(5) << "UnloadTabletSync() for " << table_name << " ["
        << DebugString(key_start) << ", " << DebugString(key_end) << "]";
    tabletnode::TabletNodeClient node_client(server_addr,
                                                  FLAGS_tera_master_unload_rpc_timeout);

    UnloadTabletRequest request;
    UnloadTabletResponse response;
    request.set_sequence_id(m_this_sequence_id.Inc());
    request.set_tablet_name(table_name);
    request.mutable_key_range()->set_key_start(key_start);
    request.mutable_key_range()->set_key_end(key_end);


    if (!node_client.UnloadTablet(&request, &response)
        || response.status() != kTabletNodeOk) {
        SetStatusCode(response.status(), status);
        LOG(ERROR) << "fail to unload table: " << table_name << " ["
            << DebugString(key_start) << ", " << DebugString(key_end) << "]"
            << ", m_status: " << StatusCodeToString(response.status());
        return false;
    }
    return true;
}

void MasterImpl::UnloadTabletAsync(TabletPtr tablet, UnloadClosure* done) {
    tabletnode::TabletNodeClient node_client(tablet->GetServerAddr(),
            FLAGS_tera_master_unload_rpc_timeout);
    UnloadTabletRequest* request = new UnloadTabletRequest;
    UnloadTabletResponse* response = new UnloadTabletResponse;
    request->set_sequence_id(m_this_sequence_id.Inc());
    request->set_tablet_name(tablet->GetTableName());
    request->mutable_key_range()->set_key_start(tablet->GetKeyStart());
    request->mutable_key_range()->set_key_end(tablet->GetKeyEnd());
    LOG(INFO) << "UnloadTabletAsync id: " << request->sequence_id() << ", "
        << tablet;
    node_client.UnloadTablet(request, response, done);
}

void MasterImpl::UnloadTabletCallback(TabletPtr tablet, int32_t retry,
                                      UnloadTabletRequest* request,
                                      UnloadTabletResponse* response,
                                      bool failed, int error_code) {
    StatusCode status = response->status();
    delete request;
    delete response;

    CHECK(tablet->GetStatus() == kTableUnLoading
          || tablet->GetStatus() == kTableOnLoad
          || tablet->GetStatus() == kTableOnSplit);

    // tablet server addr may change later, so copy one
    std::string server_addr = tablet->GetServerAddr();

    // server down
    TabletNodePtr node;
    if (!m_tabletnode_manager->FindTabletNode(server_addr, &node)) {
        LOG(ERROR) << "abort UnloadTablet: server down, " << tablet;
        if (tablet->SetAddrAndStatusIf("", kTableOffLine, kTableUnLoading)) {
            ProcessOffLineTablet(tablet);
            TryLoadTablet(tablet);
        } else if (tablet->SetAddrAndStatusIf("", kTableOffLine, kTableOnLoad)) {
            ProcessOffLineTablet(tablet);
            TryLoadTablet(tablet);
        } else {
            CHECK(tablet->GetStatus() == kTableOnSplit);
            ScanClosure* done =
                NewClosure(this, &MasterImpl::ScanMetaCallbackForSplit, tablet);
            ScanMetaTableAsync(tablet->GetTableName(), tablet->GetKeyStart(),
                               tablet->GetKeyEnd(), done);
        }
        return;
    }

    // server restart (only OnLoad tablet care this)
    if (tablet->GetStatus() == kTableOnLoad && node->m_uuid != tablet->GetServerId()) {
        LOG(ERROR) << "abort UnloadTablet: server restart, " << tablet;
        tablet->SetStatusIf(kTableOffLine, kTableOnLoad);
        ProcessOffLineTablet(tablet);
        TryLoadTablet(tablet, server_addr);
        return;
    }

    // success
    if (!failed && (status == kTabletNodeOk || status == kKeyNotInRange)) {
        LOG(INFO) << "unload tablet success, " << tablet;
        if (tablet->SetStatusIf(kTableOffLine, kTableUnLoading)) {
            ProcessOffLineTablet(tablet);
            // unload success, try load
            TryLoadTablet(tablet);
        } else if (tablet->SetStatusIf(kTableOffLine, kTableOnLoad)) {
            ProcessOffLineTablet(tablet);
            // load fail but unload success, try reload
            TryLoadTablet(tablet);

            // load next tablet
            node->FinishLoad(tablet);
            TabletPtr next_tablet;
            while (node->LoadNextWaitTablet(&next_tablet)) {
                if (next_tablet->SetAddrAndStatusIf(server_addr, kTableOnLoad, kTableOffLine)) {
                    next_tablet->SetServerId(node->m_uuid);
                    WriteClosure* done =
                        NewClosure(this, &MasterImpl::UpdateMetaForLoadCallback,
                                   next_tablet, FLAGS_tera_master_meta_retry_times);
                    BatchWriteMetaTableAsync(boost::bind(&Tablet::ToMetaTableKeyValue, next_tablet, _1, _2),
                                             false, done);
                    break;
                }
                node->FinishLoad(next_tablet);
            }
        } else {
            CHECK(tablet->GetStatus() == kTableOnSplit);
            // don't know split result, scan meta to determine the result
            ScanClosure* done =
                NewClosure(this, &MasterImpl::ScanMetaCallbackForSplit, tablet);
            ScanMetaTableAsync(tablet->GetTableName(), tablet->GetKeyStart(),
                               tablet->GetKeyEnd(), done);

            // split next tablet
            TabletNodePtr node;
            if (m_tabletnode_manager->FindTabletNode(server_addr, &node)
                && node->m_uuid == tablet->GetServerId()) {
                node->FinishSplit(tablet);
                TabletPtr next_tablet;
                while (node->SplitNextWaitTablet(&next_tablet)) {
                    if (next_tablet->SetStatusIf(kTableOnSplit, kTableReady)) {
                        next_tablet->SetServerId(node->m_uuid);
                        SplitTabletAsync(next_tablet);
                        break;
                    }
                    node->FinishSplit(next_tablet);
                }
            }
        }
        return;
    }

    // fail
    if (failed) {
        LOG(WARNING) << "fail to unload tablet: "
            << sofa::pbrpc::RpcErrorCodeToString(error_code) << ", " << tablet;
    } else {
        LOG(WARNING) << "fail to unload tablet: " << StatusCodeToString(status)
            << ", " << tablet;
    }

    // abort
    if (retry <= 0) {
        LOG(ERROR) << "abort UnloadTablet: kick tabletnode, " << tablet;
        tablet->SetStatusIf(kTableUnLoadFail, kTableUnLoading)
            || tablet->SetStatusIf(kTableLoadFail, kTableOnLoad)
            || tablet->SetStatusIf(kTableSplitFail, kTableOnSplit);
        TryKickTabletNode(tablet->GetServerAddr());
        return;
    }

    // retry
    ThreadPool::Task task =
        boost::bind(&MasterImpl::RetryUnloadTablet, this, tablet, retry - 1);
    m_thread_pool->DelayTask(
        FLAGS_tera_master_control_tabletnode_retry_period, task);
}

void MasterImpl::DelSnapshot(const DelSnapshotRequest* request,
                             DelSnapshotResponse* response,
                             google::protobuf::Closure* done) {
    response->set_sequence_id(request->sequence_id());
    MasterStatus master_status = GetMasterStatus();
    if (master_status != kIsRunning) {
        LOG(WARNING) << "master is not ready, m_status = "
            << StatusCodeToString(master_status);
        response->set_status(static_cast<StatusCode>(master_status));
        done->Run();
        return;
    }
    TablePtr table;
    if (!m_tablet_manager->FindTable(request->table_name(), &table)) {
        LOG(WARNING) << "fail to delete snapshot: " << request->table_name()
            << ", table not exist";
        response->set_status(kTableNotFound);
        done->Run();
        return;
    }

    std::vector<TabletPtr> tablets;
    table->GetTablet(&tablets);
    assert(tablets.size());

    for (uint32_t i = 0; i < tablets.size(); ++i) {
        if (!tablets[i]->SetStatusIf(kTabletDelSnapshot, kTableReady)) {
            for (uint32_t j = 0; j < i; ++j) {
                tablets[j]->SetStatusIf(kTableReady, kTabletDelSnapshot);
            }
            response->set_status(kTabletNodeOffLine);
            done->Run();
            return;
        }
    }
    uint64_t snapshot = request->snapshot_id();
    int id = table->DelSnapshot(snapshot);
    if (id < 0) {
        LOG(WARNING) << "fail to delete snapshot: " << request->table_name()
            << ", unknown snapshot " << snapshot;
        response->set_status(kTableNotFound);
        for (uint32_t j = 0; j < tablets.size(); ++j) {
            tablets[j]->SetStatusIf(kTableReady, kTabletDelSnapshot);
        }
        done->Run();
        return;
    }

    for (uint32_t i = 0; i < tablets.size(); i++) {
        tablets[i]->DelSnapshot(id);
    }
    WriteClosure* closure =
        NewClosure(this, &MasterImpl::DelSnapshotCallback,
                table, tablets,
                FLAGS_tera_master_meta_retry_times,
                request, response, done);
    BatchWriteMetaTableAsync(table, tablets, false, closure);
}

void MasterImpl::DelSnapshotCallback(TablePtr table,
                                     std::vector<TabletPtr> tablets,
                                     int32_t retry_times,
                                     const DelSnapshotRequest* rpc_request,
                                     DelSnapshotResponse* rpc_response,
                                     google::protobuf::Closure* rpc_done,
                                     WriteTabletRequest* request,
                                     WriteTabletResponse* response,
                                     bool failed, int error_code) {
    StatusCode status = response->status();
    if (!failed && status == kTabletNodeOk) {
        // all the row status should be the same
        CHECK_GT(response->row_status_list_size(), 0);
        status = response->row_status_list(0);
    }
    delete request;
    delete response;
    if (failed || status != kTabletNodeOk) {
        if (failed) {
            LOG(ERROR) << "fail to del snapshot from meta: "
                << sofa::pbrpc::RpcErrorCodeToString(error_code) << ", "
                << tablets[0] << "...";
        } else {
            LOG(ERROR) << "fail to del snapshot from meta: "
                << StatusCodeToString(status) << ", " << tablets[0] << "...";
        }
        if (retry_times <= 0) {
            /// 写meta失败会导致内存与meta不一致, 没处理
            abort();
            rpc_response->set_status(kMetaTabletError);
            rpc_done->Run();
        } else {
            WriteClosure* done =
                NewClosure(this, &MasterImpl::DelSnapshotCallback, table,
                           tablets, retry_times - 1, rpc_request, rpc_response,
                           rpc_done);
            SuspendMetaOperation(table, tablets, false, done);
        }
        return;
    } else {
        LOG(INFO) << "DelSnapshot " << rpc_request->table_name()
            << ", write meta " << rpc_request->snapshot_id() << " done";
        rpc_response->set_status(kMasterOk);
        rpc_done->Run();
    }
    for (uint32_t j = 0; j < tablets.size(); ++j) {
        tablets[j]->SetStatusIf(kTableReady, kTabletDelSnapshot);
    }
}

void MasterImpl::GetSnapshot(const GetSnapshotRequest* request,
                             GetSnapshotResponse* response,
                             google::protobuf::Closure* done) {
    LOG(INFO) << "MasterImpl GetSnapshot";
    response->set_sequence_id(request->sequence_id());

    MasterStatus master_status = GetMasterStatus();
    if (master_status != kIsRunning) {
        LOG(WARNING) << "master is not ready, m_status = "
            << StatusCodeToString(master_status);
        response->set_status(static_cast<StatusCode>(master_status));
        done->Run();
        return;
    }

    TablePtr table;
    if (!m_tablet_manager->FindTable(request->table_name(), &table)) {
        LOG(WARNING) << "fail to create snapshot: " << request->table_name()
            << ", table not exist";
        response->set_status(kTableNotFound);
        done->Run();
        return;
    }

    SnapshotTask* task = new SnapshotTask;
    table->GetTablet(&task->tablets);

    assert(task->tablets.size());

    task->snapshot_id.resize(task->tablets.size());
    task->request = request;
    task->response = response;
    task->done = done;
    task->table = table;
    task->task_num = 0;
    task->finish_num = 0;
    task->aborted = false;
    MutexLock lock(&task->mutex);
    int64_t snapshot_id = get_micros();
    for (uint32_t i = 0; i < task->tablets.size(); ++i) {
        TabletPtr tablet = task->tablets[i];
        if (!tablet->SetStatusIf(kTabletOnSnapshot, kTableReady)) {
            LOG(INFO) << "will not get snapshot, " << tablet->GetServerAddr()
                << " is not ready";
            task->aborted = true;
            break;
        }
        LOG(INFO) << "Set tablet kTabletOnSnapshot " << tablet->GetPath();
        ++task->task_num;
        SnapshotClosure* closure =
            NewClosure(this, &MasterImpl::GetSnapshotCallback, static_cast<int32_t>(i), task);
        GetSnapshotAsync(tablet, snapshot_id, 3000, closure);
    }
    if (task->task_num == 0) {
        LOG(WARNING) << "fail to create snapshot: " << request->table_name()
            << ", all tables kTabletNodeOffLine";
        response->set_status(kTabletNodeOffLine);
        done->Run();
        return;
    }
}

void MasterImpl::GetSnapshotAsync(TabletPtr tablet, int64_t snapshot_id, int32_t timeout,
                                  SnapshotClosure* done) {

    std::string addr = tablet->GetServerAddr();
    tabletnode::TabletNodeClient node_client(addr, timeout);

    SnapshotRequest* request = new SnapshotRequest;
    SnapshotResponse* response = new SnapshotResponse;
    request->set_sequence_id(m_this_sequence_id.Inc());
    request->set_table_name(tablet->GetTableName());
    request->set_snapshot_id(snapshot_id);
    request->mutable_key_range()->set_key_start(tablet->GetKeyStart());
    request->mutable_key_range()->set_key_end(tablet->GetKeyEnd());

    LOG(INFO) << "GetSnapshotAsync id: " << request->sequence_id() << ", "
        << "server: " << addr;
    node_client.GetSnapshot(request, response, done);
}

void MasterImpl::GetSnapshotCallback(int32_t tablet_id,
                                     SnapshotTask* task,
                                     SnapshotRequest* master_request,
                                     SnapshotResponse* master_response, bool failed,
                                     int error_code) {
    task->mutex.Lock();
    ++task->finish_num;
    VLOG(6) << "MasterImpl GetSnapshot id= " << tablet_id
        << " finish_num= " << task->finish_num
        << ". Return " << master_response->snapshot_seq();
    if (task->finish_num != task->task_num) {
        if (!failed && master_response->status() == kTabletNodeOk) {
            task->snapshot_id[tablet_id] = master_response->snapshot_seq();
        } else {
            task->aborted = true;
        }
        task->mutex.Unlock();
        return;
    }

    if (failed || task->aborted) {
        LOG(WARNING) << "MasterImpl GetSnapshot fail done";
        for (uint32_t i = 0; i < task->tablets.size(); ++i) {
            VLOG(6) << "Set tablet kTabletOnSnapshot " << task->tablets[i]->GetPath();
            task->tablets[i]->SetStatusIf(kTableReady, kTabletOnSnapshot);
        }
        task->response->set_status(kTabletNodeOffLine);
        task->done->Run();
    } else {
        task->snapshot_id[tablet_id] = master_response->snapshot_seq();
        LOG(INFO) << "MasterImpl GetSnapshot all tablet done";
        int sid = task->table->AddSnapshot(master_request->snapshot_id());
        for (uint32_t i = 0; i < task->tablets.size(); ++i) {
            int tsid = task->tablets[i]->AddSnapshot(task->snapshot_id[i]);
            assert(sid == tsid);
        }
        task->response->set_snapshot_id(master_request->snapshot_id());
        WriteClosure* closure =
            NewClosure(this, &MasterImpl::AddSnapshotCallback,
                    task->table, task->tablets,
                    FLAGS_tera_master_meta_retry_times,
                    task->request, task->response, task->done);
        BatchWriteMetaTableAsync(task->table, task->tablets, false, closure);
    }
    task->mutex.Unlock();
    delete task;
}

void MasterImpl::AddSnapshotCallback(TablePtr table,
                                     std::vector<TabletPtr> tablets,
                                     int32_t retry_times,
                                     const GetSnapshotRequest* rpc_request,
                                     GetSnapshotResponse* rpc_response,
                                     google::protobuf::Closure* rpc_done,
                                     WriteTabletRequest* request,
                                     WriteTabletResponse* response,
                                     bool failed, int error_code) {
    StatusCode status = response->status();
    if (!failed && status == kTabletNodeOk) {
        // all the row status should be the same
        CHECK_GT(response->row_status_list_size(), 0);
        status = response->row_status_list(0);
    }
    delete request;
    delete response;
    for (uint32_t i = 0; i < tablets.size(); ++i) {
        tablets[i]->SetStatusIf(kTableReady, kTabletOnSnapshot);
    }
    if (failed || status != kTabletNodeOk) {
        if (failed) {
            LOG(WARNING) << "fail to write snapshot to meta: "
                << sofa::pbrpc::RpcErrorCodeToString(error_code) << ", "
                << tablets[0] << "...";
        } else {
            LOG(WARNING) << "fail to write snapshot to meta: "
                << StatusCodeToString(status) << ", " << tablets[0] << "...";
        }
        if (retry_times <= 0) {
            rpc_response->set_status(kMetaTabletError);
            rpc_done->Run();
        } else {
            WriteClosure* done =
                NewClosure(this, &MasterImpl::AddSnapshotCallback, table,
                           tablets, retry_times - 1, rpc_request, rpc_response,
                           rpc_done);
            SuspendMetaOperation(table, tablets, false, done);
        }
        return;
    }
    LOG(INFO) << "Snapshot " << rpc_request->table_name()
        << ", write meta " << rpc_response->snapshot_id() << " done";
    rpc_response->set_status(kMasterOk);
    rpc_done->Run();
}

void MasterImpl::ReleaseSnpashot(TabletPtr tablet, uint64_t snapshot) {
    std::string addr = tablet->GetServerAddr();
    tabletnode::TabletNodeClient node_client(addr, 3000);

    ReleaseSnapshotRequest* request = new ReleaseSnapshotRequest;
    ReleaseSnapshotResponse* response = new ReleaseSnapshotResponse;
    request->set_sequence_id(m_this_sequence_id.Inc());
    request->set_table_name(tablet->GetTableName());
    request->set_snapshot_id(snapshot);
    request->mutable_key_range()->set_key_start(tablet->GetKeyStart());
    request->mutable_key_range()->set_key_end(tablet->GetKeyEnd());

    DelSnapshotClosure* done =
        NewClosure(this, &MasterImpl::ReleaseSnapshotCallback);
    LOG(INFO) << "ClearSnapshot id: " << request->sequence_id()
        << ", server: " << addr;
    node_client.ReleaseSnapshot(request, response, done);
}

void MasterImpl::ReleaseSnapshotCallback(ReleaseSnapshotRequest* request,
                                         ReleaseSnapshotResponse* response,
                                         bool failed, int error_code) {
    /// 删掉删不掉无所谓, 不计较~
}

void MasterImpl::GetRollback(const RollbackRequest* request,
                             RollbackResponse* response,
                             google::protobuf::Closure* done) {
    LOG(INFO) << "MasterImpl Rollback";
    response->set_sequence_id(request->sequence_id());

    MasterStatus master_status = GetMasterStatus();
    if (master_status != kIsRunning) {
        LOG(WARNING) << "master is not ready, m_status = "
            << StatusCodeToString(master_status);
        response->set_status(static_cast<StatusCode>(master_status));
        done->Run();
        return;
    }

    TablePtr table;
    if (!m_tablet_manager->FindTable(request->table_name(), &table)) {
        LOG(WARNING) << "fail to rollback to snapshot: " << request->table_name()
            << ", table not exist";
        response->set_status(kTableNotFound);
        done->Run();
        return;
    }

    RollbackTask* task = new RollbackTask;
    table->GetTablet(&task->tablets);

    assert(task->tablets.size());

    task->rollback_points.resize(task->tablets.size());
    task->request = request;
    task->response = response;
    task->done = done;
    task->table = table;
    task->task_num = 0;
    task->finish_num = 0;
    task->aborted = false;
    MutexLock lock(&task->mutex);
    for (uint32_t i = 0; i < task->tablets.size(); ++i) {
        TabletPtr tablet = task->tablets[i];
        ++task->task_num;
        RollbackClosure* closure =
            NewClosure(this, &MasterImpl::RollbackCallback, static_cast<int32_t>(i), task);
        RollbackAsync(tablet, request->snapshot_id(), 3000, closure);
    }
    if (task->task_num == 0) {
        LOG(WARNING) << "fail to rollback to snapshot: " << request->table_name()
            << ", all tables kTabletNodeOffLine";
        response->set_status(kTabletNodeOffLine);
        done->Run();
        return;
    }
}

void MasterImpl::RollbackAsync(TabletPtr tablet, uint64_t snapshot_id,
                                int32_t timeout, RollbackClosure* done) {
    std::string addr = tablet->GetServerAddr();
    tabletnode::TabletNodeClient node_client(addr, timeout);

    SnapshotRollbackRequest* request = new SnapshotRollbackRequest;
    SnapshotRollbackResponse* response = new SnapshotRollbackResponse;
    request->set_sequence_id(m_this_sequence_id.Inc());
    request->set_table_name(tablet->GetTableName());
    request->set_snapshot_id(snapshot_id);
    request->mutable_key_range()->set_key_start(tablet->GetKeyStart());
    request->mutable_key_range()->set_key_end(tablet->GetKeyEnd());

    LOG(INFO) << "RollbackAsync id: " << request->sequence_id() << ", "
        << "server: " << addr;
    node_client.Rollback(request, response, done);
}

void MasterImpl::RollbackCallback(int32_t tablet_id, RollbackTask* task,
                                  SnapshotRollbackRequest* master_request,
                                  SnapshotRollbackResponse* master_response,
                                  bool failed, int error_code) {
    MutexLock lock(&task->mutex);
    ++task->finish_num;
    VLOG(6) << "MasterImpl Rollback id= " << tablet_id
        << " finish_num= " << task->finish_num
        << ". Return " << master_response->rollback_point();
    if (task->finish_num != task->task_num) {
        if (!failed && master_response->status() == kTabletNodeOk) {
            task->rollback_points[tablet_id] = master_response->rollback_point();
        } else {
            task->aborted = true;
        }
        return;
    }

    if (failed || task->aborted) {
        LOG(WARNING) << "MasterImpl Rollback fail done";
        task->response->set_status(kTabletNodeOffLine);
        task->done->Run();
    } else {
        task->rollback_points[tablet_id] = master_response->rollback_point();
        LOG(INFO) << "MasterImpl rollback all tablet done";
        int sid = task->table->AddRollback(task->request->rollback_name());
        for (uint32_t i = 0; i < task->tablets.size(); ++i) {
            int tsid = task->tablets[i]->AddRollback(task->request->rollback_name(),
                                                     master_request->snapshot_id(),
                                                     task->rollback_points[i]);
            assert(sid == tsid);
        }
        WriteClosure* closure =
            NewClosure(this, &MasterImpl::AddRollbackCallback,
                       task->table, task->tablets,
                       FLAGS_tera_master_meta_retry_times,
                       task->request, task->response, task->done);
        BatchWriteMetaTableAsync(task->table, task->tablets, false, closure);
    }
    task->mutex.Unlock();
    delete task;
}

void MasterImpl::AddRollbackCallback(TablePtr table,
                                     std::vector<TabletPtr> tablets,
                                     int32_t retry_times,
                                     const RollbackRequest* rpc_request,
                                     RollbackResponse* rpc_response,
                                     google::protobuf::Closure* rpc_done,
                                     WriteTabletRequest* request,
                                     WriteTabletResponse* response,
                                     bool failed, int error_code) {
    StatusCode status = response->status();
    if (!failed && status == kTabletNodeOk) {
        // all the row status should be the same
        CHECK_GT(response->row_status_list_size(), 0);
        status = response->row_status_list(0);
    }
    delete request;
    delete response;
    if (failed || status != kTabletNodeOk) {
        if (failed) {
            LOG(WARNING) << "fail to write rollback to meta: "
                << sofa::pbrpc::RpcErrorCodeToString(error_code) << ", "
                << tablets[0] << "...";
        } else {
            LOG(WARNING) << "fail to write rollback to meta: "
                << StatusCodeToString(status) << ", " << tablets[0] << "...";
        }
        if (retry_times <= 0) {
            rpc_response->set_status(kMetaTabletError);
            rpc_done->Run();
        } else {
            WriteClosure* done =
                NewClosure(this, &MasterImpl::AddRollbackCallback, table,
                           tablets, retry_times - 1, rpc_request, rpc_response,
                           rpc_done);
            SuspendMetaOperation(table, tablets, false, done);
        }
        return;
    }
    LOG(INFO) << "Rollback " << rpc_request->rollback_name() << " to " << rpc_request->table_name()
        << ", write meta " << rpc_request->snapshot_id() << " done";
    rpc_response->set_status(kMasterOk);
    rpc_done->Run();
}

void MasterImpl::ClearUnusedSnapshots(TabletPtr tablet, const TabletMeta& meta) {
    std::vector<uint64_t> snapshots;
    TablePtr table = tablet->GetTable();
    table->ListSnapshot(&snapshots);
#if 0
    std::map<uint64_t, int> snapshot_map;
    for (uint32_t i = 0; i < snapshots.size(); ++i) {
        snapshot_map[snapshots[i]]++;
    }
    for (int32_t i = 0; i < meta.snapshot_list_size(); i++) {
        uint64_t seq = meta.snapshot_list(i);
        if (--snapshot_map[seq] < 1) {
            ClearSnpashot(tablet, seq);
        }
    }
#endif
    std::sort(snapshots.begin(), snapshots.end());
    size_t i = 0;
    for (int j = 0; j < meta.snapshot_list_size(); ++j) {
        uint64_t seq = meta.snapshot_list(j);
        if (i >= snapshots.size() || snapshots[i] != seq) {
            ReleaseSnpashot(tablet, seq);
            continue;
        }
        ++i;
    }
}

void MasterImpl::UpdateSchemaCallback(std::string table_name,
                                      std::string tablet_path,
                                      std::string start_key,
                                      std::string end_key,
                                      int32_t retry_times,
                                      UpdateRequest* request,
                                      UpdateResponse* response,
                                      bool rpc_failed, int status_code) {
    StatusCode status = response->status();
    delete request;
    delete response;
    TabletPtr tablet;
    if (!m_tablet_manager->FindTablet(table_name, start_key, &tablet)
        || (tablet->GetKeyEnd() != end_key)) {
        LOG(INFO) << "[update] tablet not found, ignore it:" << tablet_path
            << ", start_key:" << DebugString(start_key)
            << ", end_key:" << DebugString(end_key);
        return;
    }

    // fail
    if (rpc_failed || (status != kTabletNodeOk)) {
        if (rpc_failed) {
            LOG(WARNING) << "[update] fail to update schema: "
                << sofa::pbrpc::RpcErrorCodeToString(status_code)
                << ": " << tablet;
        } else {
            LOG(WARNING) << "[update] fail to update schema: " << StatusCodeToString(status)
                << ": " << tablet;
        }
        if (retry_times > FLAGS_tera_master_schema_update_retry_times) {
            LOG(ERROR) << "[update] retry " << retry_times << " times, kick "
                << tablet->GetServerAddr();
            TryKickTabletNode(tablet->GetServerAddr());
        } else {
            UpdateClosure* done =
                NewClosure(this, &MasterImpl::UpdateSchemaCallback, tablet->GetTableName(),
                           tablet->GetPath(), tablet->GetKeyStart(), tablet->GetKeyEnd(), retry_times + 1);
            ThreadPool::Task task =
                boost::bind(&MasterImpl::NoticeTabletNodeSchemaUpdatedAsync, this, tablet, done);
            m_thread_pool->DelayTask(FLAGS_tera_master_schema_update_retry_period * 1000, task);
        }
        return;
    }
    LOG(INFO) << "[update] tablet schema update done. " << tablet;
    tablet->SetSchemaIsSyncing(false);
}

void MasterImpl::NoticeTabletNodeSchemaUpdatedAsync(TabletPtr tablet,
                                                    UpdateClosure* done) {
    tabletnode::TabletNodeClient node_client(tablet->GetServerAddr(),
                                             FLAGS_tera_master_collect_info_timeout);
    UpdateRequest* request = new UpdateRequest;
    UpdateResponse* response = new UpdateResponse;

    request->set_sequence_id(m_this_sequence_id.Inc());
    request->mutable_schema()->CopyFrom(tablet->GetSchema());

    VLOG(20) << "NoticeTabletNodeSchemaUpdatedAsync id: " << request->sequence_id()
             << ", tablet:" << tablet;
    node_client.Update(request, response, done);
}

void MasterImpl::SetTableAndTabletsSchemaIsSyncing(TablePtr table, bool flag) {
    MutexLock locker(&m_mutex);
    table->SetSchemaIsSyncing(flag);

    std::vector<TabletPtr> tablet_list;
    table->GetTablet(&tablet_list);
    std::vector<TabletPtr>::iterator it;
    for (it = tablet_list.begin(); it != tablet_list.end(); ++it) {
        (*it)->SetSchemaIsSyncing(flag);
    }
}

void MasterImpl::NoticeTabletNodeSchemaUpdated(TabletPtr tablet) {
    int32_t retry_times = 0;
    UpdateClosure* done =
        NewClosure(this, &MasterImpl::UpdateSchemaCallback, tablet->GetTableName(),
                   tablet->GetPath(), tablet->GetKeyStart(), tablet->GetKeyEnd(), retry_times);
    NoticeTabletNodeSchemaUpdatedAsync(tablet, done);
}

void MasterImpl::NoticeTabletNodeSchemaUpdated(TablePtr table) {
    std::vector<TabletPtr> tablet_list;
    table->GetTablet(&tablet_list);
    std::vector<TabletPtr>::iterator it;
    for (it = tablet_list.begin(); it != tablet_list.end(); ++it) {
        if ((*it)->GetStatus() != kTableReady) {
            continue;
        }
        NoticeTabletNodeSchemaUpdated(*it);
    }
}

void MasterImpl::QueryTabletNodeAsync(std::string addr, int32_t timeout,
                                      bool is_gc, QueryClosure* done) {
    tabletnode::TabletNodeClient node_client(addr, timeout);

    QueryRequest* request = new QueryRequest;
    QueryResponse* response = new QueryResponse;
    request->set_sequence_id(m_this_sequence_id.Inc());

    if (is_gc) {
        request->set_is_gc_query(true);
    }

    VLOG(20) << "QueryAsync id: " << request->sequence_id() << ", "
        << "server: " << addr;
    node_client.Query(m_query_thread_pool.get(), request, response, done);
}

void MasterImpl::QueryTabletNodeCallback(std::string addr, QueryRequest* request,
                                         QueryResponse* response, bool failed,
                                         int error_code) {
    int64_t start_query = get_micros();
    TabletNodePtr node;
    if (!m_tabletnode_manager->FindTabletNode(addr, &node)) {
        LOG(WARNING) << "fail to query: server down, id: "
            << request->sequence_id() << ", server: " << addr;
    } else if (failed || response->status() != kTabletNodeOk) {
        if (failed) {
            LOG(WARNING) << "fail to query: "
                << sofa::pbrpc::RpcErrorCodeToString(error_code)
                << ", id: " << request->sequence_id() << ", server: " << addr;
        } else {
            LOG(WARNING) << "fail to query: "
                << StatusCodeToString(response->status())
                << ", id: " << request->sequence_id() << ", server: " << addr;
        }
        int32_t fail_count = node->IncQueryFailCount();
        if (fail_count >= FLAGS_tera_master_kick_tabletnode_query_fail_times) {
            LOG(ERROR) << kSms << "fail to query " << addr
                << " for " << fail_count << " times";
            TryKickTabletNode(addr);
        }
    } else {
        // update tablet meta
        uint32_t meta_num = response->tabletmeta_list().meta_size();
        std::map<tabletnode::TabletRange, int> tablet_map;
        for (uint32_t i = 0; i < meta_num; i++) {
            const TabletMeta& meta = response->tabletmeta_list().meta(i);
            const TabletCounter& counter = response->tabletmeta_list().counter(i);
            const std::string& table_name = meta.table_name();
            const std::string& key_start = meta.key_range().key_start();
            const std::string& key_end = meta.key_range().key_end();

            tabletnode::TabletRange range(table_name, key_start, key_end);
            std::map<tabletnode::TabletRange, int>::iterator it = tablet_map.find(range);
            if (it != tablet_map.end()) {
                LOG(WARNING) << "query found ts has more than one table_name+startkey item: "
                    << table_name << ", " << DebugString(key_start) << ", " << DebugString(key_end);
            } else {
                tablet_map[range] = 1;
            }

            TabletPtr tablet;
            if (meta.status() != kTableReady) {
                VLOG(30) << "non-ready tablet: " << meta.table_name()
                    << ", path: " << meta.path()
                    << ", range: [" << DebugString(key_start)
                    << ", " << DebugString(key_end)
                    << "], size: " << meta.size()
                    << ", addr: " << meta.server_addr()
                    << ", status: " << meta.status();
            } else if (m_tablet_manager->FindTablet(table_name, key_start, &tablet)
                && tablet->Verify(table_name, key_start, key_end, meta.path(),
                                  meta.server_addr())) {
                if (tablet->GetTable()->GetStatus() == kTableDisable) {
                    if (tablet->SetStatusIf(kTableUnLoading, kTableReady)) {
                        UnloadClosure* done =
                            NewClosure(this, &MasterImpl::UnloadTabletCallback, tablet,
                                       FLAGS_tera_master_impl_retry_times);
                        UnloadTabletAsync(tablet, done);
                        LOG(INFO) << "Unload disable tablet: " << tablet->GetPath();
                    } else {
                        LOG(INFO) << "Discard disable tablet: " << tablet->GetPath()
                            << ", status: " << tablet->GetStatus();
                    }
                } else {
                    tablet->UpdateSize(meta);
                    tablet->SetCounter(counter);
                    tablet->SetCompactStatus(meta.compact_status());
                    ClearUnusedSnapshots(tablet, meta);
                }
                VLOG(30) << "[query] " << tablet;
            } else {
                LOG(WARNING) << "fail to match tablet: " << meta.table_name()
                    << ", path: " << meta.path()
                    << ", range: [" << DebugString(key_start)
                    << ", " << DebugString(key_end)
                    << "], size: " << meta.size()
                    << ", addr: " << meta.server_addr();
            }
        }

        // update tabletnode info
        timeval update_time;
        gettimeofday(&update_time, NULL);
        TabletNode state;
        state.m_addr = addr;
        state.m_report_status = response->tabletnode_info().status_t();
        state.m_info = response->tabletnode_info();
        state.m_info.set_addr(addr);
        state.m_load = response->tabletnode_info().load();
        state.m_data_size = 0;
        state.m_qps = 0;
        state.m_update_time = update_time.tv_sec * 1000 + update_time.tv_usec / 1000;
        // calculate data_size of tabletnode
        // count both Ready/OnLoad and OffLine tablet
        std::vector<TabletPtr> tablet_list;
        m_tablet_manager->FindTablet(addr, &tablet_list);
        std::vector<TabletPtr>::iterator it;
        for (it = tablet_list.begin(); it != tablet_list.end(); ++it) {
            TabletPtr tablet = *it;
            tabletnode::TabletRange range(tablet->GetTableName(), tablet->GetKeyStart(),
                                          tablet->GetKeyEnd());
            if ((tablet_map.find(range) == tablet_map.end()) &&
                (tablet->SetStatusIf(kTableOffLine, kTableReady))) {
                LOG(ERROR) << "master load tablet, but ts not: addr " << addr
                           << ", " << tablet;
                TryLoadTablet(tablet, addr);
                continue;
            }

            TabletStatus tablet_status = tablet->GetStatus();
            uint64_t average_qps = tablet->GetAverageCounter().read_rows();
            if (tablet_status == kTableReady || tablet_status == kTableOnLoad
                || tablet_status == kTableOffLine) {
                state.m_data_size += tablet->GetDataSize();
                state.m_qps += average_qps;
                if (state.m_table_size.find(tablet->GetTableName()) != state.m_table_size.end()) {
                    state.m_table_size[tablet->GetTableName()] += tablet->GetDataSize();
                    state.m_table_qps[tablet->GetTableName()] += average_qps;
                } else {
                    state.m_table_size[tablet->GetTableName()] = tablet->GetDataSize();
                    state.m_table_qps[tablet->GetTableName()] = average_qps;
                }
            }
        }
        m_tabletnode_manager->UpdateTabletNode(addr, state);
        node->ResetQueryFailCount();
        if (FLAGS_tera_master_stat_table_enabled && m_stat_table) {
            DumpStatToTable(state);
        }
        VLOG(20) << "query tabletnode [" << addr << "], m_status: "
            << StatusCodeToString(state.m_report_status);
    }
    // if this is a gc query, process it
    if (request->is_gc_query()) {
        gc_strategy->ProcessQueryCallbackForGc(response);
    }

    if (0 == m_query_pending_count.Dec()) {
        LOG(INFO) << "query tabletnodes finish, id "
            << m_query_tabletnode_timer_id
            << ", cost " << (get_micros() - m_start_query_time) / 1000 << "ms." ;
        {
            MutexLock locker(&m_mutex);
            if (m_query_enabled) {
                ScheduleQueryTabletNode();
            } else {
                m_query_tabletnode_timer_id = kInvalidTimerId;
            }
        }

        ScheduleLoadBalance();

        if (request->is_gc_query()) {
            DoTabletNodeGcPhase2();
        }
    }


    delete request;
    delete response;
    VLOG(20) << "query tabletnode finish " << addr
        << ", id " << m_query_tabletnode_timer_id
        << ", callback cost " << (get_micros() - start_query) / 1000 << "ms.";
}

void MasterImpl::CollectTabletInfoCallback(std::string addr,
                                           std::vector<TabletMeta>* tablet_list,
                                           sem_t* finish_counter, Mutex* mutex,
                                           QueryRequest* request,
                                           QueryResponse* response,
                                           bool failed, int error_code) {
    TabletNodePtr node;
    if (!m_tabletnode_manager->FindTabletNode(addr, &node)) {
        LOG(WARNING) << "fail to query: server down, id: "
            << request->sequence_id() << ", server: " << addr;
    } else if (!failed && response->status() == kTabletNodeOk) {
        mutex->Lock();
        uint32_t meta_num = response->tabletmeta_list().meta_size();
        for (uint32_t i = 0; i < meta_num; i++) {
            const TabletMeta& meta = response->tabletmeta_list().meta(i);
            tablet_list->push_back(meta);
        }
        mutex->Unlock();

        // update tabletnode info
        timeval update_time;
        gettimeofday(&update_time, NULL);
        TabletNode state;
        state.m_addr = addr;
        state.m_report_status = response->tabletnode_info().status_t();
        state.m_info = response->tabletnode_info();
        state.m_info.set_addr(addr);
        state.m_load = response->tabletnode_info().load();
        state.m_data_size = 0;
        state.m_qps = 0;
        state.m_update_time = update_time.tv_sec * 1000 + update_time.tv_usec / 1000;
        // calculate data_size of tabletnode
        for (uint32_t i = 0; i < meta_num; i++) {
            const TabletMeta& meta = response->tabletmeta_list().meta(i);
            state.m_data_size += meta.size();
            if (state.m_table_size.find(meta.table_name()) != state.m_table_size.end()) {
                state.m_table_size[meta.table_name()] += meta.size();
            } else {
                state.m_table_size[meta.table_name()] = meta.size();
            }
        }
        m_tabletnode_manager->UpdateTabletNode(addr, state);
        node->ResetQueryFailCount();
        NodeState old_state;
        node->SetState(kReady, &old_state);
        LOG(INFO) << "query tabletnode [" << addr << "], m_status: "
            << StatusCodeToString(response->tabletnode_info().status_t());
    } else {
        if (failed) {
            LOG(WARNING) << "fail to query: "
                << sofa::pbrpc::RpcErrorCodeToString(error_code)
                << ", id: " << request->sequence_id() << ", server: " << addr;
        } else {
            LOG(WARNING) << "fail to query: "
                << StatusCodeToString(response->status())
                << ", id: " << request->sequence_id() << ", server: " << addr;
        }
        int32_t fail_count = node->IncQueryFailCount();
        if (fail_count >= FLAGS_tera_master_collect_info_retry_times) {
            LOG(ERROR) << kSms << "fail to query " << addr
                << " for " << fail_count << " times";
            TryKickTabletNode(addr);
        } else {
            ThreadPool::Task task =
                boost::bind(&MasterImpl::RetryCollectTabletInfo, this, addr,
                            tablet_list, finish_counter, mutex);
            m_thread_pool->DelayTask(FLAGS_tera_master_collect_info_retry_period,
                                     task);
            delete request;
            delete response;
            return;
        }
    }
    sem_post(finish_counter);
    delete request;
    delete response;
}

void MasterImpl::RetryCollectTabletInfo(std::string addr,
                                        std::vector<TabletMeta>* tablet_list,
                                        sem_t* finish_counter, Mutex* mutex) {
    QueryClosure* done =
        NewClosure(this, &MasterImpl::CollectTabletInfoCallback, addr,
                   tablet_list, finish_counter, mutex);
    QueryTabletNodeAsync(addr, FLAGS_tera_master_collect_info_timeout, false, done);
}

void MasterImpl::SplitTabletAsync(TabletPtr tablet) {
    const std::string& table_name = tablet->GetTableName();
    const std::string& server_addr = tablet->GetServerAddr();
    const std::string& key_start = tablet->GetKeyStart();
    const std::string& key_end = tablet->GetKeyEnd();

    tabletnode::TabletNodeClient node_client(server_addr,
            FLAGS_tera_master_split_rpc_timeout);

    SplitTabletRequest* request = new SplitTabletRequest;
    SplitTabletResponse* response = new SplitTabletResponse;
    request->set_sequence_id(m_this_sequence_id.Inc());
    request->set_tablet_name(table_name);
    request->mutable_key_range()->set_key_start(key_start);
    request->mutable_key_range()->set_key_end(key_end);
    request->add_child_tablets(tablet->GetTable()->GetNextTabletNo());
    request->add_child_tablets(tablet->GetTable()->GetNextTabletNo());

    tablet->ToMeta(request->mutable_tablet_meta());
    std::vector<uint64_t> snapshots;
    tablet->GetTable()->ListSnapshot(&snapshots);
    LOG(INFO) << "SplitTabletAsync snapshot num " << snapshots.size();
    Closure<void, SplitTabletRequest*, SplitTabletResponse*, bool, int>* done =
        NewClosure(this, &MasterImpl::SplitTabletCallback, tablet);

    LOG(INFO) << "SplitTabletAsync id: " << request->sequence_id() << ", "
        << tablet;
    node_client.SplitTablet(request, response, done);
}

void MasterImpl::SplitTabletCallback(TabletPtr tablet,
                                     SplitTabletRequest* request,
                                     SplitTabletResponse* response,
                                     bool failed, int error_code) {
    CHECK(tablet->GetStatus() == kTableOnSplit);
    StatusCode status = response->status();
    delete request;
    delete response;
    const std::string& server_addr = tablet->GetServerAddr();

    // fail
    if (failed || (status != kTabletNodeOk && status != kTableNotSupport
                   && status != kMetaTabletError)) {
        if (failed) {
            LOG(WARNING) << "fail to split: "
                << sofa::pbrpc::RpcErrorCodeToString(error_code)
                << ", " << tablet;
        } else {
            LOG(WARNING) << "fail to split: "
                << StatusCodeToString(status) << ", " << tablet;
        }
        UnloadClosure* done =
            NewClosure(this, &MasterImpl::UnloadTabletCallback, tablet,
                       FLAGS_tera_master_impl_retry_times);
        UnloadTabletAsync(tablet, done);
        return;
    }

    // success
    if (status == kTabletNodeOk) {
        // tabletnode unloaded the tablet
        LOG(INFO) << "RPC SplitTablet success";
    } else if (status == kTableNotSupport) {
        // tabletnode refused to split and didn't unload the tablet
        tablet->SetStatusIf(kTableReady, kTableOnSplit);
        ProcessReadyTablet(tablet);
        LOG(ERROR) << "ts refused to split tablet: "
            << StatusCodeToString(status) << ", " << tablet;
    } else {
        CHECK(status == kMetaTabletError);
        // meta table is not ok
        LOG(ERROR) << "fail to split: " << StatusCodeToString(status) << ", "
            << tablet;
    }

    TabletNodePtr node;
    if (m_tabletnode_manager->FindTabletNode(server_addr, &node)
        && node->m_uuid == tablet->GetServerId()) {
        node->FinishSplit(tablet);
        TabletPtr next_tablet;
        while (node->SplitNextWaitTablet(&next_tablet)) {
            if (next_tablet->SetStatusIf(kTableOnSplit, kTableReady)) {
                next_tablet->SetServerId(node->m_uuid);
                SplitTabletAsync(next_tablet);
                break;
            }
            node->FinishSplit(next_tablet);
        }
    }

    if (status == kTableNotSupport) {
        return;
    }

    // scan meta tablet
    if (tablet->GetStatus() == kTableOnSplit) {
        ScanClosure* done =
            NewClosure(this, &MasterImpl::ScanMetaCallbackForSplit, tablet);
        ScanMetaTableAsync(tablet->GetTableName(), tablet->GetKeyStart(),
                           tablet->GetKeyEnd(), done);
    }
}

void MasterImpl::TryLoadTablet(TabletPtr tablet, std::string server_addr) {
    if (!tablet->IsBound()) {
        return;
    }

    const std::string& table_name = tablet->GetTableName();

    if (table_name == FLAGS_tera_master_meta_table_name) {
        CHECK(tablet->GetPath() == FLAGS_tera_master_meta_table_path);
        m_zk_adapter->UpdateRootTabletNode("");
    }

    if (tablet->GetTable()->GetStatus() == kTableDisable) {
        VLOG(20) << "LoadTablet skip disable tablet: " << tablet->GetPath();
        return;
    }

    if (!tablet->GetExpectServerAddr().empty()) {
        server_addr = tablet->GetExpectServerAddr();
    }

    TabletNodePtr node;
    if (!server_addr.empty()
        && !m_tabletnode_manager->FindTabletNode(server_addr, &node)) {
        tablet->SetExpectServerAddr("");

        if (tablet->GetTableName() == FLAGS_tera_master_meta_table_name) {
            server_addr.clear();
        } else if (FLAGS_tera_master_tabletnode_timeout > 0) {
            tablet->SetAddrAndStatusIf(server_addr, kTabletPending, kTableOffLine);
            LOG(INFO) << "load tablet " << tablet << " on " << server_addr
                << " " << FLAGS_tera_master_tabletnode_timeout << "(ms) later";
            ThreadPool::Task task =
                boost::bind(&MasterImpl::TryMovePendingTablet, this, tablet);
            m_thread_pool->DelayTask(FLAGS_tera_master_tabletnode_timeout, task);
            return;
        } else if (GetMasterStatus() == kIsRunning) {
            LOG(WARNING) << "give up load " << tablet << " on " << server_addr
                << ": server down, try to pick another server";
            server_addr.clear();
        } else {
            tablet->SetAddrIf(server_addr, kTableOffLine);
            LOG(WARNING) << "give up load " << tablet << " on " << server_addr
                << ": server down, master is in safemode, abort load";
            return;
        }
    }

    while (server_addr.empty()) {
        std::string sche_table_name;
        if (FLAGS_tera_master_load_balance_table_grained
            && table_name != FLAGS_tera_master_meta_table_name) {
            sche_table_name = table_name;
        }

        if (!m_tabletnode_manager->ScheduleTabletNode(m_size_scheduler.get(), sche_table_name,
                                                      false, &server_addr)) {
            // tablet->SetAddrIf("", kTableOffLine);
            LOG(ERROR) << "no available tabletnode, abort load " << tablet;
            return;
        }
        if (!m_tabletnode_manager->FindTabletNode(server_addr, &node)) {
            server_addr.clear();
        }
    }

    // meta table always load immediately
    if (table_name == FLAGS_tera_master_meta_table_name) {
        if (!tablet->GetExpectServerAddr().empty()) {
            node->DoneMoveIn();
            tablet->SetExpectServerAddr("");
        }
        if (tablet->SetAddrAndStatusIf(server_addr, kTableOnLoad, kTableOffLine)) {
            tablet->SetServerId(node->m_uuid);
            LoadClosure* done = NewClosure(this, &MasterImpl::LoadTabletCallback ,
                                           tablet, 0);
            LoadTabletAsync(tablet, done);
        }
        return;
    }

    // other tables may wait in a queue
    if (!node->TryLoad(tablet)) {
        tablet->SetAddrIf(server_addr, kTableOffLine);
        LOG(INFO) << "delay load table " << tablet->GetPath()
            << ", too many tablets are loading on server: "
            << server_addr;
        return;
    }
    if (!tablet->GetExpectServerAddr().empty()) {
        node->DoneMoveIn();
        tablet->SetExpectServerAddr("");
    }

    // abort if status switch to offline (server down / disable)
    if (!tablet->SetAddrAndStatusIf(server_addr, kTableOnLoad, kTableOffLine)) {
        LOG(ERROR) << "error state, abort load tablet, " << tablet;
        node->FinishLoad(tablet);
        TabletPtr next_tablet;
        while (node->LoadNextWaitTablet(&next_tablet)) {
            if (next_tablet->SetAddrAndStatusIf(server_addr, kTableOnLoad, kTableOffLine)) {
                if (!next_tablet->GetExpectServerAddr().empty()) {
                    node->DoneMoveIn();
                    next_tablet->SetExpectServerAddr("");
                }
                next_tablet->SetServerId(node->m_uuid);
                WriteClosure* done =
                    NewClosure(this, &MasterImpl::UpdateMetaForLoadCallback,
                               next_tablet, FLAGS_tera_master_meta_retry_times);
                BatchWriteMetaTableAsync(boost::bind(&Tablet::ToMetaTableKeyValue, next_tablet, _1, _2),
                                         false, done);
                break;
            }
            node->FinishLoad(next_tablet);
        }
        return;
    }

    // if server down here, let split callback take care of status switch
    tablet->SetServerId(node->m_uuid);
    WriteClosure* done =
        NewClosure(this, &MasterImpl::UpdateMetaForLoadCallback, tablet,
                   FLAGS_tera_master_meta_retry_times);
    BatchWriteMetaTableAsync(boost::bind(&Tablet::ToMetaTableKeyValue, tablet, _1, _2),
                             false, done);
    return;
}

void MasterImpl::RetryLoadTablet(TabletPtr tablet, int32_t retry_times) {
    CHECK(tablet->GetStatus() == kTableOnLoad);
    TabletNodePtr node;
    if (!m_tabletnode_manager->FindTabletNode(tablet->GetServerAddr(), &node)) {
        LOG(WARNING) << kSms << "abort load on " << tablet->GetServerAddr()
            << ": server down, " << tablet;
        tablet->SetStatus(kTableOffLine);
        ProcessOffLineTablet(tablet);
        TryLoadTablet(tablet, tablet->GetServerAddr());
        return;
    }

    // server restart
    if (node->m_uuid != tablet->GetServerId()) {
        LOG(ERROR) << "retry LoadTablet: server restart, " << tablet;
        tablet->SetStatusIf(kTableOffLine, kTableOnLoad);
        ProcessOffLineTablet(tablet);
        TryLoadTablet(tablet, tablet->GetServerAddr());
        return;
    }

    LoadClosure* done = NewClosure(this, &MasterImpl::LoadTabletCallback, tablet,
                                   retry_times);
    LoadTabletAsync(tablet, done);
    return;
}

void MasterImpl::RetryUnloadTablet(TabletPtr tablet, int32_t retry_times) {
    // server down
    if (!m_tabletnode_manager->FindTabletNode(tablet->GetServerAddr(), NULL)) {
        LOG(ERROR) << "abort UnloadTablet: server down, " << tablet;
        if (tablet->SetAddrAndStatusIf("", kTableOffLine, kTableUnLoading)) {
            ProcessOffLineTablet(tablet);
            TryLoadTablet(tablet);
        } else if (tablet->SetAddrAndStatusIf("", kTableOffLine, kTableOnLoad)) {
            ProcessOffLineTablet(tablet);
            TryLoadTablet(tablet);
        } else {
            CHECK(tablet->GetStatus() == kTableOnSplit);
            ScanClosure* done =
                NewClosure(this, &MasterImpl::ScanMetaCallbackForSplit, tablet);
            ScanMetaTableAsync(tablet->GetTableName(), tablet->GetKeyStart(),
                               tablet->GetKeyEnd(), done);
        }
        return;
    }

    UnloadClosure* done =
        NewClosure(this, &MasterImpl::UnloadTabletCallback, tablet, retry_times);
    UnloadTabletAsync(tablet, done);
}

bool MasterImpl::TrySplitTablet(TabletPtr tablet) {
    const std::string& server_addr = tablet->GetServerAddr();

    // abort if server down
    TabletNodePtr node;
    if (!m_tabletnode_manager->FindTabletNode(server_addr, &node)) {
        LOG(WARNING) << "abort split on " << server_addr << ": server down";
        return false;
    }

    // delay split
    if (!node->TrySplit(tablet)) {
        LOG(INFO) << "delay split table " << tablet->GetPath()
            << ", too many tablets are splitting on server: " << server_addr;
        return false;
    }
    // abort if status switch to offline (server down / disable)
    if (!tablet->SetStatusIf(kTableOnSplit, kTableReady)) {
        LOG(ERROR) << "error state, abort split table " << tablet->GetPath();
        return false;
    }

    // if server down here, let split callback take care of status switch
    LOG(INFO) << "begin split table " << tablet->GetPath();
    tablet->SetServerId(node->m_uuid);
    SplitTabletAsync(tablet);
    return true;
}

bool MasterImpl::TryMergeTablet(TabletPtr tablet) {
    MutexLock lock(&m_tablet_mutex);
    const std::string& server_addr = tablet->GetServerAddr();

    // abort if server down
    TabletNodePtr node;
    if (!m_tabletnode_manager->FindTabletNode(server_addr, &node)) {
        LOG(WARNING) << "[merge] abort merge on " << server_addr << ": server down";
        return false;
    }

    if (tablet->IsBusy()) {
        LOG(INFO) << "[merge] skip merge, tablet is busy: " << tablet->GetPath();
        return false;
    }

    TabletPtr tablet2;
    if (!m_tablet_manager->PickMergeTablet(tablet, &tablet2) ||
        tablet2->GetStatus() != kTableReady ||
        tablet2->IsBusy()) {
        VLOG(20) << "[merge] merge failed, none proper tablet";
        return false;
    }

    LOG(INFO) << "[merge] begin merge tablet " << tablet->GetPath()
        << " and " << tablet2->GetPath();
    MergeTabletAsync(tablet, tablet2);
    return true;
}

void MasterImpl::MergeTabletAsync(TabletPtr tablet_p1, TabletPtr tablet_p2) {
    if (tablet_p1->SetStatusIf(kTableUnLoading, kTableReady) &&
        tablet_p2->SetStatusIf(kTableUnLoading, kTableReady)) {
        Mutex* mu = new Mutex();
        UnloadClosure* done1 =
            NewClosure(this, &MasterImpl::MergeTabletUnloadCallback, tablet_p1, tablet_p2, mu);
        UnloadClosure* done2 =
            NewClosure(this, &MasterImpl::MergeTabletUnloadCallback, tablet_p2, tablet_p1, mu);
        UnloadTabletAsync(tablet_p1, done1);
        UnloadTabletAsync(tablet_p2, done2);
    } else {
        LOG(WARNING) << "[merge] tablet not ready, merge failed and rollback.";
        tablet_p1->SetStatusIf(kTableReady, kTableUnLoading);
        tablet_p2->SetStatusIf(kTableReady, kTableUnLoading);
    }
}

void MasterImpl::MergeTabletAsyncPhase2(TabletPtr tablet_p1, TabletPtr tablet_p2) {
    leveldb::Env* env = io::LeveldbBaseEnv();
    std::vector<std::string> children;
    std::string tablet_path = FLAGS_tera_tabletnode_path_prefix + tablet_p1->GetPath();
    env->GetChildren(tablet_path, &children);
    tablet_path = FLAGS_tera_tabletnode_path_prefix + tablet_p2->GetPath();
    env->GetChildren(tablet_path, &children);
    for (size_t i = 0; i < children.size(); ++i) {
        leveldb::FileType type = leveldb::kUnknown;
        uint64_t number = 0;
        if (ParseFileName(children[i], &number, &type) &&
            type == leveldb::kLogFile) {
            LOG(ERROR) << "[merge] tablet log not clear, merge failed: " << tablet_path;
            MergeTabletFailed(tablet_p1, tablet_p2);
            return;
        }
    }

    std::string meta_addr;
    if (!m_tablet_manager->GetMetaTabletAddr(&meta_addr)) {
        LOG(ERROR) << "[merge] meta table not ready.";
        MergeTabletFailed(tablet_p1, tablet_p2);
        return;
    }

    WriteTabletRequest* request = new WriteTabletRequest;
    WriteTabletResponse* response = new WriteTabletResponse;
    request->set_sequence_id(m_this_sequence_id.Inc());
    request->set_tablet_name(FLAGS_tera_master_meta_table_name);
    request->set_is_sync(true);
    request->set_is_instant(true);

    // delete the first tablet
    std::string packed_key, packed_value;
    tablet_p1->ToMetaTableKeyValue(&packed_key, &packed_value);
    RowMutationSequence* mu_seq = request->add_row_list();
    mu_seq->set_row_key(packed_key);
    Mutation* mutation = mu_seq->add_mutation_sequence();
    mutation->set_type(kDeleteRow);

    // delete the second tablet
    tablet_p2->ToMetaTableKeyValue(&packed_key, &packed_value);
    mu_seq = request->add_row_list();
    mu_seq->set_row_key(packed_key);
    mutation = mu_seq->add_mutation_sequence();
    mutation->set_type(kDeleteRow);

    // put the new tablet
    TabletMeta new_meta;
    if (tablet_p1->GetKeyStart() == tablet_p2->GetKeyEnd() &&
        tablet_p1->GetKeyStart() != "") {
        tablet_p2->ToMeta(&new_meta);
        new_meta.mutable_key_range()->set_key_end(tablet_p1->GetKeyEnd());
        new_meta.clear_parent_tablets();
        new_meta.add_parent_tablets(leveldb::GetTabletNumFromPath(tablet_p2->GetPath()));
        new_meta.add_parent_tablets(leveldb::GetTabletNumFromPath(tablet_p1->GetPath()));
    } else if (tablet_p1->GetKeyEnd() == tablet_p2->GetKeyStart()) {
        tablet_p1->ToMeta(&new_meta);
        new_meta.mutable_key_range()->set_key_end(tablet_p2->GetKeyEnd());
        new_meta.clear_parent_tablets();
        new_meta.add_parent_tablets(leveldb::GetTabletNumFromPath(tablet_p1->GetPath()));
        new_meta.add_parent_tablets(leveldb::GetTabletNumFromPath(tablet_p2->GetPath()));
    } else {
        LOG(FATAL) << "tablet range error, cannot be merged: "
            << tablet_p1 << ", " << tablet_p2;
    }
    new_meta.set_status(kTableOffLine);
    // load new tablet on server which has larger parent tablet
    new_meta.set_server_addr(
        (tablet_p1->GetDataSize() > tablet_p2->GetDataSize()) ?
        tablet_p1->GetServerAddr() : tablet_p2->GetServerAddr());
    std::string new_path =
        leveldb::GetChildTabletPath(tablet_p1->GetPath(),
                                    tablet_p1->GetTable()->GetNextTabletNo());
    new_meta.set_path(new_path);
    new_meta.set_size(tablet_p1->GetDataSize() + tablet_p2->GetDataSize());

    Tablet tablet_c(new_meta, tablet_p1->GetTable());
    tablet_c.ToMetaTableKeyValue(&packed_key, &packed_value);
    mu_seq = request->add_row_list();
    mu_seq->set_row_key(packed_key);
    mutation = mu_seq->add_mutation_sequence();
    mutation->set_type(kPut);
    mutation->set_value(packed_value);

    WriteClosure* done =
        NewClosure(this, &MasterImpl::MergeTabletWriteMetaCallback, new_meta,
                   tablet_p1, tablet_p2, FLAGS_tera_master_meta_retry_times);
    tabletnode::TabletNodeClient meta_node_client(meta_addr);
    meta_node_client.WriteTablet(request, response, done);
}

void MasterImpl::MergeTabletUnloadCallback(TabletPtr tablet, TabletPtr tablet2, Mutex* mutex,
                                           UnloadTabletRequest* request,
                                           UnloadTabletResponse* response,
                                           bool failed, int error_code) {
    mutex->Lock();
    CHECK(tablet->GetStatus() == kTableUnLoading);
    StatusCode status = response->status();
    delete request;
    delete response;

    // tablet server addr may change later, so copy one
    std::string server_addr = tablet->GetServerAddr();

    // server down, reload the other tablet
    TabletNodePtr node;
    if (!m_tabletnode_manager->FindTabletNode(server_addr, &node)) {
        LOG(ERROR) << "[merge] abort UnloadTablet: server down, " << tablet;
        tablet->SetAddrAndStatusIf("", kTableOffLine, kTableUnLoading);
        ProcessOffLineTablet(tablet);
        TryLoadTablet(tablet);
        if (tablet2->GetStatus() == kTableOnMerge) {
            LOG(WARNING) << "[merge] tablet2 unload succ, reload it: " << tablet2;
            mutex->Unlock();
            delete mutex;
            tablet2->SetStatusIf(kTableOffLine, kTableOnMerge);
            ProcessOffLineTablet(tablet2);
            TryLoadTablet(tablet2);
        } else if (tablet2->GetStatus() == kTableUnLoading) {
            LOG(WARNING) << "[merge] tablet2 still unloading: " << tablet2;
            mutex->Unlock();
        } else {
            LOG(WARNING) << "[merge] tablet2 unloading failed: " << tablet2;
            mutex->Unlock();
            delete mutex;
        }
        return;
    }

    // unload success
    if (!failed && (status == kTabletNodeOk || status == kKeyNotInRange)) {
        LOG(INFO) << "[merge] unload tablet success, " << tablet;
        CHECK(tablet->SetStatusIf(kTableOnMerge, kTableUnLoading))
            << "[merge] tablet status not unloading";
        if (tablet2->GetStatus() == kTableOnMerge) {
            LOG(INFO) << "[merge] tablet2 unload succ, continue merge: " << tablet2;
            mutex->Unlock();
            delete mutex;
            MergeTabletAsyncPhase2(tablet, tablet2);
        } else if (tablet2->GetStatus() == kTableUnLoading) {
            // the other tablet have not unload, do nothing
            LOG(INFO) << "[merge] tablet2 still unloading: " << tablet2;
            mutex->Unlock();
        } else {
            LOG(WARNING) << "[merge] tablet2 unloading failed: " << tablet2;
            mutex->Unlock();
            delete mutex;
            tablet->SetStatusIf(kTableOffLine, kTableOnMerge);
            ProcessOffLineTablet(tablet);
            TryLoadTablet(tablet);
        }
        return;
    }

    if (failed) {
        LOG(WARNING) << "[merge] fail to unload tablet: "
            << sofa::pbrpc::RpcErrorCodeToString(error_code) << ", " << tablet;
    } else {
        LOG(WARNING) << "[merge] fail to unload tablet: " << StatusCodeToString(status)
            << ", " << tablet;
    }

    tablet->SetStatusIf(kTableOffLine, kTableUnLoading);
    ProcessOffLineTablet(tablet);
    TryLoadTablet(tablet);
    if (tablet2->GetStatus() == kTableOnMerge) {
        LOG(INFO) << "[merge] tablet2 unload succ, reload it: " << tablet2;
        mutex->Unlock();
        delete mutex;
        tablet2->SetStatusIf(kTableOffLine, kTableOnMerge);
        ProcessOffLineTablet(tablet2);
        TryLoadTablet(tablet2);
    } else if (tablet2->GetStatus() == kTableUnLoading) {
        // the other tablet have not unload, do nothing
        LOG(INFO) << "[merge] tablet2 still unloading: " << tablet2;
        mutex->Unlock();
    } else {
        LOG(WARNING) << "[merge] tablet2 unloading failed, do nothing " << tablet2;
        mutex->Unlock();
        delete mutex;
    }
}

void MasterImpl::MergeTabletWriteMetaCallback(TabletMeta new_meta,
                                              TabletPtr tablet_p1,
                                              TabletPtr tablet_p2,
                                              int32_t retry_times,
                                              WriteTabletRequest* request,
                                              WriteTabletResponse* response,
                                              bool failed, int error_code) {
    StatusCode status = response->status();
    if (!failed && status == kTabletNodeOk) {
        // all the row status should be the same
        CHECK_GT(response->row_status_list_size(), 0);
        status = response->row_status_list(0);
    }
    if (failed || status != kTabletNodeOk) {
        if (failed) {
            LOG(ERROR) << "[merge] fail to add to meta tablet: "
                << sofa::pbrpc::RpcErrorCodeToString(error_code) << ", "
                << new_meta.ShortDebugString();
        } else {
            LOG(ERROR) << "[merge] fail to add to meta tablet: "
                << StatusCodeToString(status) << ", "
                << new_meta.ShortDebugString();
        }
        if (retry_times <= 0) {
            LOG(ERROR) << "[merge] fail to update meta";
            MergeTabletFailed(tablet_p1, tablet_p2);
        } else {
            std::string meta_addr;
            if (m_tablet_manager->GetMetaTabletAddr(&meta_addr)) {
                WriteClosure* done =
                    NewClosure(this, &MasterImpl::MergeTabletWriteMetaCallback, new_meta,
                               tablet_p1, tablet_p2, retry_times - 1);
                tabletnode::TabletNodeClient meta_node_client(meta_addr);
                meta_node_client.WriteTablet(request, response, done);
                return;
            } else {
                LOG(WARNING) << "[merge] meta table not ready.";
                MergeTabletFailed(tablet_p1, tablet_p2);
            }
        }
        delete request;
        delete response;
        return;
    }

    TabletPtr tablet_c;
    if (tablet_p1->GetKeyStart() == new_meta.key_range().key_start()) {
        m_tablet_manager->DeleteTablet(tablet_p1->GetTableName(), tablet_p1->GetKeyStart());
        m_tablet_manager->AddTablet(new_meta, TableSchema(), &tablet_c);
        m_tablet_manager->DeleteTablet(tablet_p2->GetTableName(), tablet_p2->GetKeyStart());
    } else {
        m_tablet_manager->DeleteTablet(tablet_p2->GetTableName(), tablet_p2->GetKeyStart());
        m_tablet_manager->AddTablet(new_meta, TableSchema(), &tablet_c);
        m_tablet_manager->DeleteTablet(tablet_p1->GetTableName(), tablet_p1->GetKeyStart());
    }
    ProcessOffLineTablet(tablet_c);
    TryLoadTablet(tablet_c);
    delete request;
    delete response;
    LOG(INFO) << "[merge] merge tablet finished, from [" << tablet_p1
        << "] and [" << tablet_p2 << "] to [" << tablet_c << "]";
}

void MasterImpl::MergeTabletFailed(TabletPtr tablet_p1, TabletPtr tablet_p2) {
    CHECK(tablet_p1->GetStatus() == kTableOnMerge);
    CHECK(tablet_p2->GetStatus() == kTableOnMerge);
    LOG(INFO) << "[merge] merge failed, tablets unload succ, reload them: "
        << tablet_p1 << ", " << tablet_p2;
    tablet_p1->SetStatusIf(kTableOffLine, kTableOnMerge);
    ProcessOffLineTablet(tablet_p1);
    TryLoadTablet(tablet_p1);
    tablet_p2->SetStatusIf(kTableOffLine, kTableOnMerge);
    ProcessOffLineTablet(tablet_p2);
    TryLoadTablet(tablet_p2);
}

void MasterImpl::BatchWriteMetaTableAsync(ToMetaFunc meta_entry,
                                          bool is_delete, WriteClosure* done) {
    std::vector<ToMetaFunc> meta_entries;
    meta_entries.push_back(meta_entry);
    BatchWriteMetaTableAsync(meta_entries, is_delete, done);
}

void MasterImpl::BatchWriteMetaTableAsync(TablePtr table,
                                          const std::vector<TabletPtr>& tablets,
                                          bool is_delete, WriteClosure* done) {
    std::vector<ToMetaFunc> meta_entries;
    TablePtr null_ptr;
    if (table != null_ptr) {
        meta_entries.push_back(boost::bind(&Table::ToMetaTableKeyValue, table, _1, _2));
    }
    if (tablets.size() != 0) {
        for (size_t i = 0; i < tablets.size(); ++i) {
            meta_entries.push_back(boost::bind(&Tablet::ToMetaTableKeyValue, tablets[i], _1, _2));
        }
    }
    BatchWriteMetaTableAsync(meta_entries, is_delete, done);
}

void MasterImpl::BatchWriteMetaTableAsync(std::vector<ToMetaFunc> meta_entries,
                                          bool is_delete, WriteClosure* done) {
    VLOG(5) << "WriteMetaTableAsync()";
    std::string meta_addr;
    if (!m_tablet_manager->GetMetaTabletAddr(&meta_addr)) {
        SuspendMetaOperation(meta_entries, is_delete, done);
        return;
    }
    WriteTabletRequest* request = new WriteTabletRequest;
    WriteTabletResponse* response = new WriteTabletResponse;
    request->set_sequence_id(m_this_sequence_id.Inc());
    request->set_tablet_name(FLAGS_tera_master_meta_table_name);
    request->set_is_sync(true);
    request->set_is_instant(true);
    for (size_t i = 0; i < meta_entries.size(); ++i) {
        std::string packed_key;
        std::string packed_value;
        meta_entries[i](&packed_key, &packed_value);
        RowMutationSequence* mu_seq = request->add_row_list();
        mu_seq->set_row_key(packed_key);
        Mutation* mutation = mu_seq->add_mutation_sequence();
        if (!is_delete) {
            mutation->set_type(kPut);
            mutation->set_value(packed_value);
        } else {
            mutation->set_type(kDeleteRow);
        }
    }
    if (request->row_list_size() == 0) {
        delete request;
        delete response;
        return;
    } else {
        LOG(INFO) << "WriteMetaTableAsync id: " << request->sequence_id();
    }

    tabletnode::TabletNodeClient meta_node_client(meta_addr);
    meta_node_client.WriteTablet(request, response, done);
}

void MasterImpl::AddMetaCallback(TablePtr table,
                                 std::vector<TabletPtr> tablets,
                                 int32_t retry_times,
                                 const CreateTableRequest* rpc_request,
                                 CreateTableResponse* rpc_response,
                                 google::protobuf::Closure* rpc_done,
                                 WriteTabletRequest* request,
                                 WriteTabletResponse* response,
                                 bool failed, int error_code) {
    StatusCode status = response->status();
    if (!failed && status == kTabletNodeOk) {
        // all the row status should be the same
        CHECK_GT(response->row_status_list_size(), 0);
        status = response->row_status_list(0);
    }
    delete request;
    delete response;
    if (failed || status != kTabletNodeOk) {
        if (failed) {
            LOG(ERROR) << "fail to add to meta tablet: "
                << sofa::pbrpc::RpcErrorCodeToString(error_code) << ", "
                << tablets[0] << "...";
        } else {
            LOG(ERROR) << "fail to add to meta tablet: "
                << StatusCodeToString(status) << ", " << tablets[0] << "...";
        }
        if (retry_times <= 0) {
            for(size_t i = 0; i < tablets.size(); i++) {
                m_tablet_manager->DeleteTablet(tablets[i]->GetTableName(),
                    tablets[i]->GetKeyStart());
            }
            rpc_response->set_status(kMetaTabletError);
            rpc_done->Run();
        } else {
            WriteClosure* done =
                NewClosure(this, &MasterImpl::AddMetaCallback, table,
                           tablets, retry_times - 1, rpc_request, rpc_response,
                           rpc_done);
            SuspendMetaOperation(table, tablets, false, done);
        }
        return;
    }

    rpc_response->set_status(kMasterOk);
    rpc_done->Run();
    LOG(INFO) << "create table " << tablets[0]->GetTableName() << " success";

    for (size_t i = 0; i < tablets.size(); i++) {
        if (tablets[i]->SetStatusIf(kTableOffLine, kTableNotInit)) {
            ProcessOffLineTablet(tablets[i]);
            TryLoadTablet(tablets[i]);
        }
    }
}

void MasterImpl::UpdateTableRecordForDisableCallback(TablePtr table, int32_t retry_times,
                                                     DisableTableResponse* rpc_response,
                                                     google::protobuf::Closure* rpc_done,
                                                     WriteTabletRequest* request,
                                                     WriteTabletResponse* response,
                                                     bool failed, int error_code) {
    StatusCode status = response->status();
    if (!failed && status == kTabletNodeOk) {
        // all the row status should be the same
        CHECK_GT(response->row_status_list_size(), 0);
        status = response->row_status_list(0);
    }
    delete request;
    delete response;
    if (failed || status != kTabletNodeOk) {
        if (failed) {
            LOG(ERROR) << "fail to update meta table: "
                << sofa::pbrpc::RpcErrorCodeToString(error_code) << ", " << table;
        } else {
            LOG(ERROR) << "fail to update meta table: "
                << StatusCodeToString(status) << ", " << table;
        }
        if (retry_times <= 0) {
            LOG(ERROR) << kSms << "abort update meta table, " << table;
            rpc_response->set_status(kMetaTabletError);
            rpc_done->Run();
        } else {
            WriteClosure* done =
                NewClosure(this, &MasterImpl::UpdateTableRecordForDisableCallback,
                           table, retry_times - 1, rpc_response, rpc_done);
            SuspendMetaOperation(boost::bind(&Table::ToMetaTableKeyValue, table, _1, _2),
                                 false, done);
        }
        return;
    }
    LOG(INFO) << "update meta table success, " << table;
    rpc_response->set_status(kMasterOk);
    rpc_done->Run();
}


void MasterImpl::UpdateTableRecordForEnableCallback(TablePtr table, int32_t retry_times,
                                                    EnableTableResponse* rpc_response,
                                                    google::protobuf::Closure* rpc_done,
                                                    WriteTabletRequest* request,
                                                    WriteTabletResponse* response,
                                                    bool failed, int error_code) {
    StatusCode status = response->status();
    if (!failed && status == kTabletNodeOk) {
        // all the row status should be the same
        CHECK_GT(response->row_status_list_size(), 0);
        status = response->row_status_list(0);
    }
    delete request;
    delete response;
    if (failed || status != kTabletNodeOk) {
        if (failed) {
            LOG(ERROR) << "fail to update meta table: "
                << sofa::pbrpc::RpcErrorCodeToString(error_code) << ", " << table;
        } else {
            LOG(ERROR) << "fail to update meta table: "
                << StatusCodeToString(status) << ", " << table;
        }
        if (retry_times <= 0) {
            LOG(ERROR) << kSms << "abort update meta table, " << table;
            rpc_response->set_status(kMetaTabletError);
            rpc_done->Run();
        } else {
            WriteClosure* done =
                NewClosure(this, &MasterImpl::UpdateTableRecordForEnableCallback,
                           table, retry_times - 1, rpc_response, rpc_done);
            SuspendMetaOperation(boost::bind(&Table::ToMetaTableKeyValue, table, _1, _2),
                                 false, done);
        }
        return;
    }
    LOG(INFO) << "update meta table success, " << table;
    rpc_response->set_status(kMasterOk);
    rpc_done->Run();
}

void MasterImpl::UpdateTableRecordForUpdateCallback(TablePtr table, int32_t retry_times,
                                                    const TableSchema* schema,
                                                    UpdateTableResponse* rpc_response,
                                                    google::protobuf::Closure* rpc_done,
                                                    WriteTabletRequest* request,
                                                    WriteTabletResponse* response,
                                                    bool failed, int error_code) {
    StatusCode status = response->status();
    if (!failed && status == kTabletNodeOk) {
        // all the row status should be the same
        CHECK_GT(response->row_status_list_size(), 0);
        status = response->row_status_list(0);
    }
    delete request;
    delete response;
    if (failed || status != kTabletNodeOk) {
        if (failed) {
            LOG(ERROR) << "fail to update meta table: "
                << sofa::pbrpc::RpcErrorCodeToString(error_code) << ", " << table;
        } else {
            LOG(ERROR) << "fail to update meta table: "
                << StatusCodeToString(status) << ", " << table;
        }
        if (retry_times <= 0) {
            LOG(ERROR) << kSms << "abort update meta table, " << table;
            rpc_response->set_status(kMetaTabletError);
            rpc_done->Run();
            SetTableAndTabletsSchemaIsSyncing(table, false); // failed, so rollback
        } else {
            WriteClosure* done =
                NewClosure(this, &MasterImpl::UpdateTableRecordForUpdateCallback,
                           table, retry_times - 1, schema, rpc_response, rpc_done);
            SuspendMetaOperation(boost::bind(&Table::ToMetaTableKeyValue, table, _1, _2),
                                 false, done);
        }
        return;
    }
<<<<<<< HEAD
    if ((table->GetStatus() == kTableDisable) // no need to sync
        || !FLAGS_tera_master_online_schema_update_enabled) {
        LOG(INFO) << "[update] meta table success, " << table;
        rpc_response->set_status(kMasterOk);
        rpc_done->Run();
    } else {
        LOG(INFO) << "[update] online-schema-update";
        SetTableAndTabletsSchemaIsSyncing(table, true);
        NoticeTabletNodeSchemaUpdated(table);
        int32_t retry_times = 0;
        PollUntilSchemaSynced(table, retry_times, rpc_response, rpc_done);
    }
}

void MasterImpl::PollUntilSchemaSynced(TablePtr table, int32_t retry_times,
                                       UpdateTableResponse* rpc_response,
                                       google::protobuf::Closure* rpc_done) {
    std::vector<TabletPtr> tablet_list;
    table->GetTablet(&tablet_list);
    std::vector<TabletPtr>::iterator it;
    for (it = tablet_list.begin(); it != tablet_list.end(); ++it) {
        if ((*it)->GetSchemaIsSyncing()) { // not synced yet
            LOG(INFO) << "[update] this tablet schema not synced yet:" << (*it);
            ThreadPool::Task task =
                boost::bind(&MasterImpl::PollUntilSchemaSynced, this,
                            table, retry_times + 1, rpc_response, rpc_done);
            m_thread_pool->DelayTask(FLAGS_tera_master_schema_update_retry_period * 1000, task);
            //NoticeTabletNodeSchemaUpdated(*it);
            return;
        }
    }
    LOG(INFO) << "[update] DONE :" << table;
    // new schema synced to all tablets/ts
    table->SetSchemaIsSyncing(false);
=======

    table->SetSchema(*schema);
    LOG(INFO) << "[update] new table schema is updated: " << schema->ShortDebugString();
>>>>>>> bafc62d5
    rpc_response->set_status(kMasterOk);
    rpc_done->Run();
}

void MasterImpl::UpdateTableRecordForRenameCallback(TablePtr table, int32_t retry_times,
                                                    RenameTableResponse* rpc_response,
                                                    google::protobuf::Closure* rpc_done,
                                                    std::string old_alias,
                                                    std::string new_alias,
                                                    WriteTabletRequest* request,
                                                    WriteTabletResponse* response,
                                                    bool failed, int error_code
                                                    ) {
    StatusCode status = response->status();
    if (!failed && status == kTabletNodeOk) {
        // all the row status should be the same
        CHECK_GT(response->row_status_list_size(), 0);
        status = response->row_status_list(0);
    }
    delete request;
    delete response;
    if (failed || status != kTabletNodeOk) {
        if (failed) {
            LOG(ERROR) << "fail to update meta table: "
                << sofa::pbrpc::RpcErrorCodeToString(error_code) << ", " << table;
        } else {
            LOG(ERROR) << "fail to update meta table: "
                << StatusCodeToString(status) << ", " << table;
        }
        if (retry_times <= 0) {
            LOG(ERROR) << kSms << "abort update meta table, " << table;
            rpc_response->set_status(kMetaTabletError);
            rpc_done->Run();
        } else {
            WriteClosure* done =
                NewClosure(this, &MasterImpl::UpdateTableRecordForRenameCallback,
                           table, retry_times - 1, rpc_response, rpc_done,
                           old_alias, new_alias);
            SuspendMetaOperation(boost::bind(&Table::ToMetaTableKeyValue, table, _1, _2),
                                 false, done);
        }
        return;
    }
    {
        MutexLock locker(&m_alias_mutex);
        const std::string& internal_table_name = table->GetSchema().name();
        m_alias[new_alias] =  internal_table_name;
        m_alias.erase(old_alias);
    }
    LOG(INFO) << "Rename done. update meta table success, " << table;
    rpc_response->set_status(kMasterOk);
    rpc_done->Run();
}

void MasterImpl::UpdateTabletRecordCallback(TabletPtr tablet, int32_t retry_times,
                                            WriteTabletRequest* request,
                                            WriteTabletResponse* response,
                                            bool failed, int error_code) {
    StatusCode status = response->status();
    if (!failed && status == kTabletNodeOk) {
        // all the row status should be the same
        CHECK_GT(response->row_status_list_size(), 0);
        status = response->row_status_list(0);
    }
    delete request;
    delete response;
    if (failed || status != kTabletNodeOk) {
        if (failed) {
            LOG(ERROR) << "fail to update meta tablet: "
                << sofa::pbrpc::RpcErrorCodeToString(error_code) << ", " << tablet;
        } else {
            LOG(ERROR) << "fail to update meta tablet: "
                << StatusCodeToString(status) << ", " << tablet;
        }
        if (retry_times <= 0) {
            LOG(ERROR) << kSms << "abort update meta tablet, " << tablet;
        } else {
            WriteClosure* done =
                NewClosure(this, &MasterImpl::UpdateTabletRecordCallback,
                           tablet, retry_times - 1);
            SuspendMetaOperation(boost::bind(&Tablet::ToMetaTableKeyValue, tablet, _1, _2),
                                 false, done);
        }
        return;
    }
    LOG(INFO) << "update meta tablet success, " << tablet;
}

void MasterImpl::UpdateMetaForLoadCallback(TabletPtr tablet, int32_t retry_times,
                                           WriteTabletRequest* request,
                                           WriteTabletResponse* response,
                                           bool failed, int error_code) {
    CHECK(tablet->GetStatus() == kTableOnLoad);
    StatusCode status = response->status();
    if (!failed && status == kTabletNodeOk) {
        // all the row status should be the same
        CHECK_GT(response->row_status_list_size(), 0);
        status = response->row_status_list(0);
    }
    delete request;
    delete response;
    std::string server_addr = tablet->GetServerAddr();
    if (failed || status != kTabletNodeOk) {
        if (failed) {
            LOG(ERROR) << "fail to update meta tablet: "
                << sofa::pbrpc::RpcErrorCodeToString(error_code) << ", " << tablet;
        } else {
            LOG(ERROR) << "fail to update meta tablet: "
                << StatusCodeToString(status) << ", " << tablet;
        }
        if (retry_times <= 0) {
            LOG(ERROR) << kSms << "abort update meta tablet, " << tablet;
            tablet->SetStatusIf(kTableOffLine, kTableOnLoad);
            ProcessOffLineTablet(tablet);
            // load fail, try reload
            TryLoadTablet(tablet, server_addr);

            // load next tablet
            TabletNodePtr node;
            if (m_tabletnode_manager->FindTabletNode(server_addr, &node)
                && node->m_uuid == tablet->GetServerId()) {
                node->FinishLoad(tablet);
                TabletPtr next_tablet;
                while (node->LoadNextWaitTablet(&next_tablet)) {
                    if (next_tablet->SetAddrAndStatusIf(server_addr, kTableOnLoad, kTableOffLine)) {
                        next_tablet->SetServerId(node->m_uuid);
                        WriteClosure* done =
                            NewClosure(this, &MasterImpl::UpdateMetaForLoadCallback,
                                       next_tablet, FLAGS_tera_master_meta_retry_times);
                        BatchWriteMetaTableAsync(boost::bind(&Tablet::ToMetaTableKeyValue, next_tablet, _1, _2),
                                                 false, done);
                        break;
                    }
                    node->FinishLoad(next_tablet);
                }
            }
        } else {
            WriteClosure* done =
                NewClosure(this, &MasterImpl::UpdateMetaForLoadCallback,
                           tablet, retry_times - 1);
            SuspendMetaOperation(boost::bind(&Tablet::ToMetaTableKeyValue, tablet, _1, _2),
                                 false, done);
        }
        return;
    }
    LOG(INFO) << "update meta tablet success, " << tablet;

    // if server down here, let split callback take care of status switch
    LoadClosure* done = NewClosure(this, &MasterImpl::LoadTabletCallback ,
                                   tablet, 0);
    LoadTabletAsync(tablet, done);
}

void MasterImpl::DeleteTableCallback(TablePtr table,
                                     std::vector<TabletPtr> tablets,
                                     int32_t retry_times,
                                     DeleteTableResponse* rpc_response,
                                     google::protobuf::Closure* rpc_done,
                                     WriteTabletRequest* request,
                                     WriteTabletResponse* response,
                                     bool failed, int error_code) {
    StatusCode status = response->status();
    if (!failed && status == kTabletNodeOk) {
        // all the row status should be the same
        CHECK_GT(response->row_status_list_size(), 0);
        status = response->row_status_list(0);
    }
    delete request;
    delete response;
    if (failed || status != kTabletNodeOk) {
        if (failed) {
            LOG(ERROR) << "fail to delete table meta: "
                << sofa::pbrpc::RpcErrorCodeToString(error_code) << ", " << table;
        } else {
            LOG(ERROR) << "fail to delete table meta: "
                << StatusCodeToString(status) << ", " << table;
        }
        if (retry_times <= 0) {
            LOG(ERROR) << kSms << "abort delete meta table record, " << table;
            rpc_response->set_status(kMetaTabletError);
            rpc_done->Run();
        } else {
            WriteClosure* done =
                NewClosure(this, &MasterImpl::DeleteTableCallback, table, tablets,
                           retry_times - 1, rpc_response, rpc_done);
            SuspendMetaOperation(table, tablets, true, done);
        }
        return;
    }
    std::string table_alias = table->GetSchema().alias();
    if (!table_alias.empty()) {
        MutexLock locker(&m_alias_mutex);
        m_alias.erase(table_alias);
    }
    // clean tablet manager
    for (uint32_t i = 0; i < tablets.size(); ++i) {
        TabletPtr tablet = tablets[i];
        m_tablet_manager->DeleteTablet(tablet->GetTableName(), tablet->GetKeyStart());
    }
    LOG(INFO) << "delete meta table record success, " << table;
    rpc_response->set_status(kMasterOk);
    rpc_done->Run();
}

void MasterImpl::ScanMetaTableAsync(const std::string& table_name,
                                    const std::string& tablet_key_start,
                                    const std::string& tablet_key_end,
                                    ScanClosure* done) {
    std::string meta_addr;
    if (!m_tablet_manager->GetMetaTabletAddr(&meta_addr)) {
        SuspendMetaOperation(table_name, tablet_key_start, tablet_key_end, done);
        return;
    }

    ScanTabletRequest* request = new ScanTabletRequest;
    ScanTabletResponse* response = new ScanTabletResponse;
    request->set_sequence_id(m_this_sequence_id.Inc());
    request->set_table_name(FLAGS_tera_master_meta_table_name);
    std::string scan_key_start, scan_key_end;
    MetaTableScanRange(table_name, tablet_key_start, tablet_key_end,
                       &scan_key_start, &scan_key_end);
    request->set_start(scan_key_start);
    request->set_end(scan_key_end);

    LOG(INFO) << "ScanMetaTableAsync id: " << request->sequence_id() << ", "
        << "table: " << table_name << ", range: ["
        << DebugString(tablet_key_start) << ", " << DebugString(tablet_key_end);
    tabletnode::TabletNodeClient meta_node_client(meta_addr);
    meta_node_client.ScanTablet(request, response, done);
}

void MasterImpl::ScanMetaCallbackForSplit(TabletPtr tablet,
                                          ScanTabletRequest* request,
                                          ScanTabletResponse* response,
                                          bool failed, int error_code) {
    CHECK(tablet->GetStatus() == kTableOnSplit);
    delete request;

    if (failed || response->status() != kTabletNodeOk) {
        if (failed) {
            LOG(ERROR) << "fail to scan meta table: "
                << sofa::pbrpc::RpcErrorCodeToString(error_code) << ", " << tablet;
        } else {
            LOG(ERROR) << "fail to scan meta table: "
                << StatusCodeToString(response->status()) << ", " << tablet;
        }
        ScanClosure* done =
            NewClosure(this, &MasterImpl::ScanMetaCallbackForSplit, tablet);
        SuspendMetaOperation(tablet->GetTableName(), tablet->GetKeyStart(),
                             tablet->GetKeyEnd(), done);
        delete response;
        return;
    }

    uint32_t record_size = response->results().key_values_size();
    VLOG(5) << "scan meta table: " << record_size << " records";
    if (record_size > 2 || record_size == 0) {
        LOG(ERROR) << kSms << "split into " << record_size << " pieces, "
            << tablet;
        // TryKickTabletNode(tablet->GetServerAddr());
        WriteClosure* closure =
                NewClosure(this, &MasterImpl::RepairMetaAfterSplitCallback,
                           tablet, response, FLAGS_tera_master_meta_retry_times);
        RepairMetaTableAsync(tablet, response, closure);
        return;
    }

    std::string server_addr = tablet->GetServerAddr();
    const std::string& key_start = tablet->GetKeyStart();
    const std::string& key_end = tablet->GetKeyEnd();

    const KeyValuePair& first_record = response->results().key_values(0);
    TabletMeta first_meta;
    ParseMetaTableKeyValue(first_record.key(), first_record.value(),
                           &first_meta);
    const std::string& first_key_start = first_meta.key_range().key_start();
    const std::string& first_key_end = first_meta.key_range().key_end();

    if (record_size == 1) {
        if (tablet->Verify(first_key_start, first_key_end, first_meta.table_name(),
                           first_meta.path(), first_meta.server_addr())) {
            LOG(WARNING) << "split not complete, " << tablet;
            tablet->SetStatus(kTableOffLine);
            ProcessOffLineTablet(tablet);
            TryLoadTablet(tablet);
            delete response;
        } else {
            LOG(ERROR) << kSms << "split into " << record_size << " pieces, "
                << tablet;
            WriteClosure* closure =
                    NewClosure(this, &MasterImpl::RepairMetaAfterSplitCallback,
                               tablet, response, FLAGS_tera_master_meta_retry_times);
            RepairMetaTableAsync(tablet, response, closure);
        }
        return;
    }

    const KeyValuePair& second_record = response->results().key_values(1);
    TabletMeta second_meta;
    ParseMetaTableKeyValue(second_record.key(), second_record.value(),
                           &second_meta);
    const std::string& second_key_start = second_meta.key_range().key_start();
    const std::string& second_key_end = second_meta.key_range().key_end();

    if (first_key_start != key_start || first_key_end != second_key_start
        || second_key_end != key_end || key_start >= second_key_start
        || (!key_end.empty() && key_end <= second_key_start)
        || (key_end.empty() && second_key_start.empty())) {
        LOG(ERROR) << kSms << "two splits are not successive, " << tablet;
        // TryKickTabletNode(tablet->GetServerAddr());
        WriteClosure* closure =
                NewClosure(this, &MasterImpl::RepairMetaAfterSplitCallback,
                           tablet, response, FLAGS_tera_master_meta_retry_times);
        RepairMetaTableAsync(tablet, response, closure);
        return;
    }
    TabletPtr first_tablet, second_tablet;
    // update second child tablet meta
    second_meta.set_status(kTableOffLine);
    m_tablet_manager->AddTablet(second_meta, TableSchema(), &second_tablet);

    // delete old tablet
    m_tablet_manager->DeleteTablet(tablet->GetTableName(), tablet->GetKeyStart());

    // update first child tablet meta
    first_meta.set_status(kTableOffLine);
    m_tablet_manager->AddTablet(first_meta, TableSchema(), &first_tablet);

    LOG(INFO) << "try load child tablets, \nfirst: " << first_meta.ShortDebugString()
        << "\nsecond: " << second_meta.ShortDebugString();
    ProcessOffLineTablet(first_tablet);
    TryLoadTablet(first_tablet, server_addr);
    ProcessOffLineTablet(second_tablet);
    TryLoadTablet(second_tablet, server_addr);
    delete response;
}

void MasterImpl::RepairMetaTableAsync(TabletPtr tablet,
                                      ScanTabletResponse* scan_resp,
                                      WriteClosure* done) {
    std::string meta_addr;
    if (!m_tablet_manager->GetMetaTabletAddr(&meta_addr)) {
        SuspendMetaOperation(tablet, scan_resp, done);
        return;
    }

    WriteTabletRequest* request = new WriteTabletRequest;
    WriteTabletResponse* response = new WriteTabletResponse;
    request->set_sequence_id(m_this_sequence_id.Inc());
    request->set_tablet_name(FLAGS_tera_master_meta_table_name);
    request->set_is_sync(true);
    request->set_is_instant(true);
    // first, erase all invalid record
    for (int32_t i = 0; i < scan_resp->results().key_values_size(); i++) {
        const KeyValuePair& record = scan_resp->results().key_values(i);
        RowMutationSequence* mu_seq = request->add_row_list();
        mu_seq->set_row_key(record.key());
        Mutation* mutation = mu_seq->add_mutation_sequence();
        mutation->set_type(kDeleteRow);
    }
    // then, add the correct record
    std::string packed_key;
    std::string packed_value;
    tablet->ToMetaTableKeyValue(&packed_key, &packed_value);
    RowMutationSequence* mu_seq = request->add_row_list();
    mu_seq->set_row_key(packed_key);
    Mutation* mutation = mu_seq->add_mutation_sequence();
    mutation->set_type(kPut);
    mutation->set_value(packed_value);


    LOG(INFO) << "RepairMetaTableAsync id: " << request->sequence_id() << ", "
        << tablet;
    tabletnode::TabletNodeClient meta_node_client(meta_addr);
    meta_node_client.WriteTablet(request, response, done);
}

void MasterImpl::RepairMetaAfterSplitCallback(TabletPtr tablet,
                                              ScanTabletResponse* scan_resp,
                                              int32_t retry_times,
                                              WriteTabletRequest* request,
                                              WriteTabletResponse* response,
                                              bool failed, int error_code) {
    CHECK(tablet->GetStatus() == kTableOnSplit);
    StatusCode status = response->status();
    if (!failed && status == kTabletNodeOk) {
        // all the row status should be the same
        CHECK_GT(response->row_status_list_size(), 0);
        status = response->row_status_list(0);
    }
    delete request;
    delete response;

    if (failed || status != kTabletNodeOk) {
        if (failed) {
            LOG(ERROR) << "fail to repair meta table: "
                << sofa::pbrpc::RpcErrorCodeToString(error_code) << ", " << tablet;
        } else {
            LOG(ERROR) << "fail to repair meta table: "
                << StatusCodeToString(response->status()) << ", " << tablet;
        }
        if (retry_times <= 0) {
            LOG(ERROR) << kSms << "abort repair meta, " << tablet;
            delete scan_resp;
            // we can still repair it at next split
            tablet->SetStatusIf(kTableOffLine, kTableOnSplit);
            ProcessOffLineTablet(tablet);
            TryLoadTablet(tablet);
        } else {
            WriteClosure* done =
                NewClosure(this, &MasterImpl::RepairMetaAfterSplitCallback,
                           tablet, scan_resp, retry_times - 1);
            SuspendMetaOperation(tablet, scan_resp, done);
        }
        return;
    }
    LOG(INFO) << "repair meta success, " << tablet;

    delete scan_resp;
    tablet->SetStatusIf(kTableOffLine, kTableOnSplit);
    ProcessOffLineTablet(tablet);
    TryLoadTablet(tablet);
}

void MasterImpl::SuspendMetaOperation(TablePtr table, const std::vector<TabletPtr>& tablets,
                                      bool is_delete, WriteClosure* done) {
    std::vector<ToMetaFunc> meta_entries;
    TablePtr null_ptr;
    if (table != null_ptr) {
        meta_entries.push_back(boost::bind(&Table::ToMetaTableKeyValue, table, _1, _2));
    }
    for (size_t i = 0; i < tablets.size(); ++i) {
        meta_entries.push_back(boost::bind(&Tablet::ToMetaTableKeyValue, tablets[i], _1, _2));
    }
    SuspendMetaOperation(meta_entries, is_delete, done);
}

void MasterImpl::SuspendMetaOperation(ToMetaFunc meta_entry,
                                      bool is_delete, WriteClosure* done) {
    std::vector<ToMetaFunc> meta_entries;
    meta_entries.push_back(meta_entry);
    SuspendMetaOperation(meta_entries, is_delete, done);
}

void MasterImpl::SuspendMetaOperation(std::vector<ToMetaFunc> meta_entries,
                                      bool is_delete, WriteClosure* done) {
    WriteTask* task = new WriteTask;
    task->m_type = kWrite;
    task->m_done = done;
    task->m_meta_entries = meta_entries;
    task->m_is_delete = is_delete;
    PushToMetaPendingQueue((MetaTask*)task);
}

void MasterImpl::SuspendMetaOperation(const std::string& table_name,
                                      const std::string& tablet_key_start,
                                      const std::string& tablet_key_end,
                                      ScanClosure* done) {
    ScanTask* task = new ScanTask;
    task->m_type = kScan;
    task->m_done = done;
    task->m_table_name = table_name;
    task->m_tablet_key_start = tablet_key_start;
    task->m_tablet_key_end = tablet_key_end;
    PushToMetaPendingQueue((MetaTask*)task);
}

void MasterImpl::SuspendMetaOperation(TabletPtr tablet,
                                      ScanTabletResponse* scan_resp,
                                      WriteClosure* done) {
    RepairTask* task = new RepairTask;
    task->m_type = kRepair;
    task->m_tablet = tablet;
    task->m_done = done;
    task->m_scan_resp = scan_resp;
    PushToMetaPendingQueue((MetaTask*)task);
}

void MasterImpl::PushToMetaPendingQueue(MetaTask* task) {
    bool reload_meta_table = false;
    m_meta_task_mutex.Lock();
    if (m_meta_task_queue.empty()) {
        reload_meta_table = true;
    }
    m_meta_task_queue.push(task);
    m_meta_task_mutex.Unlock();
    if (reload_meta_table) {
        TabletPtr meta_tablet;
        m_tablet_manager->FindTablet(FLAGS_tera_master_meta_table_name, "",
                                     &meta_tablet);
        TryMoveTablet(meta_tablet);
    }
}

void MasterImpl::ResumeMetaOperation() {
    m_meta_task_mutex.Lock();
    while (!m_meta_task_queue.empty()) {
        MetaTask* task = m_meta_task_queue.front();
        if (task->m_type == kWrite) {
            WriteTask* write_task = (WriteTask*)task;
            BatchWriteMetaTableAsync(write_task->m_meta_entries,
                                     write_task->m_is_delete, write_task->m_done);
            delete write_task;
        } else if (task->m_type == kScan) {
            ScanTask* scan_task = (ScanTask*)task;
            ScanMetaTableAsync(scan_task->m_table_name,
                               scan_task->m_tablet_key_start,
                               scan_task->m_tablet_key_end, scan_task->m_done);
            delete scan_task;
        } else if (task->m_type == kRepair) {
            RepairTask* repair_task = (RepairTask*)task;
            RepairMetaTableAsync(repair_task->m_tablet, repair_task->m_scan_resp,
                                 repair_task->m_done);
            delete repair_task;
        }
        m_meta_task_queue.pop();
    }
    m_meta_task_mutex.Unlock();
}

void MasterImpl::TryMoveTablet(TabletPtr tablet, const std::string& server_addr) {
    if (tablet->GetServerAddr() == server_addr) {
        return;
    }
    LOG(INFO) << "Move " << tablet << " from " << tablet->GetServerAddr()
        << " to " << server_addr;
    if (tablet->SetStatusIf(kTableUnLoading, kTableReady)) {
        tablet->SetExpectServerAddr(server_addr);
        TabletNodePtr node;
        if (!server_addr.empty() &&
            m_tabletnode_manager->FindTabletNode(server_addr, &node)) {
            node->PlanToMoveIn();
        }
        UnloadClosure* done =
            NewClosure(this, &MasterImpl::UnloadTabletCallback, tablet,
                       FLAGS_tera_master_impl_retry_times);
        UnloadTabletAsync(tablet, done);
    }
}

void MasterImpl::ProcessOffLineTablet(TabletPtr tablet) {
    if (!tablet->IsBound()) {
        return;
    }
    tablet->SetStatusIf(kTabletDisable, kTableOffLine, kTableDisable);
}

void MasterImpl::ProcessReadyTablet(TabletPtr tablet) {
    if (tablet->SetStatusIf(kTableUnLoading, kTableReady, kTableDisable)) {
        UnloadClosure* done =
            NewClosure(this, &MasterImpl::UnloadTabletCallback, tablet,
                       FLAGS_tera_master_impl_retry_times);
        UnloadTabletAsync(tablet, done);
        return;
    }

    if (FLAGS_tera_master_online_schema_update_enabled) {
        LOG(INFO) << "[update] tablet ready but schema not synced: " << tablet;
        tablet->SetSchemaIsSyncing(true);
        NoticeTabletNodeSchemaUpdated(tablet);
    }
}

bool MasterImpl::CreateStatTable() {
    master::MasterClient master_client(m_local_addr);

    CreateTableRequest request;
    CreateTableResponse response;
    request.set_sequence_id(0);
    request.set_table_name(FLAGS_tera_master_stat_table_name);
    request.set_user_token(m_user_manager->UserNameToToken("root"));
    TableSchema* schema = request.mutable_schema();

    schema->set_name(FLAGS_tera_master_stat_table_name);
    schema->set_raw_key(Binary);
    schema->set_split_size(FLAGS_tera_master_stat_table_splitsize);

    LocalityGroupSchema* lg = schema->add_locality_groups();
    lg->set_name("lg0");
    lg->set_store_type(FlashStore);
    lg->set_id(0);

    ColumnFamilySchema* cf = schema->add_column_families();
    cf->set_name("tsinfo");
    cf->set_time_to_live(FLAGS_tera_master_stat_table_ttl);
    cf->set_locality_group("lg0");

    master_client.CreateTable(&request, &response);
    switch (response.status()) {
        case kMasterOk:
            return true;
        case kTableExist:
            return true;
        default:
            return false;
    }
}

void MasterImpl::DumpStatCallBack(RowMutation* mutation) {
    VLOG(15) << "dump stat success:" << mutation->RowKey();
    const ErrorCode& error_code = mutation->GetError();
    if (error_code.GetType() != ErrorCode::kOK) {
        VLOG(15) << "exception occured, reason:" << error_code.GetReason();
    }
    delete mutation;
}

void MasterImpl::DumpTabletNodeAddrToTable(const std::string& addr) {
    std::string key = "#" + addr;
    RowMutation* mutation = m_stat_table->NewRowMutation(key);
    mutation->Put("tsinfo", "", "");
    mutation->SetCallBack(&DumpStatCallBack);
    m_stat_table->ApplyMutation(mutation);
}

void MasterImpl::DumpStatToTable(const TabletNode& stat) {
    int64_t cur_ts = get_micros() & 0x00FFFFFFFFFFFFFF;
    uint64_t inv_ts = (1UL << 56) - cur_ts;
    {
        MutexLock lock(&m_stat_table_mutex);
        if (m_ts_stat_update_time[stat.m_addr] == 0) {
            m_stat_table_mutex.Unlock();
            DumpTabletNodeAddrToTable(stat.m_addr);
            m_stat_table_mutex.Lock();
        }
        if (cur_ts - m_ts_stat_update_time[stat.m_addr]
            < FLAGS_tera_master_stat_table_interval * 1000000) {
            return;
        }
        m_ts_stat_update_time[stat.m_addr] = cur_ts;
    }

    char buf[20];
    std::string key, value;
    snprintf(buf, 20, "%16ld", inv_ts);
    key = stat.m_addr + std::string(buf, 16);
    stat.m_info.SerializeToString(&value);

    RowMutation* mutation = m_stat_table->NewRowMutation(key);
    mutation->Put("tsinfo", "", value);
    mutation->SetCallBack(&DumpStatCallBack);
    m_stat_table->ApplyMutation(mutation);
}

void MasterImpl::ScheduleTabletNodeGc() {
    m_mutex.AssertHeld();
    LOG(INFO) << "[gc] ScheduleTabletNodeGcTimer";
    ThreadPool::Task task =
        boost::bind(&MasterImpl::DoTabletNodeGc, this);
    m_gc_timer_id = m_thread_pool->DelayTask(
        FLAGS_tera_master_gc_period, task);
}

void MasterImpl::EnableTabletNodeGcTimer() {
    MutexLock lock(&m_mutex);
    if (m_gc_timer_id == kInvalidTimerId) {
        ScheduleTabletNodeGc();
    }
    m_gc_enabled = true;
}

void MasterImpl::DisableTabletNodeGcTimer() {
    MutexLock lock(&m_mutex);
    if (m_gc_timer_id != kInvalidTimerId) {
        bool non_block = true;
        if (m_thread_pool->CancelTask(m_gc_timer_id, non_block)) {
            m_gc_timer_id = kInvalidTimerId;
        }
    }
    m_gc_enabled = false;
}

void MasterImpl::DoTabletNodeGc() {
    {
        MutexLock lock(&m_mutex);
        if (!m_gc_enabled) {
            m_gc_timer_id = kInvalidTimerId;
            return;
        }
    }

    bool need_gc = gc_strategy->PreQuery();

    MutexLock lock(&m_mutex);
    if (!need_gc) {
        if (m_gc_enabled) {
            ScheduleTabletNodeGc();
        } else {
            m_gc_timer_id = kInvalidTimerId;
        }
        return;
    }
    m_gc_query_enable = true;
}

void MasterImpl::DoTabletNodeGcPhase2() {
    gc_strategy->PostQuery();

    LOG(INFO) << "[gc] try clean trash dir.";
    int64_t start = common::timer::get_micros();
    io::CleanTrashDir();
    int64_t cost = (common::timer::get_micros() - start) / 1000;
    LOG(INFO) << "[gc] clean trash dir done, cost: " << cost << "ms.";

    MutexLock lock(&m_mutex);
    if (m_gc_enabled) {
        ScheduleTabletNodeGc();
    } else {
        m_gc_timer_id = kInvalidTimerId;
    }
}

void MasterImpl::RenameTable(const RenameTableRequest* request,
                             RenameTableResponse* response,
                             google::protobuf::Closure* done) {
    response->set_sequence_id(request->sequence_id());
    MasterStatus master_status = GetMasterStatus();
    if (master_status != kIsRunning) {
        LOG(ERROR) << "master is not ready, m_status = "
            << StatusCodeToString(master_status);
        response->set_status(static_cast<StatusCode>(master_status));
        done->Run();
        return;
    }
    std::string old_alias = request->old_table_name();
    std::string new_alias = request->new_table_name();
    std::string internal_table_name;

    {
        MutexLock locker(&m_alias_mutex);
        if (m_alias.find(old_alias) == m_alias.end()) {
            LOG(ERROR) << "Fail to reanme, " << old_alias << " not exist";
            response->set_status(kTableNotExist);
            done->Run();
            return;
        } else if (m_alias.find(new_alias) != m_alias.end()) {
            LOG(ERROR) << "Fail to rename, " << new_alias << "already exist";
            response->set_status(kTableExist);
            done->Run();
            return;
        } else if (new_alias.find("@") != std::string::npos) {
            LOG(ERROR) << "Fail to rename, "
                << new_alias << "contains invalid chars: @";
            response->set_status(kInvalidArgument);
            done->Run();
            return;
        } else if (new_alias.empty()) {
            LOG(ERROR) << "Fail to rename, new alias is empty";
            response->set_status(kInvalidArgument);
            done->Run();
            return;
        } else {
            internal_table_name = m_alias[old_alias];
        }
    }

    TablePtr table;
    if (!m_tablet_manager->FindTable(internal_table_name, &table)) {
        LOG(ERROR) << "Fail to update table: " << internal_table_name
            << ", table not exist";
        response->set_status(kTableNotExist);
        done->Run();
        return;
    }
    TablePtr table2;
    if (m_tablet_manager->FindTable(new_alias, &table2)) {
        LOG(ERROR) << "Fail to rename table to: " << new_alias
            << ", table exist";
        response->set_status(kTableExist);
        done->Run();
        return;
    }
    TableSchema schema;
    schema.CopyFrom(table->GetSchema());
    schema.set_alias(new_alias);
    table->SetSchema(schema);
    // write meta tablet
    WriteClosure* closure =
        NewClosure(this, &MasterImpl::UpdateTableRecordForRenameCallback, table,
                   FLAGS_tera_master_meta_retry_times, response, done,
                   old_alias, new_alias);
    BatchWriteMetaTableAsync(boost::bind(&Table::ToMetaTableKeyValue, table, _1, _2),
                             false, closure);
}

void MasterImpl::RefreshTableCounter() {
    int64_t start = get_micros();
    std::vector<TablePtr> table_list;
    m_tablet_manager->ShowTable(&table_list, NULL);
    for (uint32_t i = 0; i < table_list.size(); ++i) {
        table_list[i]->RefreshCounter();
    }

    // Set refresh interval as  query-interval / 2, because each table counter
    // changed after query callback reached.
    ThreadPool::Task task = boost::bind(&MasterImpl::RefreshTableCounter, this);
    m_thread_pool->DelayTask(FLAGS_tera_master_query_tabletnode_period / 2, task);
    LOG(INFO) << "RefreshTableCounter, cost: "
        << ((get_micros() - start) / 1000) << "ms.";
}

std::string MasterImpl::ProfilingLog() {
    return "[main : " + m_thread_pool->ProfilingLog() + "] [query : "
        + m_query_thread_pool->ProfilingLog() + "]";
}
} // namespace master
} // namespace tera<|MERGE_RESOLUTION|>--- conflicted
+++ resolved
@@ -3314,6 +3314,16 @@
     }
     LOG(INFO) << "[update] tablet schema update done. " << tablet;
     tablet->SetSchemaIsSyncing(false);
+    TablePtr table = tablet->GetTable();
+    if (!table->AddToRange(tablet->GetKeyStart(), tablet->GetKeyEnd())) {
+        LOG(ERROR) << "[update] invalid argument:" << tablet;
+    }
+    if (table->IsCompleteRange()) {
+        table->UpdateRpcDone();
+        LOG(INFO) << "[update] DONE :" << table;
+        // new schema synced to all tablets/ts
+        table->SetSchemaIsSyncing(false);
+    }
 }
 
 void MasterImpl::NoticeTabletNodeSchemaUpdatedAsync(TabletPtr tablet,
@@ -4491,18 +4501,20 @@
         }
         return;
     }
-<<<<<<< HEAD
+    table->SetSchema(*schema);
     if ((table->GetStatus() == kTableDisable) // no need to sync
         || !FLAGS_tera_master_online_schema_update_enabled) {
-        LOG(INFO) << "[update] meta table success, " << table;
+        LOG(INFO) << "[update] new table schema is updated: " << schema->ShortDebugString();
         rpc_response->set_status(kMasterOk);
         rpc_done->Run();
     } else {
         LOG(INFO) << "[update] online-schema-update";
         SetTableAndTabletsSchemaIsSyncing(table, true);
         NoticeTabletNodeSchemaUpdated(table);
-        int32_t retry_times = 0;
-        PollUntilSchemaSynced(table, retry_times, rpc_response, rpc_done);
+        table->StoreUpdateRpc(rpc_response, rpc_done);
+        table->ResetRangeFragment();
+        //int32_t retry_times = 0;
+        //PollUntilSchemaSynced(table, retry_times, rpc_response, rpc_done);
     }
 }
 
@@ -4519,18 +4531,12 @@
                 boost::bind(&MasterImpl::PollUntilSchemaSynced, this,
                             table, retry_times + 1, rpc_response, rpc_done);
             m_thread_pool->DelayTask(FLAGS_tera_master_schema_update_retry_period * 1000, task);
-            //NoticeTabletNodeSchemaUpdated(*it);
             return;
         }
     }
     LOG(INFO) << "[update] DONE :" << table;
     // new schema synced to all tablets/ts
     table->SetSchemaIsSyncing(false);
-=======
-
-    table->SetSchema(*schema);
-    LOG(INFO) << "[update] new table schema is updated: " << schema->ShortDebugString();
->>>>>>> bafc62d5
     rpc_response->set_status(kMasterOk);
     rpc_done->Run();
 }
@@ -5087,7 +5093,8 @@
         return;
     }
 
-    if (FLAGS_tera_master_online_schema_update_enabled) {
+    if (FLAGS_tera_master_online_schema_update_enabled
+        && tablet->GetTable()->GetSchemaIsSyncing()) {
         LOG(INFO) << "[update] tablet ready but schema not synced: " << tablet;
         tablet->SetSchemaIsSyncing(true);
         NoticeTabletNodeSchemaUpdated(tablet);
