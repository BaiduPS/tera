--- conflicted
+++ resolved
@@ -1204,54 +1204,21 @@
 
             std::vector<TabletPtr> tablet_list;
             table->GetTablet(&tablet_list);
-<<<<<<< HEAD
-            LoadBalance(1, m_size_scheduler.get(), all_node_list, tablet_list, table->GetTableName());
-            if (FLAGS_tera_master_load_balance_qps_policy_enabled) {
-                LoadBalance(5, m_qps_scheduler.get(), all_node_list, tablet_list, table->GetTableName());
-            }
-        }
-    } else {
-        LoadBalance(1, m_size_scheduler.get(), all_node_list, all_tablet_list);
-        if (FLAGS_tera_master_load_balance_qps_policy_enabled) {
-            LoadBalance(5, m_qps_scheduler.get(), all_node_list, all_tablet_list);
-        }
-=======
             max_move_num -= LoadBalance(m_size_scheduler.get(), max_move_num, all_node_list,
                                         tablet_list, table->GetTableName());
         }
     } else {
         max_move_num -= LoadBalance(m_size_scheduler.get(), max_move_num, all_node_list, all_tablet_list);
->>>>>>> 6faa6115
     }
 
     m_load_balance_timer_id = kInvalidTimerId;
     EnableLoadBalanceTimer();
 }
 
-<<<<<<< HEAD
-void MasterImpl::LoadBalance(uint32_t round_num, Scheduler* scheduler,
-                             std::vector<TabletNodePtr>& tabletnode_list,
-                             std::vector<TabletPtr>& tablet_list,
-                             const std::string& table_name) {
-    for (uint32_t i = 0; i < round_num; ++i) {
-        VLOG(5) << "LoadBalance (" << scheduler->Name() << ") round "
-                << i << " start : " << table_name;
-        LoadBalance(scheduler, tabletnode_list, tablet_list, table_name);
-        VLOG(5) << "LoadBalance (" << scheduler->Name() << ") round "
-                << i << " finish : " << table_name;
-    }
-}
-
-void MasterImpl::LoadBalance(Scheduler* scheduler,
-                             std::vector<TabletNodePtr>& tabletnode_list,
-                             std::vector<TabletPtr>& tablet_list,
-                             const std::string& table_name) {
-=======
 uint32_t MasterImpl::LoadBalance(Scheduler* scheduler, uint32_t max_move_num,
                                  std::vector<TabletNodePtr>& tabletnode_list,
                                  std::vector<TabletPtr>& tablet_list,
                                  const std::string& table_name) {
->>>>>>> 6faa6115
     std::map<std::string, std::vector<TabletPtr> > node_tablet_list;
     std::vector<TabletPtr>::iterator it = tablet_list.begin();
     for (; it != tablet_list.end(); ++it) {
@@ -1260,13 +1227,10 @@
     }
 
     scheduler->DescendingSort(tabletnode_list, table_name);
-<<<<<<< HEAD
-=======
 
     uint32_t round_count = 0;
     uint32_t round_move_count = 0;
     uint32_t total_move_count = 0;
->>>>>>> 6faa6115
     std::vector<TabletNodePtr>::iterator node_it = tabletnode_list.begin();
     LOG(INFO) << "LoadBalance (" << scheduler->Name() << ") " << table_name
               << " round " << round_count << " start";
@@ -1285,10 +1249,6 @@
         }
         TabletNodePtr node = *node_it;
         const std::vector<TabletPtr>& tablet_list = node_tablet_list[node->GetAddr()];
-<<<<<<< HEAD
-        TabletNodeLoadBalance(node, scheduler, tablet_list, table_name);
-    }
-=======
         if (TabletNodeLoadBalance(node, scheduler, tablet_list, table_name)) {
             round_move_count++;
             total_move_count++;
@@ -1301,7 +1261,6 @@
     LOG(INFO) << "LoadBalance (" << scheduler->Name() << ") " << table_name
               << " total round " << round_count + 1 << " total move " << total_move_count;
     return total_move_count;
->>>>>>> 6faa6115
 }
 
 bool MasterImpl::TabletNodeLoadBalance(TabletNodePtr tabletnode, Scheduler* scheduler,
@@ -1354,12 +1313,8 @@
 
     TabletNodePtr dst_tabletnode;
     size_t tablet_index = 0;
-<<<<<<< HEAD
-    if (m_tabletnode_manager->ScheduleTabletNode(scheduler, table_name, false, &dst_tabletnode)
-=======
     if (scheduler->MayMoveOut(tabletnode, table_name)
             && m_tabletnode_manager->ScheduleTabletNode(scheduler, table_name, true, &dst_tabletnode)
->>>>>>> 6faa6115
             && m_tabletnode_manager->ShouldMoveData(scheduler, table_name, tabletnode,
                                                     dst_tabletnode, tablet_candidates,
                                                     &tablet_index)) {
