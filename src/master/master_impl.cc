--- conflicted
+++ resolved
@@ -92,7 +92,6 @@
 DECLARE_int64(tera_sdk_perf_counter_log_interval);
 
 DECLARE_bool(tera_acl_enabled);
-DECLARE_bool(tera_only_root_create_table);
 DECLARE_string(tera_master_gc_strategy);
 
 namespace tera {
@@ -156,7 +155,6 @@
         m_zk_adapter.reset(new FakeMasterZkAdapter(this, m_local_addr));
     }
 
-    LOG(INFO) << "[acl] " << (FLAGS_tera_acl_enabled ? "enabled" : "disabled");
     SetMasterStatus(kIsSecondary);
     m_thread_pool->AddTask(boost::bind(&MasterImpl::InitAsync, this));
     return true;
@@ -463,37 +461,16 @@
     return m_user_manager->UserNameToToken("root") == token;
 }
 
-// user is admin or user is in admin_group
-bool MasterImpl::CheckUserPermissionOnTable(const std::string& token, TablePtr table) {
-   std::string group_name = table->GetSchema().admin_group();
-   std::string user_name = m_user_manager->TokenToUserName(token);
-   return (m_user_manager->IsUserInGroup(user_name, group_name)
-           || (table->GetSchema().admin() == m_user_manager->TokenToUserName(token)));
-}
-
-template <typename Request>
-bool MasterImpl::HasPermissionOnTable(const Request* request, TablePtr table) {
+template <typename Request, typename Response, typename Callback>
+bool MasterImpl::HasTablePermission(const Request* request, Response* response,
+                                    Callback* done, TablePtr table, const char* operate) {
+    // check permission
     if (!FLAGS_tera_acl_enabled
-        || IsRootUser(request->user_token())
-        || ((table->GetSchema().admin_group() == "") && (table->GetSchema().admin() == ""))
-        || (request->has_user_token()
-            && CheckUserPermissionOnTable(request->user_token(), table))) {
-        return true;
-
-    }
-    return false;
-}
-
-template <typename Request, typename Response, typename Callback>
-bool MasterImpl::HasPermissionOrReturn(const Request* request, Response* response,
-                                       Callback* done, TablePtr table, const char* operate) {
-    // check permission
-    if (HasPermissionOnTable(request, table)) {
+        || IsRootUser(request->user_token())) {
+        LOG(INFO) << "[acl] is acl enabled: " << FLAGS_tera_acl_enabled;
         return true;
     } else {
-        std::string token = request->has_user_token() ? request->user_token() : "";
-        LOG(INFO) << "[acl] " << m_user_manager->TokenToUserName(token)
-                  << ":" << token << " fail to " << operate;
+        LOG(INFO) << "[acl] fail to " << operate;
         response->set_sequence_id(request->sequence_id());
         response->set_status(kNotPermission);
         done->Run();
@@ -683,13 +660,11 @@
             done->Run();
             return;
         }
-        if (FLAGS_tera_acl_enabled
-            && !IsRootUser(request->user_token())
-            && FLAGS_tera_only_root_create_table) {
-                response->set_sequence_id(request->sequence_id());
-                response->set_status(kNotPermission);
-                done->Run();
-                return;
+        if (FLAGS_tera_acl_enabled && !IsRootUser(request->user_token())) {
+            response->set_sequence_id(request->sequence_id());
+            response->set_status(kNotPermission);
+            done->Run();
+            return;
         }
         if (!request->schema().alias().empty()) {
             bool alias_exist = false;
@@ -810,7 +785,7 @@
         done->Run();
         return;
     }
-    if (!HasPermissionOrReturn(request, response, done, table, "delete table")) {
+    if (!HasTablePermission(request, response, done, table, "delete table")) {
         return;
     }
 
@@ -866,7 +841,7 @@
         done->Run();
         return;
     }
-    if (!HasPermissionOrReturn(request, response, done, table, "disable table")) {
+    if (!HasTablePermission(request, response, done, table, "disable table")) {
         return;
     }
 
@@ -925,7 +900,7 @@
         done->Run();
         return;
     }
-    if (!HasPermissionOrReturn(request, response, done, table, "enable table")) {
+    if (!HasTablePermission(request, response, done, table, "enable table")) {
         return;
     }
 
@@ -976,7 +951,7 @@
         done->Run();
         return;
     }
-    if (!HasPermissionOrReturn(request, response, done, table, "update table")) {
+    if (!HasTablePermission(request, response, done, table, "update table")) {
         return;
     }
 
@@ -1098,19 +1073,11 @@
         TableMetaList* table_meta_list = response->mutable_table_meta_list();
         for (uint32_t i = 0; i < table_list.size(); ++i) {
             TablePtr table = table_list[i];
-            // if a user has NO permission on a table,
-            // he/she should not notice this table
-            if (!HasPermissionOnTable(request, table)) {
-                continue;
-            }
             table->ToMeta(table_meta_list->add_meta());
         }
         TabletMetaList* tablet_meta_list = response->mutable_tablet_meta_list();
         for (uint32_t i = 0; i < tablet_list.size(); ++i) {
             TabletPtr tablet = tablet_list[i];
-            if (!HasPermissionOnTable(request, tablet->GetTable())) {
-                continue;
-            }
             TabletMeta meta;
             tablet->ToMeta(&meta);
             tablet_meta_list->add_meta()->CopyFrom(meta);
@@ -1160,9 +1127,6 @@
         std::vector<TabletPtr> tablet_list;
         m_tablet_manager->FindTablet(request->addr(), &tablet_list);
         for (size_t i = 0; i < tablet_list.size(); ++i) {
-            if (!HasPermissionOnTable(request, tablet_list[i]->GetTable())) {
-                continue;
-            }
             TabletMeta* meta = response->mutable_tabletmeta_list()->add_meta();
             TabletCounter* counter = response->mutable_tabletmeta_list()->add_counter();
             tablet_list[i]->ToMeta(meta);
@@ -3115,19 +3079,7 @@
         << rpc_request->table_name() << " done";
 
     RollbackTask* task = new RollbackTask;
-    std::vector<TabletPtr> rollback_tablets;
-    table->GetRollbackTablets(rpc_request->rollback_name(), &rollback_tablets);
-    ApplyRollbackTask(table, rollback_tablets, rpc_request, rpc_response, rpc_done, task);
-    
-}
-
-void MasterImpl::ApplyRollbackTask(TablePtr table, const std::vector<TabletPtr>& tablets,
-                                   const RollbackRequest* rpc_request,
-                                   RollbackResponse* rpc_response,
-                                   google::protobuf::Closure* rpc_done,
-                                   RollbackTask* task) {
-    // table->GetRollbackTablets(rpc_request->rollback_name(), &task->tablets);
-    task->tablets = tablets;
+    table->GetTablet(&task->tablets);
     assert(task->tablets.size());
     if (task->tablets.size() == 0) {
         ///////////////// TODO ///////////////////
@@ -3140,24 +3092,27 @@
     task->table = table;
     task->task_num = 0;
     task->finish_num = 0;
-    task->aborted = false;
-<<<<<<< HEAD
-
-=======
->>>>>>> 3c47dcf1
+    ApplyRollbackTask(task);
+    
+}
+
+void MasterImpl::ApplyRollbackTask(RollbackTask* task) {
     MutexLock lock(&task->mutex);
     for (uint32_t i = 0; i < task->tablets.size(); ++i) {
         TabletPtr tablet = task->tablets[i];
         ++task->task_num;
         TabletStatus status = tablet->GetStatus();
         if (status == kTableReady) {
+            VLOG(1) << "rollback tablet ready: " << i;
             RollbackClosure* closure =
                 NewClosure(this, &MasterImpl::RollbackCallback, static_cast<int32_t>(i), task);
-            RollbackAsync(tablet, rpc_request->snapshot_id(), 3000, closure);
+            RollbackAsync(tablet, task->request->snapshot_id(), 3000, closure);
         } else if (status == kTableOnLoad) {
+            VLOG(1) << "rollback tablet onload: " << i;
             task->retry[i] = true;
             RollbackCallback(i, task, NULL, NULL, false, 0);
         } else {
+            VLOG(1) << "rollback tablet other: " << StatusCodeToString(status);
             RollbackCallback(i, task, NULL, NULL, false, 0);
         }
     }
@@ -3176,8 +3131,7 @@
     request->mutable_key_range()->set_key_start(tablet->GetKeyStart());
     request->mutable_key_range()->set_key_end(tablet->GetKeyEnd());
 
-    VLOG(10) << "RollbackAsync id: " << request->sequence_id() << ", "
-        << "server: " << addr;
+    VLOG(10) << "RollbackAsync id: " << snapshot_id << ", " << "server: " << addr;
     node_client.Rollback(request, response, done);
 }
 
@@ -3185,72 +3139,81 @@
                                   SnapshotRollbackRequest* master_request,
                                   SnapshotRollbackResponse* master_response,
                                   bool failed, int error_code) {
-    task->mutex.Lock();
+    MutexLock lock(&task->mutex);
     ++task->finish_num;
     if (task->finish_num != task->task_num) {
         if (!failed && master_response && master_response->status() == kTabletNodeOk) {
                 task->rollback_points[tablet_id] = master_response->rollback_point();
-            VLOG(6) << "MasterImpl Rollback id= " << tablet_id
+            VLOG(6) << "MasterImpl Rollback tablet id= " << tablet_id
                 << " finish_num= " << task->finish_num
                 << ". Return " << master_response->rollback_point();
         } else {
             // rpc failed or tablet not ready, do not update rollback_point
+            VLOG(1) << "MasterImpl Rollback tablet id= " << tablet_id
+                << " finish_num= " << task->finish_num
+                << ". Failed";
         }
         return;
     }
 
     if (!failed && master_response && master_response->status() == kTabletNodeOk) {
+        VLOG(6) << "MasterImpl Rollback tablet id= " << tablet_id
+                << " finish_num= " << task->finish_num
+                << ". Return " << master_response->rollback_point();
         task->rollback_points[tablet_id] = master_response->rollback_point();
-<<<<<<< HEAD
     } else {
+        VLOG(1) << "MasterImpl Rollback tablet id= " << tablet_id
+                << " finish_num= " << task->finish_num
+                << ". Failed";
         // rpc failed or tablet not ready, do not update rollback_point
     }
     std::vector<TabletPtr> retry_tablets;
     int sid = task->table->GetRollbackSize();
     for (uint32_t i = 0; i < task->tablets.size(); ++i) {
-        // update only if the tablet was ready
         if (!task->retry[i]) {
             int tsid = task->tablets[i]->UpdateRollback(task->request->rollback_name(),
                                                         task->request->snapshot_id(),
                                                         task->rollback_points[i]);
-=======
-        LOG(INFO) << "MasterImpl rollback all tablet done";
-        int sid = task->table->AddRollback(task->request->rollback_name());
-        for (uint32_t i = 0; i < task->tablets.size(); ++i) {
-            int tsid = task->tablets[i]->AddRollback(task->request->rollback_name(),
-                                                     master_request->snapshot_id(),
-                                                     task->rollback_points[i]);
->>>>>>> 3c47dcf1
             assert(sid == tsid);
         } else {
             retry_tablets.push_back(task->tablets[i]);
         }
-<<<<<<< HEAD
-    }
+    }
+
+    /////////////// TODO 重试逻辑 /////////////////////
+    if (retry_tablets.size() != 0) {
+        RollbackTask* retry_task = new RollbackTask;
+        retry_task->tablets = retry_tablets;
+
+        assert(retry_task->tablets.size());
+        if (retry_task->tablets.size() == 0) {
+            ////////////// TODO ////////////////////
+        }
+        retry_task->rollback_points.resize(retry_task->tablets.size(), leveldb::kMaxSequenceNumber);
+        retry_task->retry.resize(retry_task->tablets.size(), false);
+        retry_task->request = task->request;
+        retry_task->response = task->response;
+        retry_task->done = task->done;
+        retry_task->table = task->table;
+        retry_task->task_num = 0;
+        retry_task->finish_num = 0;
+    }
+
     WriteClosure* closure =
         NewClosure(this, &MasterImpl::AddRollbackCallback,
-                   task->table, task->tablets,
+                   task->table, task->tablets, retry_tablets.size() == 0,
                    FLAGS_tera_master_meta_retry_times,
                    task->request, task->response, task->done);
     BatchWriteMetaTableAsync(task->table, task->tablets, false, closure);
 
-    /////////////// TODO 重试逻辑 /////////////////////
     LOG(INFO) << "MasterImpl rollback all tablet done";
-=======
-        WriteClosure* closure =
-            NewClosure(this, &MasterImpl::AddRollbackCallback,
-                       task->table, task->tablets,
-                       FLAGS_tera_master_meta_retry_times,
-                       task->request, task->response, task->done);
-        BatchWriteMetaTableAsync(task->table, task->tablets, false, closure);
-    }
->>>>>>> 3c47dcf1
     task->mutex.Unlock();
     delete task;
 }
 
 void MasterImpl::AddRollbackCallback(TablePtr table,
                                      std::vector<TabletPtr> tablets,
+                                     bool no_more_retry,
                                      int32_t retry_times,
                                      const RollbackRequest* rpc_request,
                                      RollbackResponse* rpc_response,
@@ -3288,11 +3251,7 @@
         return;
     }
     LOG(INFO) << "Rollback " << rpc_request->rollback_name() << " to " << rpc_request->table_name()
-<<<<<<< HEAD
         << ", write meta with snpashot_id " << rpc_request->snapshot_id() << " done";
-=======
-        << ", write meta " << rpc_request->snapshot_id() << " done";
->>>>>>> 3c47dcf1
     rpc_response->set_status(kMasterOk);
     rpc_response->set_done(true);
     rpc_done->Run();
