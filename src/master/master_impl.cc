--- conflicted
+++ resolved
@@ -1043,17 +1043,13 @@
         TabletMetaList* tablet_meta_list = response->mutable_tablet_meta_list();
         for (uint32_t i = 0; i < tablet_list.size(); ++i) {
             TabletPtr tablet = tablet_list[i];
-<<<<<<< HEAD
             if (!IsRootUser(request->user_token())
                 && !CheckUserPermissionOnTable(request->user_token(), tablet->GetTable())) {
                 continue;
             }
-            tablet->ToMeta(tablet_meta_list->add_meta());
-=======
             TabletMeta meta;
             tablet->ToMeta(&meta);
             tablet_meta_list->add_meta()->CopyFrom(meta);
->>>>>>> e74a3aaa
             tablet_meta_list->add_counter()->CopyFrom(tablet->GetCounter());
         }
         response->set_is_more(is_more);
