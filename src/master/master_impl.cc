--- conflicted
+++ resolved
@@ -448,7 +448,6 @@
     }
 }
 
-<<<<<<< HEAD
 bool MasterImpl::IsRootUser(const std::string& token) {
     return token == FLAGS_tera_acl_root_token;
 }
@@ -468,7 +467,8 @@
         done->Run();
         return false;
     }
-=======
+}
+
 bool MasterImpl::LoadMetaTable(const std::string& meta_tablet_addr,
                                StatusCode* ret_status) {
     m_tablet_manager->ClearTableList();
@@ -601,8 +601,8 @@
         return false;
     }
     return true;
->>>>>>> 310fc091
-}
+}
+
 /////////////  RPC interface //////////////
 
 void MasterImpl::CreateTable(const CreateTableRequest* request,
