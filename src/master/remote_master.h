--- conflicted
+++ resolved
@@ -80,18 +80,16 @@
                  CmdCtrlResponse* response,
                  google::protobuf::Closure* done);
 
-<<<<<<< HEAD
     void OperateUser(google::protobuf::RpcController* controller,
                      const OperateUserRequest* request,
                      OperateUserResponse* response,
                      google::protobuf::Closure* done);
-=======
+
     void RenameTable(google::protobuf::RpcController* controller,
                 const RenameTableRequest* request,
                 RenameTableResponse* response,
                 google::protobuf::Closure* done);
 
->>>>>>> 5c6b5be7
 private:
     void DoGetSnapshot(google::protobuf::RpcController* controller,
                        const GetSnapshotRequest* request,
