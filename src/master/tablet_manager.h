--- conflicted
+++ resolved
@@ -191,11 +191,8 @@
     uint64_t GetNextTabletNo();
     bool GetTabletsForGc(std::set<uint64_t>* live_tablets,
                          std::set<uint64_t>* dead_tablets);
-<<<<<<< HEAD
     void SetSchemaUpdated(bool flag);
-=======
     void RefreshCounter();
->>>>>>> b3c4c4a6
 
 private:
     Table(const Table&) {}
@@ -211,11 +208,8 @@
     uint32_t m_deleted_tablet_num;
     uint64_t m_max_tablet_no;
     int64_t m_create_time;
-<<<<<<< HEAD
+    TableCounter m_counter;
     bool m_schema_updated; // is schema synced to all ts(all tablets)
-=======
-    TableCounter m_counter;
->>>>>>> b3c4c4a6
 };
 
 class TabletManager {
