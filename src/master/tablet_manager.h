--- conflicted
+++ resolved
@@ -210,7 +210,6 @@
 
     void Init();
     void Stop();
-<<<<<<< HEAD
     
     bool GetTabletWithOpLog(std::vector<TabletPtr>* log_tablets);
 
@@ -222,9 +221,7 @@
                                         TabletPtr rchild_tablet);
     
     bool LoadMetaTable(const std::string& addr, StatusCode* ret_status = NULL);
-=======
-
->>>>>>> 42d47e51
+
     bool DumpMetaTable(const std::string& addr, StatusCode* ret_status = NULL);
     bool ClearMetaTable(const std::string& addr, StatusCode* ret_status = NULL);
 
