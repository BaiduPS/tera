// Copyright (c) 2015, Baidu.com, Inc. All Rights Reserved
// Use of this source code is governed by a BSD-style license that can be
// found in the LICENSE file.

#ifndef TERA_MASTER_MASTER_IMPL_H_
#define TERA_MASTER_MASTER_IMPL_H_

#include <stdint.h>
#include <semaphore.h>
#include <string>
#include <vector>

#include "common/event.h"
#include "common/base/scoped_ptr.h"
#include "common/mutex.h"
#include "common/thread_pool.h"
#include "gflags/gflags.h"

#include "master/tablet_manager.h"
#include "master/tabletnode_manager.h"
#include "proto/master_rpc.pb.h"
#include "proto/table_meta.pb.h"
#include "sdk/client_impl.h"
#include "sdk/table_impl.h"

DECLARE_int32(tera_master_impl_retry_times);

namespace tera {

class LoadTabletRequest;
class LoadTabletResponse;
class UnloadTabletRequest;
class UnloadTabletResponse;
class SplitTabletRequest;
class SplitTabletResponse;
class MergeTabletRequest;
class MergeTabletResponse;
class QueryRequest;
class QueryResponse;
class WriteTabletRequest;
class WriteTabletResponse;
class ScanTabletRequest;
class ScanTabletResponse;

namespace master {

class MasterZkAdapterBase;
class MetaTable;
class Scheduler;
class TabletManager;
class TabletNodeManager;

class MasterImpl {
public:
    enum MasterStatus {
        kNotInited = kMasterNotInited,
        kIsBusy = kMasterIsBusy,
        kIsSecondary = kMasterIsSecondary,
        kIsReadonly = kMasterIsReadonly,
        kIsRunning = kMasterIsRunning,
        kOnRestore = kMasterOnRestore,
        kOnWait = kMasterOnWait
    };

    MasterImpl();
    ~MasterImpl();

    bool Init();

    bool Restore(const std::map<std::string, std::string>& tabletnode_list);

    void GetSnapshot(const GetSnapshotRequest* request,
                     GetSnapshotResponse* response,
                     google::protobuf::Closure* done);

    void DelSnapshot(const DelSnapshotRequest* request,
                     DelSnapshotResponse* response,
                     google::protobuf::Closure* done);

    void CreateTable(const CreateTableRequest* request,
                     CreateTableResponse* response,
                     google::protobuf::Closure* done);

    void DeleteTable(const DeleteTableRequest* request,
                     DeleteTableResponse* response,
                     google::protobuf::Closure* done);

    void DisableTable(const DisableTableRequest* request,
                      DisableTableResponse* response,
                      google::protobuf::Closure* done);

    void EnableTable(const EnableTableRequest* request,
                     EnableTableResponse* response,
                     google::protobuf::Closure* done);

    void UpdateTable(const UpdateTableRequest* request,
                     UpdateTableResponse* response,
                     google::protobuf::Closure* done);

    void CompactTable(const CompactTableRequest* request,
                      CompactTableResponse* response,
                      google::protobuf::Closure* done);

    void SearchTable(const SearchTableRequest* request,
                     SearchTableResponse* response,
                     google::protobuf::Closure* done);

    void ShowTables(const ShowTablesRequest* request,
                    ShowTablesResponse* response,
                    google::protobuf::Closure* done);

    void ShowTabletNodes(const ShowTabletNodesRequest* request,
                         ShowTabletNodesResponse* response,
                         google::protobuf::Closure* done);

    void CmdCtrl(const CmdCtrlRequest* request,
                 CmdCtrlResponse* response);

    void RefreshTabletNodeList(const std::map<std::string, std::string>& ts_node_list);

    bool SetMasterStatus(const MasterStatus& new_status,
                         MasterStatus* old_status = NULL);
    MasterStatus GetMasterStatus();

    void EnableQueryTabletNodeTimer();
    void DisableQueryTabletNodeTimer();

    bool GetMetaTabletAddr(std::string* addr);
    void TryLoadTablet(TabletPtr tablet, std::string addr = "");

private:
    typedef Closure<void, SnapshotRequest*, SnapshotResponse*, bool, int> SnapshotClosure;
    typedef Closure<void, ReleaseSnapshotRequest*, ReleaseSnapshotResponse*, bool, int> DelSnapshotClosure;
    typedef Closure<void, QueryRequest*, QueryResponse*, bool, int> QueryClosure;
    typedef Closure<void, LoadTabletRequest*, LoadTabletResponse*, bool, int> LoadClosure;
    typedef Closure<void, UnloadTabletRequest*, UnloadTabletResponse*, bool, int> UnloadClosure;
    typedef Closure<void, SplitTabletRequest*, SplitTabletResponse*, bool, int> SplitClosure;
    typedef Closure<void, WriteTabletRequest*, WriteTabletResponse*, bool, int> WriteClosure;
    typedef Closure<void, ScanTabletRequest*, ScanTabletResponse*, bool, int> ScanClosure;

    enum MetaTaskType {
        kWrite = 0,
        kScan,
        kRepair
    };
    struct MetaTask {
        MetaTaskType m_type;
    };
    struct WriteTask {
        MetaTaskType m_type;
        WriteClosure* m_done;
        TablePtr m_table;
        std::vector<TabletPtr> m_tablet;
        bool m_is_delete;
    };
    struct ScanTask {
        MetaTaskType m_type;
        ScanClosure* m_done;
        std::string m_table_name;
        std::string m_tablet_key_start;
        std::string m_tablet_key_end;
    };
    struct RepairTask {
        MetaTaskType m_type;
        WriteClosure* m_done;
        TabletPtr m_tablet;
        ScanTabletResponse* m_scan_resp;
    };
    struct SnapshotTask {
        const GetSnapshotRequest* request;
        GetSnapshotResponse* response;
        google::protobuf::Closure* done;
        TablePtr table;
        std::vector<TabletPtr> tablets;
        std::vector<uint64_t> snapshot_id;
        int task_num;
        int finish_num;
        mutable Mutex mutex;
        bool aborted;
    };

    void SafeModeCmdCtrl(const CmdCtrlRequest* request,
                         CmdCtrlResponse* response);
    void TabletCmdCtrl(const CmdCtrlRequest* request,
                       CmdCtrlResponse* response);
    void MetaCmdCtrl(const CmdCtrlRequest* request,
                     CmdCtrlResponse* response);

    bool LoadTabletSync(const TabletMeta& meta,
                        const TableSchema& schema,
                        StatusCode* status);
    bool UnloadTabletSync(const std::string& table_name,
                          const std::string& key_start,
                          const std::string& key_end,
                          const std::string& server_addr, StatusCode* status);
    void UnloadTabletAsync(std::string table_name, std::string key_start,
                           std::string server_addr, int32_t retry);

    void RetryLoadTablet(TabletPtr tablet, int32_t retry_times, bool new_db = false);
    void RetryUnloadTablet(TabletPtr tablet, int32_t retry_times);
    bool TrySplitTablet(TabletPtr tablet);
    bool TryMergeTablet(TabletPtr tablet);
    void TryMoveTablet(TabletPtr tablet, const std::string& server_addr = "");

    void TryReleaseCache(bool enbaled_debug = false);
    void ReleaseCacheWrapper();
    void EnableReleaseCacheTimer();
    void DisableReleaseCacheTimer();
    void EnableLoadBalanceTimer();
    void DisableLoadBalanceTimer();

    void InitAsync();

    bool CreateAndLoadTable(const std::string& table_name,
                            bool compress, StoreMedium store, StatusCode* status);
    void LoadTabletAsync(TabletPtr tablet, LoadClosure* done, bool new_db = false,
                         uint64_t timer_id = 0);
    void LoadTabletCallback(TabletPtr tablet, int32_t retry,
                            LoadTabletRequest* request,
                            LoadTabletResponse* response, bool failed,
                            int error_code);

    bool RemoveTablet(const TabletMeta& meta, StatusCode* status);
    void UnloadTabletAsync(TabletPtr tablet, UnloadClosure* done);
    void UnloadTabletCallback(TabletPtr tablet, int32_t retry,
                              UnloadTabletRequest* request,
                              UnloadTabletResponse* response, bool failed,
                              int error_code);
    void MoveTabletCallback(TabletPtr tablet, int32_t retry,
                            UnloadTabletRequest* request,
                            UnloadTabletResponse* response,
                            bool failed, int error_code);
    void DeleteTabletCallback(TabletPtr tablet, int32_t retry,
                              UnloadTabletRequest* request,
                              UnloadTabletResponse* response,
                              bool failed, int error_code);

    void LoadBalance();
<<<<<<< HEAD
    void LoadBalance(uint32_t round_num, Scheduler* scheduler,
                    std::vector<TabletNodePtr>& tabletnode_list,
                    std::vector<TabletPtr>& tablet_list,
                    const std::string& table_name = "");
    void LoadBalance(Scheduler* scheduler,
                     std::vector<TabletNodePtr>& tabletnode_list,
                     std::vector<TabletPtr>& tablet_list,
                     const std::string& table_name = "");
    void TabletNodeLoadBalance(TabletNodePtr tabletnode, Scheduler* scheduler,
=======
    uint32_t LoadBalance(Scheduler* scheduler, uint32_t max_move_num,
                         std::vector<TabletNodePtr>& tabletnode_list,
                         std::vector<TabletPtr>& tablet_list,
                         const std::string& table_name = "");
    bool TabletNodeLoadBalance(TabletNodePtr tabletnode, Scheduler* scheduler,
>>>>>>> 6faa6115
                               const std::vector<TabletPtr>& tablet_list,
                               const std::string& table_name = "");

    void GetSnapshotAsync(TabletPtr tablet, int32_t timeout,
                          SnapshotClosure* done);
    void GetSnapshotCallback(int32_t tablet_id, SnapshotTask* task,
                             SnapshotRequest* master_request,
                             SnapshotResponse* master_response,
                             bool failed, int error_code);
    void AddSnapshotCallback(TablePtr table,
                             std::vector<TabletPtr> tablets,
                             int32_t retry_times,
                             const GetSnapshotRequest* rpc_request,
                             GetSnapshotResponse* rpc_response,
                             google::protobuf::Closure* rpc_done,
                             WriteTabletRequest* request,
                             WriteTabletResponse* response,
                             bool failed, int error_code);
    void DelSnapshotCallback(TablePtr table,
                             std::vector<TabletPtr> tablets,
                             int32_t retry_times,
                             const DelSnapshotRequest* rpc_request,
                             DelSnapshotResponse* rpc_response,
                             google::protobuf::Closure* rpc_done,
                             WriteTabletRequest* request,
                             WriteTabletResponse* response,
                             bool failed, int error_code);
    void QueryTabletNode();
    void QueryTabletNodeAsync(std::string addr, int32_t timeout,
                              bool is_gc, QueryClosure* done);

    void ReleaseSnpashot(TabletPtr tablet, uint64_t snapshot);
    void ReleaseSnapshotCallback(ReleaseSnapshotRequest* request,
                               ReleaseSnapshotResponse* response,
                               bool failed,
                               int error_code);
    void ClearUnusedSnapshots(TabletPtr tablet, const TabletMeta& meta);
    void QueryTabletNodeCallback(std::string addr, QueryRequest* request,
                                 QueryResponse* response, bool failed,
                                 int error_code);
    void CollectTabletInfoCallback(std::string addr,
                                   std::vector<TabletMeta>* tablet_list,
                                   sem_t* finish_counter, Mutex* mutex,
                                   QueryRequest* request,
                                   QueryResponse* response, bool failed,
                                   int error_code);
    void TabletNodeRecoveryCallback(std::string addr, QueryRequest* request,
                                    QueryResponse* response, bool failed,
                                    int error_code);
    void RetryCollectTabletInfo(std::string addr,
                                std::vector<TabletMeta>* tablet_list,
                                sem_t* finish_counter, Mutex* mutex);
    void RetryQueryNewTabletNode(std::string addr);

    void SplitTabletAsync(TabletPtr tablet);
    void SplitTabletCallback(TabletPtr tablet, SplitTabletRequest* request,
                             SplitTabletResponse* response, bool failed,
                             int error_code);

    void MergeTabletAsync(TabletPtr tablet_p1, TabletPtr tablet_p2);
    void MergeTabletAsyncPhase2(TabletPtr tablet_p1, TabletPtr tablet_p2);
    void MergeTabletUnloadCallback(TabletPtr tablet, TabletPtr tablet2, Mutex* mutex,
                                           UnloadTabletRequest* request,
                                           UnloadTabletResponse* response,
                                           bool failed, int error_code);
    void MergeTabletWriteMetaCallback(TabletMeta new_meta, TabletPtr tablet_p1,
                                      TabletPtr tablet_p2, int32_t retry_times,
                                      WriteTabletRequest* request,
                                      WriteTabletResponse* response,
                                      bool failed, int error_code);
    void MergeTabletFailed(TabletPtr tablet_p1, TabletPtr tablet_p2);

    void WriteMetaTableAsync(TablePtr table, bool is_delete,
                             WriteClosure* done);
    void WriteMetaTableAsync(TabletPtr tablet, bool is_delete,
                             WriteClosure* done);
    void WriteMetaTableAsync(TablePtr table, TabletPtr tablet, bool is_delete,
                             WriteClosure* done);
    void BatchWriteMetaTableAsync(TablePtr table,
                                  const std::vector<TabletPtr>& tablets,
                                  bool is_delete, WriteClosure* done);
    void AddMetaCallback(TablePtr table, std::vector<TabletPtr> tablets,
                         int32_t retry_times,
                         const CreateTableRequest* rpc_request,
                         CreateTableResponse* rpc_response,
                         google::protobuf::Closure* rpc_done,
                         WriteTabletRequest* request,
                         WriteTabletResponse* response,
                         bool failed, int error_code);
    void UpdateTableRecordForDisableCallback(TablePtr table, int32_t retry_times,
                                             DisableTableResponse* rpc_response,
                                             google::protobuf::Closure* rpc_done,
                                             WriteTabletRequest* request,
                                             WriteTabletResponse* response,
                                             bool failed, int error_code);
    void UpdateTableRecordForEnableCallback(TablePtr table, int32_t retry_times,
                                            EnableTableResponse* rpc_response,
                                            google::protobuf::Closure* rpc_done,
                                            WriteTabletRequest* request,
                                            WriteTabletResponse* response,
                                            bool failed, int error_code);
    void UpdateTableRecordForUpdateCallback(TablePtr table, int32_t retry_times,
                                            UpdateTableResponse* rpc_response,
                                            google::protobuf::Closure* rpc_done,
                                            WriteTabletRequest* request,
                                            WriteTabletResponse* response,
                                            bool failed, int error_code);
    void UpdateTabletRecordCallback(TabletPtr tablet, int32_t retry_times,
                                    WriteTabletRequest* request,
                                    WriteTabletResponse* response,
                                    bool failed, int error_code);
    void UpdateMetaForLoadCallback(TabletPtr tablet, int32_t retry_times,
                                    WriteTabletRequest* request,
                                    WriteTabletResponse* response,
                                    bool failed, int error_code);
    void DeleteTableRecordCallback(TablePtr table, int32_t retry_times,
                                   WriteTabletRequest* request,
                                   WriteTabletResponse* response,
                                   bool failed, int error_code);
    void DeleteTabletRecordCallback(TabletPtr tablet, int32_t retry_times,
                                    WriteTabletRequest* request,
                                    WriteTabletResponse* response,
                                    bool failed, int error_code);

    void ScanMetaTableAsync(const std::string& table_name,
                            const std::string& tablet_key_start,
                            const std::string& tablet_key_end,
                            ScanClosure* done);
    void ScanMetaCallbackForSplit(TabletPtr tablet,
                                  ScanTabletRequest* request,
                                  ScanTabletResponse* response,
                                  bool failed, int error_code);

    void RepairMetaTableAsync(TabletPtr tablet,
                              ScanTabletResponse* response,
                              WriteClosure* done);
    void RepairMetaAfterSplitCallback(TabletPtr tablet,
                                      ScanTabletResponse* scan_resp,
                                      int32_t retry_times,
                                      WriteTabletRequest* request,
                                      WriteTabletResponse* response,
                                      bool failed, int error_code);


    bool LoadMetaTablet(std::string* server_addr);
    void UnloadMetaTablet(const std::string& server_addr);

    void AddTabletNode(const std::string& tabletnode_addr,
                       const std::string& tabletnode_id);
    void DeleteTabletNode(const std::string& tabletnode_addr);
    void TryKickTabletNode(const std::string& tabletnode_addr);
    void KickTabletNode(TabletNodePtr node);
    void TryEnterSafeMode();
    void TryLeaveSafeMode();
    bool EnterSafeMode(StatusCode* status = NULL);
    bool LeaveSafeMode(StatusCode* status = NULL);
    void TryMovePendingTablets(std::string tabletnode_addr);
    void TryMovePendingTablet(TabletPtr tablet);
    void MoveOffLineTablets(const std::vector<TabletPtr>& tablet_list);
    double LiveNodeTabletRatio();
    void LoadAllDeadNodeTablets();
    void LoadAllOffLineTablets();

    void CollectAllTabletInfo(const std::map<std::string, std::string>& tabletnode_list,
                              std::vector<TabletMeta>* tablet_list);
    bool RestoreMetaTablet(const std::vector<TabletMeta>& tablet_list,
                           std::string* meta_tablet_addr);
    void RestoreUserTablet(const std::vector<TabletMeta>& report_tablet_list);
    void LoadAllOffLineTablet();

    void SuspendMetaOperation(TablePtr table, bool is_delete, WriteClosure* done);
    void SuspendMetaOperation(TabletPtr tablet, bool is_delete, WriteClosure* done);
    void SuspendMetaOperation(TablePtr table, TabletPtr tablet, bool is_delete,
                              WriteClosure* done);
    void SuspendMetaOperation(TablePtr table, const std::vector<TabletPtr>& tablets,
                              bool is_delete, WriteClosure* done);
    void SuspendMetaOperation(const std::string& table_name,
                              const std::string& tablet_key_start,
                              const std::string& tablet_key_end,
                              ScanClosure* done);
    void SuspendMetaOperation(TabletPtr tablet, ScanTabletResponse* scan_resp,
                              WriteClosure* done);
    void PushToMetaPendingQueue(MetaTask* task);
    void ResumeMetaOperation();
    void ProcessOffLineTablet(TabletPtr tablet);
    void ProcessReadyTablet(TabletPtr tablet);

    bool CheckStatusSwitch(MasterStatus old_status, MasterStatus new_status);

    // stat table
    bool CreateStatTable();
    static void DumpStatCallBack(RowMutation* mutation);
    void DumpTabletNodeAddrToTable(const std::string& addr);
    void DumpStatToTable(const TabletNode& stat);

    // garbage clean
    void EnableTabletNodeGcTimer();
    void DisableTabletNodeGcTimer();
    void TabletNodeGarbageClean();
    void DoTabletNodeGarbageClean();
    void DoTabletNodeGarbageCleanPhase2(bool is_success);
    void CollectDeadTabletsFiles();
    void CollectSingleDeadTablet(const std::string& tablename, uint64_t tabletnum);
    void DeleteObsoleteFiles();
    void ProcessQueryCallbackForGc(QueryResponse* response);

private:
    mutable Mutex m_status_mutex;
    MasterStatus m_status;
    std::string m_local_addr;

    mutable Mutex m_tabletnode_mutex;
    bool m_restored;
    scoped_ptr<TabletManager> m_tablet_manager;
    scoped_ptr<TabletNodeManager> m_tabletnode_manager;
    scoped_ptr<MasterZkAdapterBase> m_zk_adapter;
    scoped_ptr<Scheduler> m_size_scheduler;
    scoped_ptr<Scheduler> m_load_scheduler;

    Mutex m_mutex;
    int64_t m_release_cache_timer_id;
    int64_t m_query_tabletnode_timer_id;
    int64_t m_load_balance_timer_id;
    Counter m_this_sequence_id;

    scoped_ptr<ThreadPool> m_thread_pool;
    AutoResetEvent m_query_event;

    mutable Mutex m_meta_task_mutex;
    std::queue<MetaTask*> m_meta_task_queue;

    mutable Mutex m_tabletnode_timer_mutex;
    std::map<std::string, int64_t> m_tabletnode_timer_id_map;

    mutable Mutex m_tablet_mutex;

    // stat table
    bool m_is_stat_table;
    std::map<std::string, int64_t> m_ts_stat_update_time;
    mutable Mutex m_stat_table_mutex;
    TableImpl* m_stat_table;

    // tabletnode garbage clean
    // first: live tablet, second: dead tablet
    mutable Mutex m_gc_rw_mutex;
    typedef std::pair<std::set<uint64_t>, std::set<uint64_t> > GcTabletSet;
    std::map<std::string, GcTabletSet> m_gc_tablets;
    typedef std::vector<std::set<uint64_t> > GcFileSet;
    std::map<std::string, GcFileSet> m_gc_live_files;
    std::set<std::string> m_gc_tabletnodes;
    int64_t m_gc_timer_id;
    bool m_gc_query_enable;
};

} // namespace master
} // namespace tera

#endif // TERA_MASTER_MASTER_IMPL_H_<|MERGE_RESOLUTION|>--- conflicted
+++ resolved
@@ -236,23 +236,11 @@
                               bool failed, int error_code);
 
     void LoadBalance();
-<<<<<<< HEAD
-    void LoadBalance(uint32_t round_num, Scheduler* scheduler,
-                    std::vector<TabletNodePtr>& tabletnode_list,
-                    std::vector<TabletPtr>& tablet_list,
-                    const std::string& table_name = "");
-    void LoadBalance(Scheduler* scheduler,
-                     std::vector<TabletNodePtr>& tabletnode_list,
-                     std::vector<TabletPtr>& tablet_list,
-                     const std::string& table_name = "");
-    void TabletNodeLoadBalance(TabletNodePtr tabletnode, Scheduler* scheduler,
-=======
     uint32_t LoadBalance(Scheduler* scheduler, uint32_t max_move_num,
                          std::vector<TabletNodePtr>& tabletnode_list,
                          std::vector<TabletPtr>& tablet_list,
                          const std::string& table_name = "");
     bool TabletNodeLoadBalance(TabletNodePtr tabletnode, Scheduler* scheduler,
->>>>>>> 6faa6115
                                const std::vector<TabletPtr>& tablet_list,
                                const std::string& table_name = "");
 
