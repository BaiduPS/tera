// Copyright (c) 2015, Baidu.com, Inc. All Rights Reserved
// Use of this source code is governed by a BSD-style license that can be
// found in the LICENSE file.

#ifndef TERA_MASTER_MASTER_IMPL_H_
#define TERA_MASTER_MASTER_IMPL_H_

#include <stdint.h>
#include <semaphore.h>
#include <string>
#include <vector>

#include "common/event.h"
#include "common/base/scoped_ptr.h"
#include "common/mutex.h"
#include "common/thread_pool.h"
#include "gflags/gflags.h"

#include "master/gc_strategy.h"
#include "master/tablet_manager.h"
#include "master/tabletnode_manager.h"
#include "master/user_manager.h"
#include "proto/master_rpc.pb.h"
#include "proto/table_meta.pb.h"
#include "sdk/client_impl.h"
#include "sdk/table_impl.h"

DECLARE_int32(tera_master_impl_retry_times);

namespace tera {

class LoadTabletRequest;
class LoadTabletResponse;
class UnloadTabletRequest;
class UnloadTabletResponse;
class SplitTabletRequest;
class SplitTabletResponse;
class MergeTabletRequest;
class MergeTabletResponse;
class QueryRequest;
class QueryResponse;
class WriteTabletRequest;
class WriteTabletResponse;
class ScanTabletRequest;
class ScanTabletResponse;

namespace master {

class MasterZkAdapterBase;
class MetaTable;
class Scheduler;
class TabletManager;
class TabletNodeManager;

class MasterImpl {
public:
    enum MasterStatus {
        kNotInited = kMasterNotInited,
        kIsBusy = kMasterIsBusy,
        kIsSecondary = kMasterIsSecondary,
        kIsReadonly = kMasterIsReadonly,
        kIsRunning = kMasterIsRunning,
        kOnRestore = kMasterOnRestore,
        kOnWait = kMasterOnWait
    };

    MasterImpl();
    ~MasterImpl();

    bool Init();

    bool Restore(const std::map<std::string, std::string>& tabletnode_list);

    void GetSnapshot(const GetSnapshotRequest* request,
                     GetSnapshotResponse* response,
                     google::protobuf::Closure* done);

    void DelSnapshot(const DelSnapshotRequest* request,
                     DelSnapshotResponse* response,
                     google::protobuf::Closure* done);

    void Rollback(const RollbackRequest* request,
                  RollbackResponse* response,
                  google::protobuf::Closure* done);

    void CreateTable(const CreateTableRequest* request,
                     CreateTableResponse* response,
                     google::protobuf::Closure* done);

    void DeleteTable(const DeleteTableRequest* request,
                     DeleteTableResponse* response,
                     google::protobuf::Closure* done);

    void DisableTable(const DisableTableRequest* request,
                      DisableTableResponse* response,
                      google::protobuf::Closure* done);

    void EnableTable(const EnableTableRequest* request,
                     EnableTableResponse* response,
                     google::protobuf::Closure* done);

    void UpdateTable(const UpdateTableRequest* request,
                     UpdateTableResponse* response,
                     google::protobuf::Closure* done);

    void CompactTable(const CompactTableRequest* request,
                      CompactTableResponse* response,
                      google::protobuf::Closure* done);

    void SearchTable(const SearchTableRequest* request,
                     SearchTableResponse* response,
                     google::protobuf::Closure* done);

    void ShowTables(const ShowTablesRequest* request,
                    ShowTablesResponse* response,
                    google::protobuf::Closure* done);

    void ShowTabletNodes(const ShowTabletNodesRequest* request,
                         ShowTabletNodesResponse* response,
                         google::protobuf::Closure* done);

    void RenameTable(const RenameTableRequest* request,
                     RenameTableResponse* response,
                     google::protobuf::Closure* done);

    void CmdCtrl(const CmdCtrlRequest* request,
                 CmdCtrlResponse* response);
    void OperateUser(const OperateUserRequest* request,
                     OperateUserResponse* response,
                     google::protobuf::Closure* done);

    void RefreshTabletNodeList(const std::map<std::string, std::string>& ts_node_list);

    bool SetMasterStatus(const MasterStatus& new_status,
                         MasterStatus* old_status = NULL);
    MasterStatus GetMasterStatus();

    void EnableQueryTabletNodeTimer();
    void DisableQueryTabletNodeTimer();

    bool GetMetaTabletAddr(std::string* addr);
    void TryLoadTablet(TabletPtr tablet, std::string addr = "");

private:
    typedef Closure<void, SnapshotRequest*, SnapshotResponse*, bool, int> SnapshotClosure;
    typedef Closure<void, SnapshotRollbackRequest*, SnapshotRollbackResponse*, bool, int> RollbackClosure;
    typedef Closure<void, ReleaseSnapshotRequest*, ReleaseSnapshotResponse*, bool, int> DelSnapshotClosure;
    typedef Closure<void, QueryRequest*, QueryResponse*, bool, int> QueryClosure;
    typedef Closure<void, LoadTabletRequest*, LoadTabletResponse*, bool, int> LoadClosure;
    typedef Closure<void, UnloadTabletRequest*, UnloadTabletResponse*, bool, int> UnloadClosure;
    typedef Closure<void, SplitTabletRequest*, SplitTabletResponse*, bool, int> SplitClosure;
    typedef Closure<void, WriteTabletRequest*, WriteTabletResponse*, bool, int> WriteClosure;
    typedef Closure<void, ScanTabletRequest*, ScanTabletResponse*, bool, int> ScanClosure;
    typedef boost::function<void (std::string*, std::string*)> ToMetaFunc;

    enum MetaTaskType {
        kWrite = 0,
        kScan,
        kRepair
    };
    struct MetaTask {
        MetaTaskType m_type;
    };
    struct WriteTask {
        MetaTaskType m_type;
        WriteClosure* m_done;
        std::vector<ToMetaFunc> m_meta_entries;
        bool m_is_delete;
    };
    struct ScanTask {
        MetaTaskType m_type;
        ScanClosure* m_done;
        std::string m_table_name;
        std::string m_tablet_key_start;
        std::string m_tablet_key_end;
    };
    struct RepairTask {
        MetaTaskType m_type;
        WriteClosure* m_done;
        TabletPtr m_tablet;
        ScanTabletResponse* m_scan_resp;
    };
    struct SnapshotTask {
        const GetSnapshotRequest* request;
        GetSnapshotResponse* response;
        google::protobuf::Closure* done;
        TablePtr table;
        std::vector<TabletPtr> tablets;
        std::vector<uint64_t> snapshot_id;
        int task_num;
        int finish_num;
        mutable Mutex mutex;
        bool aborted;
    };

    struct RollbackTask {
        const RollbackRequest* request;
        RollbackResponse* response;
        google::protobuf::Closure* done;
        TablePtr table;
        std::vector<TabletPtr> tablets;
        std::vector<uint64_t> rollback_points;
        int task_num;
        int finish_num;
        mutable Mutex mutex;
        bool aborted;
    };

    void SafeModeCmdCtrl(const CmdCtrlRequest* request,
                         CmdCtrlResponse* response);
    void TabletCmdCtrl(const CmdCtrlRequest* request,
                       CmdCtrlResponse* response);
    void MetaCmdCtrl(const CmdCtrlRequest* request,
                     CmdCtrlResponse* response);

    bool LoadTabletSync(const TabletMeta& meta,
                        const TableSchema& schema,
                        StatusCode* status);
    bool UnloadTabletSync(const std::string& table_name,
                          const std::string& key_start,
                          const std::string& key_end,
                          const std::string& server_addr, StatusCode* status);
    void UnloadTabletAsync(std::string table_name, std::string key_start,
                           std::string server_addr, int32_t retry);

    void RetryLoadTablet(TabletPtr tablet, int32_t retry_times);
    void RetryUnloadTablet(TabletPtr tablet, int32_t retry_times);
    bool TrySplitTablet(TabletPtr tablet);
    bool TryMergeTablet(TabletPtr tablet);
    void TryMoveTablet(TabletPtr tablet, const std::string& server_addr = "");

    void TryReleaseCache(bool enbaled_debug = false);
    void ReleaseCacheWrapper();
    void EnableReleaseCacheTimer();
    void DisableReleaseCacheTimer();
    void EnableLoadBalanceTimer();
    void DisableLoadBalanceTimer();

    void InitAsync();

    bool CreateAndLoadTable(const std::string& table_name,
                            bool compress, StoreMedium store, StatusCode* status);
    void LoadTabletAsync(TabletPtr tablet, LoadClosure* done,
                         uint64_t timer_id = 0);
    void LoadTabletCallback(TabletPtr tablet, int32_t retry,
                            LoadTabletRequest* request,
                            LoadTabletResponse* response, bool failed,
                            int error_code);

    bool RemoveTablet(const TabletMeta& meta, StatusCode* status);
    void UnloadTabletAsync(TabletPtr tablet, UnloadClosure* done);
    void UnloadTabletCallback(TabletPtr tablet, int32_t retry,
                              UnloadTabletRequest* request,
                              UnloadTabletResponse* response, bool failed,
                              int error_code);
    void MoveTabletCallback(TabletPtr tablet, int32_t retry,
                            UnloadTabletRequest* request,
                            UnloadTabletResponse* response,
                            bool failed, int error_code);
    void DeleteTabletCallback(TabletPtr tablet, int32_t retry,
                              UnloadTabletRequest* request,
                              UnloadTabletResponse* response,
                              bool failed, int error_code);

    void ScheduleLoadBalance();
    void LoadBalance();
    uint32_t LoadBalance(Scheduler* scheduler,
                         uint32_t max_move_num, uint32_t max_round_num,
                         std::vector<TabletNodePtr>& tabletnode_list,
                         std::vector<TabletPtr>& tablet_list,
                         const std::string& table_name = "");
    bool TabletNodeLoadBalance(TabletNodePtr tabletnode, Scheduler* scheduler,
                               const std::vector<TabletPtr>& tablet_list,
                               const std::string& table_name = "");

    void GetSnapshotAsync(TabletPtr tablet, int64_t snapshot_id, int32_t timeout,
                          SnapshotClosure* done);
    void GetSnapshotCallback(int32_t tablet_id, SnapshotTask* task,
                             SnapshotRequest* master_request,
                             SnapshotResponse* master_response,
                             bool failed, int error_code);
    void AddSnapshotCallback(TablePtr table,
                             std::vector<TabletPtr> tablets,
                             int32_t retry_times,
                             const GetSnapshotRequest* rpc_request,
                             GetSnapshotResponse* rpc_response,
                             google::protobuf::Closure* rpc_done,
                             WriteTabletRequest* request,
                             WriteTabletResponse* response,
                             bool failed, int error_code);
    void DelSnapshotCallback(TablePtr table,
                             std::vector<TabletPtr> tablets,
                             int32_t retry_times,
                             const DelSnapshotRequest* rpc_request,
                             DelSnapshotResponse* rpc_response,
                             google::protobuf::Closure* rpc_done,
                             WriteTabletRequest* request,
                             WriteTabletResponse* response,
                             bool failed, int error_code);
    void RollbackAsync(TabletPtr tablet, uint64_t snapshot_id, int32_t timeout,
                          RollbackClosure* done);
    void RollbackCallback(int32_t tablet_id, RollbackTask* task,
                          SnapshotRollbackRequest* master_request,
                          SnapshotRollbackResponse* master_response,
                          bool failed, int error_code);
    void AddRollbackCallback(TablePtr table,
                             std::vector<TabletPtr> tablets,
                             int32_t retry_times,
                             const RollbackRequest* rpc_request,
                             RollbackResponse* rpc_response,
                             google::protobuf::Closure* rpc_done,
                             WriteTabletRequest* request,
                             WriteTabletResponse* response,
                             bool failed, int error_code);

    void ScheduleQueryTabletNode();
    void QueryTabletNode();
    void QueryTabletNodeAsync(std::string addr, int32_t timeout,
                              bool is_gc, QueryClosure* done);

    void ReleaseSnpashot(TabletPtr tablet, uint64_t snapshot);
    void ReleaseSnapshotCallback(ReleaseSnapshotRequest* request,
                               ReleaseSnapshotResponse* response,
                               bool failed,
                               int error_code);
    void ClearUnusedSnapshots(TabletPtr tablet, const TabletMeta& meta);
    void QueryTabletNodeCallback(std::string addr, QueryRequest* request,
                                 QueryResponse* response, bool failed,
                                 int error_code);
    void CollectTabletInfoCallback(std::string addr,
                                   std::vector<TabletMeta>* tablet_list,
                                   sem_t* finish_counter, Mutex* mutex,
                                   QueryRequest* request,
                                   QueryResponse* response, bool failed,
                                   int error_code);
    void TabletNodeRecoveryCallback(std::string addr, QueryRequest* request,
                                    QueryResponse* response, bool failed,
                                    int error_code);
    void RetryCollectTabletInfo(std::string addr,
                                std::vector<TabletMeta>* tablet_list,
                                sem_t* finish_counter, Mutex* mutex);
    void RetryQueryNewTabletNode(std::string addr);

    void SplitTabletAsync(TabletPtr tablet);
    void SplitTabletCallback(TabletPtr tablet, SplitTabletRequest* request,
                             SplitTabletResponse* response, bool failed,
                             int error_code);

    void MergeTabletAsync(TabletPtr tablet_p1, TabletPtr tablet_p2);
    void MergeTabletAsyncPhase2(TabletPtr tablet_p1, TabletPtr tablet_p2);
    void MergeTabletUnloadCallback(TabletPtr tablet, TabletPtr tablet2, Mutex* mutex,
                                           UnloadTabletRequest* request,
                                           UnloadTabletResponse* response,
                                           bool failed, int error_code);
    void MergeTabletWriteMetaCallback(TabletMeta new_meta, TabletPtr tablet_p1,
                                      TabletPtr tablet_p2, int32_t retry_times,
                                      WriteTabletRequest* request,
                                      WriteTabletResponse* response,
                                      bool failed, int error_code);
    void MergeTabletFailed(TabletPtr tablet_p1, TabletPtr tablet_p2);

    void BatchWriteMetaTableAsync(ToMetaFunc meta_entry, bool is_delete, WriteClosure* done);
    void BatchWriteMetaTableAsync(std::vector<ToMetaFunc> meta_entries,
                                  bool is_delete, WriteClosure* done);
    void BatchWriteMetaTableAsync(TablePtr table,
                                  const std::vector<TabletPtr>& tablets,
                                  bool is_delete, WriteClosure* done);
    void AddMetaCallback(TablePtr table, std::vector<TabletPtr> tablets,
                         int32_t retry_times,
                         const CreateTableRequest* rpc_request,
                         CreateTableResponse* rpc_response,
                         google::protobuf::Closure* rpc_done,
                         WriteTabletRequest* request,
                         WriteTabletResponse* response,
                         bool failed, int error_code);
    void AddUserInfoToMetaCallback(UserPtr user_ptr,
                                   int32_t retry_times,
                                   const OperateUserRequest* rpc_request,
                                   OperateUserResponse* rpc_response,
                                   google::protobuf::Closure* rpc_done,
                                   WriteTabletRequest* request,
                                   WriteTabletResponse* response,
                                   bool rpc_failed, int error_code);
    void UpdateTableRecordForDisableCallback(TablePtr table, int32_t retry_times,
                                             DisableTableResponse* rpc_response,
                                             google::protobuf::Closure* rpc_done,
                                             WriteTabletRequest* request,
                                             WriteTabletResponse* response,
                                             bool failed, int error_code);
    void UpdateTableRecordForEnableCallback(TablePtr table, int32_t retry_times,
                                            EnableTableResponse* rpc_response,
                                            google::protobuf::Closure* rpc_done,
                                            WriteTabletRequest* request,
                                            WriteTabletResponse* response,
                                            bool failed, int error_code);

    void UpdateTableRecordForUpdateCallback(TablePtr table, int32_t retry_times,
                                            UpdateTableResponse* rpc_response,
                                            google::protobuf::Closure* rpc_done,
                                            WriteTabletRequest* request,
                                            WriteTabletResponse* response,
                                            bool failed, int error_code);
    void UpdateTableRecordForRenameCallback(TablePtr table, int32_t retry_times,
                                            RenameTableResponse* rpc_response,
                                            google::protobuf::Closure* rpc_done,
                                            std::string old_alias,
                                            std::string new_alias,
                                            WriteTabletRequest* request,
                                            WriteTabletResponse* response,
                                            bool failed, int error_code
                                            );
    void UpdateTabletRecordCallback(TabletPtr tablet, int32_t retry_times,
                                    WriteTabletRequest* request,
                                    WriteTabletResponse* response,
                                    bool failed, int error_code);
    void UpdateMetaForLoadCallback(TabletPtr tablet, int32_t retry_times,
                                    WriteTabletRequest* request,
                                    WriteTabletResponse* response,
                                    bool failed, int error_code);
    void DeleteTableCallback(TablePtr table,
                             std::vector<TabletPtr> tablets,
                             int32_t retry_times,
                             DeleteTableResponse* rpc_response,
                             google::protobuf::Closure* rpc_done,
                             WriteTabletRequest* request,
                             WriteTabletResponse* response,
                             bool failed, int error_code);

    void ScanMetaTableAsync(const std::string& table_name,
                            const std::string& tablet_key_start,
                            const std::string& tablet_key_end,
                            ScanClosure* done);
    void ScanMetaCallbackForSplit(TabletPtr tablet,
                                  ScanTabletRequest* request,
                                  ScanTabletResponse* response,
                                  bool failed, int error_code);

    void RepairMetaTableAsync(TabletPtr tablet,
                              ScanTabletResponse* response,
                              WriteClosure* done);
    void RepairMetaAfterSplitCallback(TabletPtr tablet,
                                      ScanTabletResponse* scan_resp,
                                      int32_t retry_times,
                                      WriteTabletRequest* request,
                                      WriteTabletResponse* response,
                                      bool failed, int error_code);

    // load metabale to master memory
    bool LoadMetaTable(const std::string& meta_tablet_addr,
                       StatusCode* ret_status);
    bool LoadMetaTableFromFile(const std::string& filename,
                               StatusCode* ret_status = NULL);
    bool ReadFromStream(std::ifstream& ifs,
                        std::string* key,
                        std::string* value);

    // load metatable on a tabletserver
    bool LoadMetaTablet(std::string* server_addr);
    void UnloadMetaTablet(const std::string& server_addr);

    void AddTabletNode(const std::string& tabletnode_addr,
                       const std::string& tabletnode_id);
    void DeleteTabletNode(const std::string& tabletnode_addr);
    void TryKickTabletNode(const std::string& tabletnode_addr);
    void KickTabletNode(TabletNodePtr node);
    void TryEnterSafeMode();
    void TryLeaveSafeMode();
    bool EnterSafeMode(StatusCode* status = NULL);
    bool LeaveSafeMode(StatusCode* status = NULL);
    void TryMovePendingTablets(std::string tabletnode_addr);
    void TryMovePendingTablet(TabletPtr tablet);
    void MoveOffLineTablets(const std::vector<TabletPtr>& tablet_list);
    double LiveNodeTabletRatio();
    void LoadAllDeadNodeTablets();
    void LoadAllOffLineTablets();

    void CollectAllTabletInfo(const std::map<std::string, std::string>& tabletnode_list,
                              std::vector<TabletMeta>* tablet_list);
    bool RestoreMetaTablet(const std::vector<TabletMeta>& tablet_list,
                           std::string* meta_tablet_addr);
    void RestoreUserTablet(const std::vector<TabletMeta>& report_tablet_list);
    void LoadAllOffLineTablet();

    void SuspendMetaOperation(TablePtr table, const std::vector<TabletPtr>& tablets,
                              bool is_delete, WriteClosure* done);
    void SuspendMetaOperation(ToMetaFunc meta_entry,
                              bool is_delete, WriteClosure* done);
    void SuspendMetaOperation(std::vector<ToMetaFunc> meta_entries,
                              bool is_delete, WriteClosure* done);

    void SuspendMetaOperation(const std::string& table_name,
                              const std::string& tablet_key_start,
                              const std::string& tablet_key_end,
                              ScanClosure* done);
    void SuspendMetaOperation(TabletPtr tablet, ScanTabletResponse* scan_resp,
                              WriteClosure* done);
    void PushToMetaPendingQueue(MetaTask* task);
    void ResumeMetaOperation();
    void ProcessOffLineTablet(TabletPtr tablet);
    void ProcessReadyTablet(TabletPtr tablet);

    bool CheckStatusSwitch(MasterStatus old_status, MasterStatus new_status);

    // stat table
    bool CreateStatTable();
    static void DumpStatCallBack(RowMutation* mutation);
    void DumpTabletNodeAddrToTable(const std::string& addr);
    void DumpStatToTable(const TabletNode& stat);

    // garbage clean
    void EnableTabletNodeGcTimer();
    void DisableTabletNodeGcTimer();
    void ScheduleTabletNodeGc();
    void DoTabletNodeGc();
    void DoTabletNodeGcPhase2();

    bool IsRootUser(const std::string& token);

    bool CheckUserPermissionOnTable(const std::string& token, TablePtr table);

    template <typename Request>
    bool HasPermissionOnTable(const Request* request, TablePtr table);

    template <typename Request, typename Response, typename Callback>
<<<<<<< HEAD
    bool HasPermissionOrReturn(const Request* request, Response* response, 
                               Callback* done, TablePtr table, const char* operate);

=======
    bool HasTablePermission(const Request* request, Response* response,
                            Callback* done, TablePtr table, const char* operate);
>>>>>>> 241dade4
    void FillAlias(const std::string& key, const std::string& value);
private:
    mutable Mutex m_status_mutex;
    MasterStatus m_status;
    std::string m_local_addr;

    mutable Mutex m_tabletnode_mutex;
    bool m_restored;
    boost::shared_ptr<TabletManager> m_tablet_manager;
    boost::shared_ptr<TabletNodeManager> m_tabletnode_manager;
    boost::shared_ptr<UserManager> m_user_manager;
    scoped_ptr<MasterZkAdapterBase> m_zk_adapter;
    scoped_ptr<Scheduler> m_size_scheduler;
    scoped_ptr<Scheduler> m_load_scheduler;

    Mutex m_mutex;
    int64_t m_release_cache_timer_id;
    Counter m_this_sequence_id;

    bool m_query_enabled;
    int64_t m_query_tabletnode_timer_id;
    Counter m_query_pending_count;

    bool m_load_balance_enabled;
    int64_t m_load_balance_timer_id;
    Counter m_load_balance_count;

    scoped_ptr<ThreadPool> m_thread_pool;
    AutoResetEvent m_query_event;

    mutable Mutex m_meta_task_mutex;
    std::queue<MetaTask*> m_meta_task_queue;

    mutable Mutex m_tabletnode_timer_mutex;
    std::map<std::string, int64_t> m_tabletnode_timer_id_map;

    mutable Mutex m_tablet_mutex;

    TabletPtr m_meta_tablet;

    // stat table
    bool m_is_stat_table;
    std::map<std::string, int64_t> m_ts_stat_update_time;
    mutable Mutex m_stat_table_mutex;
    TableImpl* m_stat_table;

    // tabletnode garbage clean
    bool m_gc_enabled;
    int64_t m_gc_timer_id;
    bool m_gc_query_enable;
    boost::shared_ptr<GcStrategy> gc_strategy;
    std::map<std::string, std::string> m_alias;
    mutable Mutex m_alias_mutex;
};

} // namespace master
} // namespace tera

#endif // TERA_MASTER_MASTER_IMPL_H_<|MERGE_RESOLUTION|>--- conflicted
+++ resolved
@@ -522,14 +522,9 @@
     bool HasPermissionOnTable(const Request* request, TablePtr table);
 
     template <typename Request, typename Response, typename Callback>
-<<<<<<< HEAD
-    bool HasPermissionOrReturn(const Request* request, Response* response, 
+    bool HasPermissionOrReturn(const Request* request, Response* response,
                                Callback* done, TablePtr table, const char* operate);
 
-=======
-    bool HasTablePermission(const Request* request, Response* response,
-                            Callback* done, TablePtr table, const char* operate);
->>>>>>> 241dade4
     void FillAlias(const std::string& key, const std::string& value);
 private:
     mutable Mutex m_status_mutex;
