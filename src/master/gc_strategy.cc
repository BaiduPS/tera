// Copyright (c) 2015, Baidu.com, Inc. All Rights Reserved
// Use of this source code is governed by a BSD-style license that can be
// found in the LICENSE file.

#include "master/gc_strategy.h"

#include <gflags/gflags.h>

#include "db/filename.h"
#include "io/utils_leveldb.h"


DECLARE_string(tera_tabletnode_path_prefix);
DECLARE_string(tera_master_meta_table_name);
DECLARE_int32(tera_garbage_collect_debug_log);

namespace tera {
namespace master {

BatchGcStrategy::BatchGcStrategy (std::shared_ptr<TabletManager> tablet_manager)
    : tablet_manager_(tablet_manager),
      file_total_num_(0),
      file_delete_num_(0) {}

bool BatchGcStrategy::PreQuery () {
    int64_t start_ts = get_micros();
    gc_live_files_.clear();
    gc_tablets_.clear();

    std::vector<TablePtr> tables;

    tablet_manager_->ShowTable(&tables, NULL);
    for (size_t i = 0; i < tables.size(); ++i) {
        if (tables[i]->GetStatus() != kTableEnable ||
            tables[i]->GetTableName() == FLAGS_tera_master_meta_table_name) {
            // table not ready and skip metatable
            continue;
        }
        GcTabletSet& tablet_set = gc_tablets_[tables[i]->GetTableName()];
        if (!tables[i]->GetTabletsForGc(&tablet_set.first, &tablet_set.second, false)) {
            // tablet not ready or there is none dead tablets
            gc_tablets_.erase(tables[i]->GetTableName());
            continue;
        }
    }

    file_total_num_ = 0;
    CollectDeadTabletsFiles();

    LOG(INFO) << "[gc] DoTabletNodeGc: collect all files, total:" << file_total_num_
        << ", cost: " << (get_micros() - start_ts) / 1000 << "ms.";

    if (gc_tablets_.size() == 0) {
        LOG(INFO) << "[gc] do not need gc this time.";
        return false;
    }
    return true;
}

void BatchGcStrategy::PostQuery () {
    bool is_success = true;
    std::map<std::string, GcTabletSet>::iterator it = gc_tablets_.begin();
    for (; it != gc_tablets_.end(); ++it) {
        if (it->second.first.size() != 0) {
            VLOG(10) << "[gc] there are tablet not ready: " << it->first;
            is_success = false;
            break;
        }
    }
    if (!is_success) {
        LOG(INFO) << "[gc] gc not success, try next time.";
        return;
    }

    file_delete_num_ = 0;
    int64_t start_ts = get_micros();
    DeleteObsoleteFiles();
    LOG(INFO) << "[gc] DoTabletNodeGcPhase2 finished, total:" << file_delete_num_
        << ", cost:" << (get_micros() - start_ts) / 1000 << "ms. list_times " << list_count_.Get();
    list_count_.Clear();
}

void BatchGcStrategy::Clear(std::string tablename) {
    LOG(INFO) << "[gc] Clear do nothing (BatchGcStrategy) " << tablename;
}

void BatchGcStrategy::ProcessQueryCallbackForGc(QueryResponse* response) {
    MutexLock lock(&gc_mutex_);
    std::set<std::string> gc_table_set;
    for (int i = 0; i < response->inh_live_files_size(); ++i) {
        const InheritedLiveFiles& live = response->inh_live_files(i);
        gc_table_set.insert(live.table_name());
    }

    for (int i = 0; i < response->tabletmeta_list().meta_size(); ++i) {
        const TabletMeta& meta = response->tabletmeta_list().meta(i);
        VLOG(10) << "[gc] try erase live tablet: " << meta.path()
            << ", tablename: " << meta.table_name();
        if (gc_tablets_.find(meta.table_name()) != gc_tablets_.end() &&
            gc_table_set.find(meta.table_name()) != gc_table_set.end()) {
            // erase live tablet
            VLOG(10) << "[gc] erase live tablet: " << meta.path();
            uint64_t tabletnum = leveldb::GetTabletNumFromPath(meta.path());
            gc_tablets_[meta.table_name()].first.erase(tabletnum);
        }
    }

    // erase inherited live files
    for (int i = 0; i < response->inh_live_files_size(); ++i) {
        const InheritedLiveFiles& live = response->inh_live_files(i);
        if (gc_live_files_.find(live.table_name()) == gc_live_files_.end()) {
            VLOG(10) << "[gc] table: " << live.table_name() << " skip gc.";
            continue;
        }
        GcFileSet& file_set = gc_live_files_[live.table_name()];
        int lg_num = live.lg_live_files_size();
        CHECK(static_cast<size_t>(lg_num) == file_set.size())
            << "lg_num should eq " << file_set.size();
        for (int lg = 0; lg < lg_num; ++lg) {
            const LgInheritedLiveFiles& lg_live_files = live.lg_live_files(lg);
            for (int f = 0; f < lg_live_files.file_number_size(); ++f) {
                std::string file_path = leveldb::BuildTableFilePath(
                    live.table_name(), lg, lg_live_files.file_number(f));
                VLOG(10) << "[gc] " << " erase live file: " << file_path;
                file_set[lg].erase(lg_live_files.file_number(f));
            }
        }
    }
}

void BatchGcStrategy::CollectDeadTabletsFiles() {
    std::map<std::string, GcTabletSet>::iterator table_it = gc_tablets_.begin();
    for (; table_it != gc_tablets_.end(); ++table_it) {
        std::set<uint64_t>& dead_tablets = table_it->second.second;
        std::set<uint64_t>::iterator tablet_it = dead_tablets.begin();
        for (; tablet_it != dead_tablets.end(); ++tablet_it) {
            CollectSingleDeadTablet(table_it->first, *tablet_it);
        }
    }
}

bool BatchGcStrategy::CollectSingleDeadTablet(const std::string& tablename, uint64_t tabletnum) {
    std::string tablepath = FLAGS_tera_tabletnode_path_prefix + tablename;
    std::string tablet_path = leveldb::GetTabletPathFromNum(tablepath, tabletnum);
    leveldb::Env* env = io::LeveldbBaseEnv();
    std::vector<std::string> children;
    env->GetChildren(tablet_path, &children);
    list_count_.Inc();
    if (children.size() == 0) {
        LOG(INFO) << "[gc] delete empty tablet dir: " << tablet_path;
        env->DeleteDir(tablet_path);
        return false;
    }
    for (size_t lg = 0; lg < children.size(); ++lg) {
        std::string lg_path = tablet_path + "/" + children[lg];
        leveldb::FileType type = leveldb::kUnknown;
        uint64_t number = 0;
        if (ParseFileName(children[lg], &number, &type)) {
            LOG(INFO) << "[gc] delete: " << lg_path;
            env->DeleteFile(lg_path);
            continue;
        }

        leveldb::Slice rest(children[lg]);
        uint64_t lg_num = 0;
        if (!leveldb::ConsumeDecimalNumber(&rest, &lg_num)) {
            LOG(ERROR) << "[gc] skip unknown dir: " << lg_path;
            continue;
        }

        std::vector<std::string> files;
        env->GetChildren(lg_path, &files);
        list_count_.Inc();
        if (files.size() == 0) {
            LOG(INFO) << "[gc] delete empty lg dir: " << lg_path;
            env->DeleteDir(lg_path);
            continue;
        }
        file_total_num_ += files.size();
        for (size_t f = 0; f < files.size(); ++f) {
            std::string file_path = lg_path + "/" + files[f];
            type = leveldb::kUnknown;
            number = 0;
            if (!ParseFileName(files[f], &number, &type) ||
                type != leveldb::kTableFile) {
                // only keep sst, delete rest files
                io::DeleteEnvDir(file_path);
                continue;
            }

            uint64_t full_number = leveldb::BuildFullFileNumber(lg_path, number);
            GcFileSet& file_set = gc_live_files_[tablename];
            if (file_set.size() == 0) {
                TablePtr table;
                CHECK(tablet_manager_->FindTable(tablename, &table));
                file_set.resize(table->GetSchema().locality_groups_size());
                VLOG(10) << "[gc] resize : " << tablename
                    << " fileset lg size: " << file_set.size();
            }
            VLOG(10) << "[gc] " << tablename << " insert live file: " << file_path;
            CHECK(lg_num < file_set.size());
            file_set[lg_num].insert(full_number);
        }
    }
    return true;
}

void BatchGcStrategy::DeleteObsoleteFiles() {
    leveldb::Env* env = io::LeveldbBaseEnv();
    std::map<std::string, GcFileSet>::iterator table_it = gc_live_files_.begin();
    for (; table_it != gc_live_files_.end(); ++table_it) {
        std::string tablepath = FLAGS_tera_tabletnode_path_prefix + table_it->first;
        GcFileSet& file_set = table_it->second;
        for (size_t lg = 0; lg < file_set.size(); ++lg) {
            std::set<uint64_t>::iterator it = file_set[lg].begin();
            for (; it != file_set[lg].end(); ++it) {
                std::string file_path = leveldb::BuildTableFilePath(tablepath, lg, *it);
                LOG(INFO) << "[gc] delete: " << file_path;
                env->DeleteFile(file_path);
                file_delete_num_++;
            }
        }
    }
}

IncrementalGcStrategy::IncrementalGcStrategy(std::shared_ptr<TabletManager> tablet_manager)
    :   tablet_manager_(tablet_manager),
        last_gc_time_(std::numeric_limits<int64_t>::max()),
        max_ts_(std::numeric_limits<int64_t>::max()) {}

bool IncrementalGcStrategy::PreQuery () {
    int64_t start_ts = get_micros();
    std::vector<TablePtr> tables;
    tablet_manager_->ShowTable(&tables, NULL);

    for (size_t i = 0; i < tables.size(); ++i) {
        TabletFiles tablet_files;
        std::string table_name = tables[i]->GetTableName();
        if (table_name == FLAGS_tera_master_meta_table_name) continue;
        dead_tablet_files_.insert(std::make_pair(table_name, tablet_files));
        live_tablet_files_.insert(std::make_pair(table_name, tablet_files));

        std::set<uint64_t> live_tablets, dead_tablets;
        if (!tables[i]->GetTabletsForGc(&live_tablets, &dead_tablets, true)) {
            continue;
        }
        std::set<uint64_t>::iterator it;
        // update dead tablets
        for (it = dead_tablets.begin(); it != dead_tablets.end(); ++it) {
            TabletFiles& temp_tablet_files = dead_tablet_files_[table_name];
            TabletFileSet tablet_file_set(get_micros() / 1000000, 0);
            bool ret = temp_tablet_files.insert(std::make_pair(*it, tablet_file_set)).second;
            if (ret) {
                VLOG(10) << "[gc] newly dead talbet: " << leveldb::GetTabletPathFromNum(table_name, *it);
                if (!CollectSingleDeadTablet(table_name, *it)) {
                    // collect from DFS fails, so rollback memory status, retry in the next time
                    assert(dead_tablet_files_[table_name].erase(*it) == 1);
                }
            } else {
                VLOG(20) << "[gc] old dead talbet: " << leveldb::GetTabletPathFromNum(table_name, *it);
            }
        }

        // erase newly dead tablets from live tablets
        for (TabletFiles::iterator it = live_tablet_files_[table_name].begin();
             it != live_tablet_files_[table_name].end();) {
            if (dead_tablet_files_[table_name].find(static_cast<uint64_t>(it->first)) != dead_tablet_files_[table_name].end()) {
                live_tablet_files_[table_name].erase(it++);
            } else {
                ++it;
            }
        }

        // add new live tablets
        for (it = live_tablets.begin(); it != live_tablets.end(); ++it) {
            TabletFiles& temp_tablet_files = live_tablet_files_[table_name];
            TabletFileSet tablet_file_set;
            temp_tablet_files.insert(std::make_pair(*it, tablet_file_set));
        }
    }
    if (FLAGS_tera_garbage_collect_debug_log) {
        DEBUG_print_files(true);
        DEBUG_print_files(false);
    }
    LOG(INFO) << "[gc] Gather dead tablets, cost: " << (get_micros() - start_ts) / 1000 << "ms.";

    // do not need gc if there is no new dead tablet
    if (dead_tablet_files_.size() == 0) {
        LOG(INFO) << "[gc] Do not need gc this time";
    }
    return dead_tablet_files_.size() != 0;
}

void IncrementalGcStrategy::ProcessQueryCallbackForGc(QueryResponse* response) {
    LOG(INFO) << "[gc] ProcessQueryCallbackForGc";
    MutexLock lock(&gc_mutex_);

    std::set<std::string> ready_tables;
    for (int table = 0; table < response->inh_live_files_size(); ++table) {
        ready_tables.insert(response->inh_live_files(table).table_name());
    }

    // update tablet ready time
    for (int i = 0; i < response->tabletmeta_list().meta_size(); ++i) {
        const TabletMeta& meta = response->tabletmeta_list().meta(i);
        std::string table_name = meta.table_name();
        if (table_name == FLAGS_tera_master_meta_table_name) continue;
        if (live_tablet_files_.find(table_name) == live_tablet_files_.end() ||
            ready_tables.find(table_name) == ready_tables.end()) {
            continue;
        }
        int64_t tablet_number = static_cast<int64_t>(leveldb::GetTabletNumFromPath(meta.path()));
        VLOG(15) << "[gc] see live tablet " << leveldb::GetTabletPathFromNum(table_name, tablet_number);
        if (live_tablet_files_[table_name].find(tablet_number) == live_tablet_files_[table_name].end()) continue;
        live_tablet_files_[table_name][tablet_number].ready_time_ = get_micros() / 1000000;
    }

    // insert live files
    for (int table = 0; table < response->inh_live_files_size(); ++table) {
        InheritedLiveFiles live_files = response->inh_live_files(table);
        std::string table_name = live_files.table_name();
        if (table_name == FLAGS_tera_master_meta_table_name) continue;
        VLOG(12) << "[gc] inh pb: " << response->inh_live_files(table).ShortDebugString();
        if (live_tablet_files_.find(table_name) == live_tablet_files_.end()) continue;
        // collect live files
        TabletFiles temp_tablet_files;
        for (int lg = 0; lg < live_files.lg_live_files_size(); ++lg) {
            LgInheritedLiveFiles lg_live_files = live_files.lg_live_files(lg);
            uint32_t lg_no = lg_live_files.lg_no();
            for (int i = 0; i < lg_live_files.file_number_size(); ++i) {
                uint64_t tablet_number, file;
                uint64_t file_number = lg_live_files.file_number(i);
                leveldb::ParseFullFileNumber(file_number, &tablet_number, &file);
                if (dead_tablet_files_[table_name].find(tablet_number) ==
                    dead_tablet_files_[table_name].end()) {
                    VLOG(12) << "[gc] skip live tablet " << tablet_number;
                    continue;
                }
                TabletFileSet tablet_file_set;
                temp_tablet_files.insert(std::make_pair(tablet_number, tablet_file_set));
                TabletFileSet& temp_tablet_file_set = temp_tablet_files[tablet_number];
                LgFileSet lg_files;
                temp_tablet_file_set.files_.insert(std::make_pair(lg_no, lg_files));
                temp_tablet_file_set.files_[lg_no].live_files_.insert(file_number);
                VLOG(12) << "[gc] insert live file " << leveldb::GetTabletPathFromNum(table_name, tablet_number) << "/" << lg_no << "/" << file;
                const LgFileSet& check = ((dead_tablet_files_[table_name][tablet_number]).files_)[lg_no];
                if (check.storage_files_.find(file_number) == check.storage_files_.end()) {
                    LOG(WARNING) << "[gc] insert error " << leveldb::GetTabletPathFromNum(table_name, tablet_number) << "/" << lg_no << "/" << file;
                }
            }
        }
        // update live files in dead tablets
        TabletFiles::iterator tablet_it = temp_tablet_files.begin();
        TabletFiles& dead_tablets = dead_tablet_files_[table_name];
        for (; tablet_it != temp_tablet_files.end(); ++tablet_it) {
            uint64_t tablet_number = tablet_it->first;
            if (dead_tablets.find(tablet_number) == dead_tablets.end()) {
                VLOG(12) << "[gc] skip live tablet " << table_name << "/" << tablet_number;
                continue;
            }
            std::map<int64_t, LgFileSet>& live_lg = (tablet_it->second).files_;
            std::map<int64_t, LgFileSet>& dead_lg = dead_tablets[tablet_number].files_;
            std::map<int64_t, LgFileSet>::iterator lg_it = live_lg.begin();
            for (; lg_it != live_lg.end(); ++lg_it) {
                uint32_t lg_no = lg_it->first;
                LgFileSet lg_file_set;
                dead_lg.insert(std::make_pair(lg_no, lg_file_set));
                for (std::set<uint64_t>::iterator it = live_lg[lg_no].live_files_.begin(); it != live_lg[lg_no].live_files_.end(); ++it) {
                    dead_lg[lg_no].live_files_.insert(*it);
                }
                VLOG(12) << "[gc] dead tablet's live lg: " << leveldb::GetTabletPathFromNum(table_name, tablet_number) << "/" << lg_no;
            }
        }
    }
    if (FLAGS_tera_garbage_collect_debug_log) {
        DEBUG_print_files(true);
    }
}

void IncrementalGcStrategy::PostQuery () {
    LOG(INFO) << "[gc] PostQuery";
    if (FLAGS_tera_garbage_collect_debug_log) {
        DEBUG_print_files(true);
        DEBUG_print_files(false);
    }
    int64_t start_ts = get_micros();
    TableFiles::iterator table_it = dead_tablet_files_.begin();
    for (; table_it != dead_tablet_files_.end(); ++table_it) {
        DeleteTableFiles(table_it->first);
    }
    if (FLAGS_tera_garbage_collect_debug_log) {
        DEBUG_print_files(true);
        DEBUG_print_files(false);
    }
    LOG(INFO) << "[gc] Delete useless sst, cost: " << (get_micros() - start_ts) / 1000 << "ms. list_times " << list_count_.Get();
    list_count_.Clear();
}

void IncrementalGcStrategy::Clear(std::string tablename) {
    LOG(INFO) << "[gc] Clear " << tablename;
    MutexLock lock(&gc_mutex_);
    dead_tablet_files_.erase(tablename);
    live_tablet_files_.erase(tablename);
}

void IncrementalGcStrategy::DeleteTableFiles(const std::string& table_name) {
    std::string table_path = FLAGS_tera_tabletnode_path_prefix + table_name;
    leveldb::Env* env = io::LeveldbBaseEnv();
    TabletFiles& dead_tablets = dead_tablet_files_[table_name];
    TabletFiles& live_tablets = live_tablet_files_[table_name];
    int64_t earliest_ready_time = max_ts_;
    TabletFiles::iterator tablet_it = live_tablets.begin();
    for (; tablet_it != live_tablets.end(); ++tablet_it) {
        if (tablet_it->second.ready_time_ < earliest_ready_time) {
            earliest_ready_time = tablet_it->second.ready_time_;
        }
    }

    if (earliest_ready_time != max_ts_) {
        VLOG(12) << "[gc] earliest ready time " << earliest_ready_time << " : " << common::timer::get_time_str(earliest_ready_time);
    } else {
        VLOG(12) << "[gc] " << table_name << "'s some tablet not ready";
    }
    std::set<int64_t> gc_tablets;
    for (tablet_it = dead_tablets.begin(); tablet_it != dead_tablets.end(); ++tablet_it) {
        if (tablet_it->second.dead_time_ < earliest_ready_time) {
            gc_tablets.insert(tablet_it->first);
            VLOG(12) << "[gc] will gc tablet: " << leveldb::GetTabletPathFromNum(table_name, tablet_it->first);
        }
    }

    for (std::set<int64_t>::iterator gc_it = gc_tablets.begin(); gc_it != gc_tablets.end();) {
        std::map<int64_t, LgFileSet>& lg_files = dead_tablets[*gc_it].files_;
        std::map<int64_t, LgFileSet>::iterator lg_it = lg_files.begin();
        std::string tablet_path = leveldb::GetTabletPathFromNum(table_path, *gc_it);
        for (; lg_it != lg_files.end();) {
            VLOG(12) << "[gc] entry lg gc lg=" << lg_it->first;
            LgFileSet& lg_file_set = lg_it->second;
            std::set<uint64_t>::iterator file_it = lg_file_set.storage_files_.begin();
            for (; file_it != lg_file_set.storage_files_.end();) {
                if (lg_file_set.live_files_.find(*file_it) == lg_file_set.live_files_.end()) {
                    std::string file_path =
                        leveldb::BuildTableFilePath(table_path, lg_it->first, *file_it);

                    std::string debug_str;
                    for (std::set<uint64_t>::iterator it = lg_file_set.live_files_.begin(); it != lg_file_set.live_files_.end(); ++it) {
                        uint64_t file_no;
                        leveldb::ParseFullFileNumber(*it, NULL, &file_no);
                        debug_str += " " + std::to_string(file_no);
                    }
                    // VLOG(12) << "[gc] live = " << debug_str;
                    LOG(INFO) << "[gc] delete: " << file_path;
                    if (env->DeleteFile(file_path).ok()) {
                        lg_file_set.storage_files_.erase(file_it++);
                    } else {
                        ++file_it;
                        // do nothing, try to delete next time
                        // TODO: if retry times > MAX ?
                        // TODO: if failed due to timeout but delete ok in DFS, it will always retry
                    }
                } else {
                    ++file_it
                }
            }
            if (lg_file_set.storage_files_.size() == 0) {
                if (lg_file_set.live_files_.size() != 0) {
                    uint64_t full_number = *(lg_file_set.live_files_.begin());
                    uint64_t tablet_number, file_number;
                    leveldb::ParseFullFileNumber(full_number, &tablet_number, &file_number);
                    LOG(ERROR) << "[gc] empty tablet still has live files: " << tablet_number << "/" << lg_it->first << "/" << file_number;
                } else {
                    std::string lg_str = boost::lexical_cast<std::string>(lg_it->first);
                    std::string lg_path = tablet_path + "/" + lg_str;
                    LOG(INFO) << "[gc] delete empty lg dir: " << lg_path;
                    if (io::DeleteEnvDir(lg_path)) {
                        lg_files.erase(lg_it++);
                    } else {
                        ++lg_it;
                        // do nothing, try to delete next time
                        // TODO: iff retry times > MAX ?
                        // TODO: if failed due to timeout but delete ok in DFS, it will always retry
                    }
                }
<<<<<<< HEAD
=======
                std::string lg_str = std::to_string(lg_it->first);
                std::string lg_path = tablet_path + "/" + lg_str;
                LOG(INFO) << "[gc] delete empty lg dir: " << lg_path;
                io::DeleteEnvDir(lg_path);
                lg_files.erase(lg_it++);
>>>>>>> 49f4510f
            } else {
                ++lg_it;
            }
        }

        if (lg_files.size() == 0) {
            LOG(INFO) << "[gc] delete empty tablet dir: " << tablet_path;
            if (env->DeleteDir(tablet_path).ok()) {
                dead_tablets.erase(*gc_it);
            } else {
                LOG(ERROR) << "[gc] rm dir fail: " << tablet_path;
                // do nothing, try to delete next time
                // TODO: iff retry times > MAX ?
                // TODO: if failed due to timeout but delete ok in DFS, it will always retry
            }
        } else {
            // clear live_files_ in dead_tablets for next round of gc
            for (lg_it = lg_files.begin(); lg_it != lg_files.end(); ++lg_it) {
                VLOG(12) << "[gc] clear live_files_(lg_no/file_no): " << *gc_it << "/" << lg_it->first;
                lg_it->second.live_files_.clear();
            }
            dead_tablets[*gc_it].dead_time_ = get_micros() / 1000000;
            VLOG(12) << "[gc] update dead_time_ " << dead_tablets[*gc_it].dead_time_ << " " << common::timer::get_time_str(dead_tablets[*gc_it].dead_time_);
        }
        gc_it++;
    }
}

bool IncrementalGcStrategy::CollectSingleDeadTablet(const std::string& tablename, uint64_t tabletnum) {
    std::string tablepath = FLAGS_tera_tabletnode_path_prefix + tablename;
    std::string tablet_path = leveldb::GetTabletPathFromNum(tablepath, tabletnum);
    leveldb::Env* env = io::LeveldbBaseEnv();
    std::vector<std::string> children;
    leveldb::Status s = env->GetChildren(tablet_path, &children);
    if (!s.ok()) {
        LOG(ERROR) << "[gc] list directory fail: " << tablet_path;
        return false;
    }
    list_count_.Inc();

    for (size_t lg = 0; lg < children.size(); ++lg) {
        std::string lg_path = tablet_path + "/" + children[lg];
        leveldb::FileType type = leveldb::kUnknown;
        uint64_t number = 0;
        if (ParseFileName(children[lg], &number, &type)) {
            LOG(INFO) << "[gc] delete: " << lg_path;
            env->DeleteFile(lg_path);
            continue;
        }

        leveldb::Slice rest(children[lg]);
        uint64_t lg_num = 0;
        if (!leveldb::ConsumeDecimalNumber(&rest, &lg_num)) {
            LOG(INFO) << "[gc] skip unknown dir: " << lg_path;
            continue;
        }

        std::vector<std::string> files;
        env->GetChildren(lg_path, &files);
        list_count_.Inc();

        int64_t lg_no = std::stoll(children[lg]);
        std::map<int64_t, LgFileSet>& tablet_files = dead_tablet_files_[tablename][tabletnum].files_;
        LgFileSet lg_file_set;
        tablet_files.insert(std::make_pair(lg_no, lg_file_set));
        LgFileSet& temp_lg_files_set = tablet_files[lg_no];
        for (size_t f = 0; f < files.size(); ++f) {
            std::string file_path = lg_path + "/" + files[f];
            type = leveldb::kUnknown;
            number = 0;
            if (!ParseFileName(files[f], &number, &type) ||
                type != leveldb::kTableFile) {
                // skip manifest/CURRENT
                continue;
            }

            uint64_t full_number = leveldb::BuildFullFileNumber(lg_path, number);
            temp_lg_files_set.storage_files_.insert(full_number);
        }
    }
    return true;
}

void IncrementalGcStrategy::DEBUG_print_files(bool print_dead) {
    TableFiles all_tablet_files;
    if (print_dead == true) {
        LOG(INFO) << "----------------------------[gc] Test print DEAD";
        all_tablet_files = dead_tablet_files_;
    } else {
        LOG(INFO) << "----------------------------[gc] Test print LIVE";
        all_tablet_files = live_tablet_files_;
    }
    TableFiles::iterator table_it;
    for (table_it = all_tablet_files.begin(); table_it != all_tablet_files.end(); ++table_it) {
        LOG(INFO) << "[gc] table=" << table_it->first;
        TabletFiles& tablet_files = table_it->second;
        TabletFiles::iterator tablet_it;
        for (tablet_it = tablet_files.begin(); tablet_it != tablet_files.end(); ++tablet_it) {
            LOG(INFO) << "[gc]   tablet -- " << tablet_it->first;
            TabletFileSet tablet_file_set = tablet_it->second;
            LOG(INFO) << "[gc]   ready -- " << tablet_file_set.ready_time_;
            LOG(INFO) << "[gc]   dead  -- " << tablet_file_set.dead_time_;
            std::map<int64_t, LgFileSet>& files = tablet_file_set.files_;
            std::map<int64_t, LgFileSet>::iterator lg_it;
            for (lg_it = files.begin(); lg_it != files.end(); ++lg_it) {
                std::set<uint64_t>& f = (lg_it->second).storage_files_;
                std::string debug_str = "";
                for (std::set<uint64_t>::iterator it = f.begin(); it != f.end(); ++it) {
                    uint64_t file_no;
                    leveldb::ParseFullFileNumber(*it, NULL, &file_no);
                    debug_str += " " + std::to_string(file_no);
                }
                LOG(INFO) << "[gc]     lg stor -- " << lg_it->first << "-" << (lg_it->second).storage_files_.size() << debug_str;
                f = (lg_it->second).live_files_;
                debug_str = "";
                for (std::set<uint64_t>::iterator it = f.begin(); it != f.end(); ++it) {
                    uint64_t file_no;
                    leveldb::ParseFullFileNumber(*it, NULL, &file_no);
                    debug_str += " " + std::to_string(file_no);
                }
                LOG(INFO) << "[gc]     lg live -- " << lg_it->first << "-" << (lg_it->second).live_files_.size() << debug_str;
            }
        }
    }
    LOG(INFO) << "----------------------------[gc] Done Test print";
}

} // namespace master
} // namespace tera<|MERGE_RESOLUTION|>--- conflicted
+++ resolved
@@ -469,7 +469,7 @@
                     leveldb::ParseFullFileNumber(full_number, &tablet_number, &file_number);
                     LOG(ERROR) << "[gc] empty tablet still has live files: " << tablet_number << "/" << lg_it->first << "/" << file_number;
                 } else {
-                    std::string lg_str = boost::lexical_cast<std::string>(lg_it->first);
+                    std::string lg_str = std::to_string(lg_it->first);
                     std::string lg_path = tablet_path + "/" + lg_str;
                     LOG(INFO) << "[gc] delete empty lg dir: " << lg_path;
                     if (io::DeleteEnvDir(lg_path)) {
@@ -481,14 +481,6 @@
                         // TODO: if failed due to timeout but delete ok in DFS, it will always retry
                     }
                 }
-<<<<<<< HEAD
-=======
-                std::string lg_str = std::to_string(lg_it->first);
-                std::string lg_path = tablet_path + "/" + lg_str;
-                LOG(INFO) << "[gc] delete empty lg dir: " << lg_path;
-                io::DeleteEnvDir(lg_path);
-                lg_files.erase(lg_it++);
->>>>>>> 49f4510f
             } else {
                 ++lg_it;
             }
