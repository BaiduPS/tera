--- conflicted
+++ resolved
@@ -85,24 +85,16 @@
 
 TabletNode::TabletNode() : m_state(kOffLine),
     m_report_status(kTabletNodeInit), m_data_size(0), m_load(0),
-<<<<<<< HEAD
     m_update_time(0), m_query_fail_count(0), m_plan_move_in_count(0),
     m_load_spatula2(FLAGS_tera_master_max_load_concurrency) {
-=======
-    m_update_time(0), m_query_fail_count(0), m_plan_move_in_count(0) {
->>>>>>> c84bd456
     m_info.set_addr("");
 }
 
 TabletNode::TabletNode(const std::string& addr, const std::string& uuid)
     : m_addr(addr), m_uuid(uuid), m_state(kOffLine),
       m_report_status(kTabletNodeInit), m_data_size(0), m_load(0),
-<<<<<<< HEAD
       m_update_time(0), m_query_fail_count(0), m_plan_move_in_count(0),
       m_load_spatula2(FLAGS_tera_master_max_load_concurrency) {
-=======
-      m_update_time(0), m_query_fail_count(0), m_plan_move_in_count(0) {
->>>>>>> c84bd456
     m_info.set_addr(addr);
 }
 
@@ -197,21 +189,14 @@
         return true;
     }
     m_unload_spatula.Push(tablet);
-<<<<<<< HEAD
     LOG(INFO) << "[unload] Push done, the push-count: " << m_unload_spatula.PushCount()
               << ", doing count:" << m_unload_spatula.GetDoingCount()
               << ", waitlist: " << (m_unload_spatula.IsWaitListEmpty() ? "empty":"not empty");
-=======
-    LOG(INFO) << "[unload] Push done, the push-count: " << m_unload_spatula.PushCount();
->>>>>>> c84bd456
     m_unload_spatula.Print();
     return false;
 }
 
-<<<<<<< HEAD
 /*
-=======
->>>>>>> c84bd456
 bool TabletNode::TryLoad(TabletPtr tablet) {
     MutexLock lock(&m_mutex);
     m_data_size += tablet->GetDataSize();
@@ -262,8 +247,6 @@
 bool TabletNode::FinishLoad(TabletPtr tablet) {
     MutexLock lock(&m_mutex);
     m_load_spatula.DoingCountMinusOne();
-<<<<<<< HEAD
-=======
     return true;
 }
 
@@ -300,7 +283,6 @@
     LOG(INFO) << "[unload] pop() : " << (*tablet)->GetPath() 
         << ", the pop-count: " << m_unload_spatula.PopCount();
     m_unload_spatula.DoingCountPlusOne();
->>>>>>> c84bd456
     return true;
 }
 
@@ -520,12 +502,8 @@
     node->m_table_size = state.m_table_size;
 
     node->m_info.set_status_m(NodeStateToString(node->m_state));
-<<<<<<< HEAD
     //node->m_info.set_tablet_onload(node->m_load_spatula.GetDoingCount());
     // TODO running count?
-=======
-    node->m_info.set_tablet_onload(node->m_load_spatula.GetDoingCount());
->>>>>>> c84bd456
     node->m_info.set_tablet_onsplit(node->m_split_spatula.GetDoingCount());
     VLOG(15) << "update tabletnode : " << addr;
 }
