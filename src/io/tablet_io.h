--- conflicted
+++ resolved
@@ -16,12 +16,8 @@
 
 #include "common/base/scoped_ptr.h"
 #include "common/mutex.h"
-<<<<<<< HEAD
 #include "io/lock.h"
-#include "io/stream_scan.h"
-=======
 #include "io/tablet_scanner.h"
->>>>>>> 72c33527
 #include "leveldb/db.h"
 #include "leveldb/options.h"
 #include "leveldb/raw_key_operator.h"
@@ -172,13 +168,7 @@
 
 private:
     friend class TabletWriter;
-<<<<<<< HEAD
-=======
     friend class ScanConextManager;
-    bool WriteWithoutLock(const std::string& key, const std::string& value,
-                          bool sync = false, StatusCode* status = NULL);
-//     int64_t GetDataSizeWithoutLock(StatusCode* status = NULL);
->>>>>>> 72c33527
 
     void SetupOptionsForLG();
     void TearDownOptionsForLG();
